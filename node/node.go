// Package node provides tooling for creating a Sia node. Sia nodes consist of a
// collection of modules. The node package gives you tools to easily assemble
// various combinations of modules with varying dependencies and settings,
// including templates for assembling sane no-hassle Sia nodes.
package node

// TODO: Add support for the explorer.

// TODO: Add support for custom dependencies and parameters for all of the
// modules.

import (
	"path/filepath"

<<<<<<< HEAD
	"github.com/HyperspaceProject/Hyperspace/config"
	"github.com/HyperspaceProject/Hyperspace/modules"
	"github.com/HyperspaceProject/Hyperspace/modules/consensus"
	"github.com/HyperspaceProject/Hyperspace/modules/gateway"
	"github.com/HyperspaceProject/Hyperspace/modules/host"
	"github.com/HyperspaceProject/Hyperspace/modules/miner"
	"github.com/HyperspaceProject/Hyperspace/modules/miningpool"
	"github.com/HyperspaceProject/Hyperspace/modules/renter"
	"github.com/HyperspaceProject/Hyperspace/modules/transactionpool"
	"github.com/HyperspaceProject/Hyperspace/modules/wallet"
=======
	"github.com/NebulousLabs/Sia/config"
	"github.com/NebulousLabs/Sia/modules"
	"github.com/NebulousLabs/Sia/modules/consensus"
	"github.com/NebulousLabs/Sia/modules/gateway"
	"github.com/NebulousLabs/Sia/modules/host"
	"github.com/NebulousLabs/Sia/modules/miner"
	"github.com/NebulousLabs/Sia/modules/miningpool"
	"github.com/NebulousLabs/Sia/modules/renter"
	"github.com/NebulousLabs/Sia/modules/renter/contractor"
	"github.com/NebulousLabs/Sia/modules/renter/hostdb"
	"github.com/NebulousLabs/Sia/modules/renter/proto"
	"github.com/NebulousLabs/Sia/modules/stratumminer"
	"github.com/NebulousLabs/Sia/modules/transactionpool"
	"github.com/NebulousLabs/Sia/modules/wallet"
	"github.com/NebulousLabs/Sia/persist"
>>>>>>> 14e6b3cb

	"github.com/NebulousLabs/errors"
)

// NodeParams contains a bunch of parameters for creating a new test node. As
// there are many options, templates are provided that you can modify which
// cover the most common use cases.
//
// Each module is created separately. There are several ways to create a module,
// though not all methods are currently available for each module. You should
// only use one method for creating a module, using multiple methods will cause
// an error.
//		+ Indicate with the 'CreateModule' bool that a module should be created
//		  automatically. To create the module with custom dependencies, pass the
//		  custom dependencies in using the 'ModuleDependencies' field.
//		+ Pass an existing module in directly.
//		+ Set 'CreateModule' to false and do not pass in an existing module.
//		  This will result in a 'nil' module, meaning the node will not have
//		  that module.
type NodeParams struct {
	// Flags to indicate which modules should be created automatically by the
	// server. If you are providing a pre-existing module, do not set the flag
	// for that module.
	//
	// NOTE / TODO: The code does not currently enforce this, but you should not
	// provide a custom module unless all of its dependencies are also custom.
	// Example: if the ConsensusSet is custom, the Gateway should also be
	// custom. The TransactionPool however does not need to be custom in this
	// example.
	CreateConsensusSet    bool
	CreateExplorer        bool
	CreateGateway         bool
	CreateHost            bool
	CreateMiner           bool
	CreateMiningPool      bool
<<<<<<< HEAD
=======
	CreateStratumMiner    bool
>>>>>>> 14e6b3cb
	CreateRenter          bool
	CreateTransactionPool bool
	CreateWallet          bool

	// Custom modules - if the modules is provided directly, the provided
	// module will be used instead of creating a new one. If a custom module is
	// provided, the 'omit' flag for that module must be set to false (which is
	// the default setting).
	ConsensusSet    modules.ConsensusSet
	Explorer        modules.Explorer
	Gateway         modules.Gateway
	Host            modules.Host
	Miner           modules.TestMiner
	MiningPool      modules.Pool
<<<<<<< HEAD
=======
	StratumMiner    modules.StratumMiner
>>>>>>> 14e6b3cb
	Renter          modules.Renter
	TransactionPool modules.TransactionPool
	Wallet          modules.Wallet

	// Dependencies for each module supporting dependency injection.
	ContractorDeps  modules.Dependencies
	ContractSetDeps modules.Dependencies
	HostDBDeps      modules.Dependencies
	RenterDeps      modules.Dependencies
	WalletDeps      modules.Dependencies

	// Custom settings for modules
	Allowance modules.Allowance

	// The following fields are used to skip parts of the node set up
	SkipSetAllowance bool

	// The high level directory where all the persistence gets stored for the
	// moudles.
	Dir string
}

// Node is a collection of Sia modules operating together as a Sia node.
type Node struct {
	// The modules of the node. Modules that are not initialized will be nil.
	ConsensusSet    modules.ConsensusSet
	Explorer        modules.Explorer
	Gateway         modules.Gateway
	Host            modules.Host
	Miner           modules.TestMiner
	MiningPool      modules.Pool
<<<<<<< HEAD
=======
	StratumMiner    modules.StratumMiner
>>>>>>> 14e6b3cb
	Renter          modules.Renter
	TransactionPool modules.TransactionPool
	Wallet          modules.Wallet

	// The high level directory where all the persistence gets stored for the
	// moudles.
	Dir string
}

// Close will call close on every module within the node, combining and
// returning the errors.
func (n *Node) Close() (err error) {
	if n.Explorer != nil {
		err = errors.Compose(n.Explorer.Close())
	}
	if n.Miner != nil {
		err = errors.Compose(n.Miner.Close())
	}
	if n.MiningPool != nil {
		err = errors.Compose(n.MiningPool.Close())
	}
<<<<<<< HEAD
=======
	if n.StratumMiner != nil {
		err = errors.Compose(n.StratumMiner.Close())
	}
>>>>>>> 14e6b3cb
	if n.Host != nil {
		err = errors.Compose(n.Host.Close())
	}
	if n.Renter != nil {
		err = errors.Compose(n.Renter.Close())
	}
	if n.Wallet != nil {
		err = errors.Compose(n.Wallet.Close())
	}
	if n.TransactionPool != nil {
		err = errors.Compose(n.TransactionPool.Close())
	}
	if n.ConsensusSet != nil {
		err = errors.Compose(n.ConsensusSet.Close())
	}
	if n.Gateway != nil {
		err = errors.Compose(n.Gateway.Close())
	}
	return err
}

// New will create a new test node. The inputs to the function are the
// respective 'New' calls for each module. We need to use this awkward method
// of initialization because the siatest package cannot import any of the
// modules directly (so that the modules may use the siatest package to test
// themselves).
func New(params NodeParams) (*Node, error) {
	dir := params.Dir

	// Gateway.
	g, err := func() (modules.Gateway, error) {
		if params.CreateGateway && params.Gateway != nil {
			return nil, errors.New("cannot both create a gateway and use a passed in gateway")
		}
		/* Template for dealing with optional dependencies:
		if !params.CreateGateway && parames.GatewayDependencies != nil {
			return nil, errors.New("cannot pass in gateway dependencies if you are not creating a gateway")
		}
		*/
		if params.Gateway != nil {
			return params.Gateway, nil
		}
		if !params.CreateGateway {
			return nil, nil
		}
		/* Template for dealing with optional dependencies:
		if params.GatewayDependencies == nil {
			gateway.New(...
		} else {
			gateway.NewDeps(...
		}
		*/
		return gateway.New("localhost:0", false, filepath.Join(dir, modules.GatewayDir))
	}()
	if err != nil {
		return nil, errors.Extend(err, errors.New("unable to create gateway"))
	}

	// Consensus.
	cs, err := func() (modules.ConsensusSet, error) {
		if params.CreateConsensusSet && params.ConsensusSet != nil {
			return nil, errors.New("cannot both create consensus and use passed in consensus")
		}
		if params.ConsensusSet != nil {
			return params.ConsensusSet, nil
		}
		if !params.CreateConsensusSet {
			return nil, nil
		}
		return consensus.New(g, false, filepath.Join(dir, modules.ConsensusDir))
	}()
	if err != nil {
		return nil, errors.Extend(err, errors.New("unable to create consensus set"))
	}

	// Transaction Pool.
	tp, err := func() (modules.TransactionPool, error) {
		if params.CreateTransactionPool && params.TransactionPool != nil {
			return nil, errors.New("cannot create transaction pool and also use custom transaction pool")
		}
		if params.TransactionPool != nil {
			return params.TransactionPool, nil
		}
		if !params.CreateTransactionPool {
			return nil, nil
		}
		return transactionpool.New(cs, g, filepath.Join(dir, modules.TransactionPoolDir))
	}()
	if err != nil {
		return nil, errors.Extend(err, errors.New("unable to create transaction pool"))
	}

	// Wallet.
	w, err := func() (modules.Wallet, error) {
		if params.CreateWallet && params.Wallet != nil {
			return nil, errors.New("cannot create wallet and use custom wallet")
		}
		if params.Wallet != nil {
			return params.Wallet, nil
		}
		if !params.CreateWallet {
			return nil, nil
		}
		walletDeps := params.WalletDeps
		if walletDeps == nil {
			walletDeps = modules.ProdDependencies
		}
		return wallet.NewCustomWallet(cs, tp, filepath.Join(dir, modules.WalletDir), walletDeps)
	}()
	if err != nil {
		return nil, errors.Extend(err, errors.New("unable to create wallet"))
	}

	// Host.
	h, err := func() (modules.Host, error) {
		if params.CreateHost && params.Host != nil {
			return nil, errors.New("cannot create host and use custom host")
		}
		if params.Host != nil {
			return params.Host, nil
		}
		if !params.CreateHost {
			return nil, nil
		}
		return host.New(cs, tp, w, "localhost:0", filepath.Join(dir, modules.HostDir))
	}()
	if err != nil {
		return nil, errors.Extend(err, errors.New("unable to create host"))
	}

	// Renter.
	r, err := func() (modules.Renter, error) {
		if params.CreateRenter && params.Renter != nil {
			return nil, errors.New("cannot create renter and also use custom renter")
		}
		if params.Renter != nil {
			return params.Renter, nil
		}
		if !params.CreateRenter {
			return nil, nil
		}
		contractorDeps := params.ContractorDeps
		if contractorDeps == nil {
			contractorDeps = modules.ProdDependencies
		}
		contractSetDeps := params.ContractSetDeps
		if contractSetDeps == nil {
			contractSetDeps = modules.ProdDependencies
		}
		hostDBDeps := params.HostDBDeps
		if hostDBDeps == nil {
			hostDBDeps = modules.ProdDependencies
		}
		renterDeps := params.RenterDeps
		if renterDeps == nil {
			renterDeps = modules.ProdDependencies
		}
		persistDir := filepath.Join(dir, modules.RenterDir)

		// HostDB
		hdb, err := hostdb.NewCustomHostDB(g, cs, persistDir, hostDBDeps)
		if err != nil {
			return nil, err
		}
		// ContractSet
		contractSet, err := proto.NewContractSet(filepath.Join(persistDir, "contracts"), contractSetDeps)
		if err != nil {
			return nil, err
		}
		// Contractor
		logger, err := persist.NewFileLogger(filepath.Join(persistDir, "contractor.log"))
		if err != nil {
			return nil, err
		}
		hc, err := contractor.NewCustomContractor(cs, &contractor.WalletBridge{W: w}, tp, hdb, contractSet, contractor.NewPersist(persistDir), logger, contractorDeps)
		if err != nil {
			return nil, err
		}
		return renter.NewCustomRenter(g, cs, tp, hdb, hc, persistDir, renterDeps)
	}()
	if err != nil {
		return nil, errors.Extend(err, errors.New("unable to create renter"))
	}

	// Miner.
	m, err := func() (modules.TestMiner, error) {
		if params.CreateMiner && params.Miner != nil {
			return nil, errors.New("cannot create miner and also use custom miner")
		}
		if params.Miner != nil {
			return params.Miner, nil
		}
		if !params.CreateMiner {
			return nil, nil
		}
		m, err := miner.New(cs, tp, w, filepath.Join(dir, modules.MinerDir))
		if err != nil {
			return nil, err
		}
		return m, nil
	}()
	if err != nil {
		return nil, errors.Extend(err, errors.New("unable to create miner"))
	}

	// Mining Pool.
	p, err := func() (modules.Pool, error) {
		if params.CreateMiningPool && params.MiningPool != nil {
			return nil, errors.New("cannot create mining pool and also use custom mining pool")
		}
		if params.MiningPool != nil {
			return params.MiningPool, nil
		}
		if !params.CreateMiningPool {
			return nil, nil
		}
		p, err := pool.New(cs, tp, g, w, filepath.Join(dir, modules.PoolDir), config.MiningPoolConfig{})
		if err != nil {
			return nil, err
		}
		return p, nil
	}()

<<<<<<< HEAD
=======
	// Stratum Miner.
	sm, err := func() (modules.StratumMiner, error) {
		if params.CreateStratumMiner && params.StratumMiner != nil {
			return nil, errors.New("cannot create stratum miner and also use custom stratum miner")
		}
		if params.StratumMiner != nil {
			return params.StratumMiner, nil
		}
		if !params.CreateStratumMiner {
			return nil, nil
		}
		sm, err := stratumminer.New(filepath.Join(dir, modules.StratumMinerDir))
		if err != nil {
			return nil, err
		}
		return sm, nil
	}()

>>>>>>> 14e6b3cb
	// Explorer.
	e, err := func() (modules.Explorer, error) {
		if !params.CreateExplorer && params.Explorer != nil {
			return nil, errors.New("cannot create explorer and also use custom explorer")
		}
		if params.Explorer != nil {
			return params.Explorer, nil
		}
		if !params.CreateExplorer {
			return nil, nil
		}
		// TODO: Implement explorer.
		return nil, errors.New("explorer not implemented")
	}()
	if err != nil {
		return nil, errors.Extend(err, errors.New("unable to create explorer"))
	}

	return &Node{
		ConsensusSet:    cs,
		Explorer:        e,
		Gateway:         g,
		Host:            h,
		Miner:           m,
		MiningPool:      p,
<<<<<<< HEAD
=======
		StratumMiner:    sm,
>>>>>>> 14e6b3cb
		Renter:          r,
		TransactionPool: tp,
		Wallet:          w,

		Dir: dir,
	}, nil
}<|MERGE_RESOLUTION|>--- conflicted
+++ resolved
@@ -12,35 +12,21 @@
 import (
 	"path/filepath"
 
-<<<<<<< HEAD
-	"github.com/HyperspaceProject/Hyperspace/config"
-	"github.com/HyperspaceProject/Hyperspace/modules"
-	"github.com/HyperspaceProject/Hyperspace/modules/consensus"
-	"github.com/HyperspaceProject/Hyperspace/modules/gateway"
-	"github.com/HyperspaceProject/Hyperspace/modules/host"
-	"github.com/HyperspaceProject/Hyperspace/modules/miner"
-	"github.com/HyperspaceProject/Hyperspace/modules/miningpool"
-	"github.com/HyperspaceProject/Hyperspace/modules/renter"
-	"github.com/HyperspaceProject/Hyperspace/modules/transactionpool"
-	"github.com/HyperspaceProject/Hyperspace/modules/wallet"
-=======
-	"github.com/NebulousLabs/Sia/config"
-	"github.com/NebulousLabs/Sia/modules"
-	"github.com/NebulousLabs/Sia/modules/consensus"
-	"github.com/NebulousLabs/Sia/modules/gateway"
-	"github.com/NebulousLabs/Sia/modules/host"
-	"github.com/NebulousLabs/Sia/modules/miner"
-	"github.com/NebulousLabs/Sia/modules/miningpool"
-	"github.com/NebulousLabs/Sia/modules/renter"
-	"github.com/NebulousLabs/Sia/modules/renter/contractor"
-	"github.com/NebulousLabs/Sia/modules/renter/hostdb"
-	"github.com/NebulousLabs/Sia/modules/renter/proto"
-	"github.com/NebulousLabs/Sia/modules/stratumminer"
-	"github.com/NebulousLabs/Sia/modules/transactionpool"
-	"github.com/NebulousLabs/Sia/modules/wallet"
-	"github.com/NebulousLabs/Sia/persist"
->>>>>>> 14e6b3cb
-
+	"github.com/HyperspaceApp/Hyperspace/config"
+	"github.com/HyperspaceApp/Hyperspace/modules"
+	"github.com/HyperspaceApp/Hyperspace/modules/consensus"
+	"github.com/HyperspaceApp/Hyperspace/modules/gateway"
+	"github.com/HyperspaceApp/Hyperspace/modules/host"
+	"github.com/HyperspaceApp/Hyperspace/modules/miner"
+	"github.com/HyperspaceApp/Hyperspace/modules/miningpool"
+	"github.com/HyperspaceApp/Hyperspace/modules/renter"
+	"github.com/HyperspaceApp/Hyperspace/modules/renter/contractor"
+	"github.com/HyperspaceApp/Hyperspace/modules/renter/hostdb"
+	"github.com/HyperspaceApp/Hyperspace/modules/renter/proto"
+	"github.com/HyperspaceApp/Hyperspace/modules/stratumminer"
+	"github.com/HyperspaceApp/Hyperspace/modules/transactionpool"
+	"github.com/HyperspaceApp/Hyperspace/modules/wallet"
+	"github.com/HyperspaceApp/Hyperspace/persist"
 	"github.com/NebulousLabs/errors"
 )
 
@@ -75,10 +61,7 @@
 	CreateHost            bool
 	CreateMiner           bool
 	CreateMiningPool      bool
-<<<<<<< HEAD
-=======
 	CreateStratumMiner    bool
->>>>>>> 14e6b3cb
 	CreateRenter          bool
 	CreateTransactionPool bool
 	CreateWallet          bool
@@ -93,10 +76,7 @@
 	Host            modules.Host
 	Miner           modules.TestMiner
 	MiningPool      modules.Pool
-<<<<<<< HEAD
-=======
 	StratumMiner    modules.StratumMiner
->>>>>>> 14e6b3cb
 	Renter          modules.Renter
 	TransactionPool modules.TransactionPool
 	Wallet          modules.Wallet
@@ -128,10 +108,7 @@
 	Host            modules.Host
 	Miner           modules.TestMiner
 	MiningPool      modules.Pool
-<<<<<<< HEAD
-=======
 	StratumMiner    modules.StratumMiner
->>>>>>> 14e6b3cb
 	Renter          modules.Renter
 	TransactionPool modules.TransactionPool
 	Wallet          modules.Wallet
@@ -153,12 +130,9 @@
 	if n.MiningPool != nil {
 		err = errors.Compose(n.MiningPool.Close())
 	}
-<<<<<<< HEAD
-=======
 	if n.StratumMiner != nil {
 		err = errors.Compose(n.StratumMiner.Close())
 	}
->>>>>>> 14e6b3cb
 	if n.Host != nil {
 		err = errors.Compose(n.Host.Close())
 	}
@@ -382,8 +356,6 @@
 		return p, nil
 	}()
 
-<<<<<<< HEAD
-=======
 	// Stratum Miner.
 	sm, err := func() (modules.StratumMiner, error) {
 		if params.CreateStratumMiner && params.StratumMiner != nil {
@@ -402,7 +374,6 @@
 		return sm, nil
 	}()
 
->>>>>>> 14e6b3cb
 	// Explorer.
 	e, err := func() (modules.Explorer, error) {
 		if !params.CreateExplorer && params.Explorer != nil {
@@ -428,10 +399,7 @@
 		Host:            h,
 		Miner:           m,
 		MiningPool:      p,
-<<<<<<< HEAD
-=======
 		StratumMiner:    sm,
->>>>>>> 14e6b3cb
 		Renter:          r,
 		TransactionPool: tp,
 		Wallet:          w,
