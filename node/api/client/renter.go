--- conflicted
+++ resolved
@@ -386,16 +386,10 @@
 
 // RenterDirRenamePost uses the /renter/dir/ endpoint to rename a directory for the
 // renter
-<<<<<<< HEAD
 func (c *Client) RenterDirRenamePost(siaPath, newHyperspacePath string) (err error) {
 	siaPath = strings.TrimPrefix(siaPath, "/")
 	newHyperspacePath = strings.TrimPrefix(newHyperspacePath, "/")
 	err = c.post(fmt.Sprintf("/renter/dir/%s?newhyperspacepath=%s", siaPath, newHyperspacePath), "action=rename", nil)
-=======
-func (c *Client) RenterDirRenamePost(siaPath, newSiaPath string) (err error) {
-	siaPath = strings.TrimPrefix(siaPath, "/")
-	newSiaPath = strings.TrimPrefix(newSiaPath, "/")
-	err = c.post(fmt.Sprintf("/renter/dir/%s?newsiapath=%s", siaPath, newSiaPath), "action=rename", nil)
 	return
 }
 
@@ -403,6 +397,5 @@
 func (c *Client) RenterGetDir(siaPath string) (rd api.RenterDirectory, err error) {
 	siaPath = strings.TrimPrefix(siaPath, "/")
 	err = c.get(fmt.Sprintf("/renter/dir/%s", siaPath), &rd)
->>>>>>> f76dc464
 	return
 }