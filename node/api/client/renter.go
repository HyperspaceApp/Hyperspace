--- conflicted
+++ resolved
@@ -13,7 +13,6 @@
 	"github.com/HyperspaceApp/errors"
 )
 
-<<<<<<< HEAD
 type (
 	// AllowanceRequestPost is a helper type to be able to build an allowance
 	// request.
@@ -88,12 +87,8 @@
 	return
 }
 
-// escapeSiaPath escapes the siapath to make it safe to use within a URL. This
-// should only be used on SiaPaths which are used as part of the URL path.
-=======
 // escapeHyperspacePath escapes the hyperspacepath to make it safe to use within a URL. This
 // should only be used on HyperspacePaths which are used as part of the URL path.
->>>>>>> 2bdaae06
 // Paths within the query have to be escaped with net.QueryEscape.
 func escapeHyperspacePath(siaPath string) string {
 	pathSegments := strings.Split(siaPath, "/")
@@ -347,17 +342,13 @@
 
 // RenterUploadPost uses the /renter/upload endpoint to upload a file
 func (c *Client) RenterUploadPost(path, siaPath string, dataPieces, parityPieces uint64) (err error) {
-<<<<<<< HEAD
 	return c.RenterUploadForcePost(path, siaPath, dataPieces, parityPieces, false)
 }
 
 // RenterUploadForcePost uses the /renter/upload endpoint to upload a file
 // and to overwrite if the file already exists
 func (c *Client) RenterUploadForcePost(path, siaPath string, dataPieces, parityPieces uint64, force bool) (err error) {
-	siaPath = escapeSiaPath(trimSiaPath(siaPath))
-=======
-	siaPath = escapeHyperspacePath(trimHyperspacePath(siaPath))
->>>>>>> 2bdaae06
+	siaPath = escapeHyperspacePath(trimHyperspacePath(siaPath))
 	values := url.Values{}
 	values.Set("source", path)
 	values.Set("datapieces", strconv.FormatUint(dataPieces, 10))
