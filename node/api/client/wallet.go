--- conflicted
+++ resolved
@@ -6,14 +6,9 @@
 	"net/url"
 	"strconv"
 
-<<<<<<< HEAD
+	"github.com/HyperspaceApp/Hyperspace/crypto"
 	"github.com/HyperspaceApp/Hyperspace/node/api"
 	"github.com/HyperspaceApp/Hyperspace/types"
-=======
-	"gitlab.com/NebulousLabs/Sia/crypto"
-	"gitlab.com/NebulousLabs/Sia/node/api"
-	"gitlab.com/NebulousLabs/Sia/types"
->>>>>>> de538e6d
 )
 
 // WalletAddressGet requests a new address from the /wallet/address endpoint
@@ -108,10 +103,7 @@
 	values := url.Values{}
 	values.Set("amount", amount.String())
 	values.Set("destination", destination.String())
-<<<<<<< HEAD
 	err = c.post("/wallet/spacecash", values.Encode(), &wsp)
-=======
-	err = c.post("/wallet/siacoins", values.Encode(), &wsp)
 	return
 }
 
@@ -125,17 +117,6 @@
 		return
 	}
 	err = c.post("/wallet/sign", string(json), &wspr)
-	return
-}
-
-// WalletSiafundsPost uses the /wallet/siafunds api endpoint to send siafunds
-// to a single address.
-func (c *Client) WalletSiafundsPost(amount types.Currency, destination types.UnlockHash) (wsp api.WalletSiafundsPOST, err error) {
-	values := url.Values{}
-	values.Set("amount", amount.String())
-	values.Set("destination", destination.String())
-	err = c.post("/wallet/siafunds", values.Encode(), &wsp)
->>>>>>> de538e6d
 	return
 }
 
@@ -180,8 +161,6 @@
 	values.Set("encryptionpassword", password)
 	err = c.post("/wallet/unlock", values.Encode(), nil)
 	return
-<<<<<<< HEAD
-=======
 }
 
 // WalletUnlockConditionsGet requests the /wallet/unlockconditions endpoint
@@ -206,15 +185,4 @@
 		return err
 	}
 	return c.post("/wallet/watch", string(json), nil)
-}
-
-// Wallet033xPost uses the /wallet/033x endpoint to load a v0.3.3.x wallet into
-// the current wallet.
-func (c *Client) Wallet033xPost(path, password string) (err error) {
-	values := url.Values{}
-	values.Set("source", path)
-	values.Set("encryptionpassword", password)
-	err = c.post("/wallet/033x", values.Encode(), nil)
-	return
->>>>>>> de538e6d
 }