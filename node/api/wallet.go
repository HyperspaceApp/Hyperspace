package api

import (
	"encoding/json"
	"fmt"
	"math"
	"net/http"
	"path/filepath"
	"strconv"
	"strings"

	"github.com/HyperspaceApp/Hyperspace/crypto"
	"github.com/HyperspaceApp/Hyperspace/modules"
	"github.com/HyperspaceApp/Hyperspace/types"

	"github.com/julienschmidt/httprouter"
	"gitlab.com/NebulousLabs/entropy-mnemonics"
)

type (
	// WalletGET contains general information about the wallet.
	WalletGET struct {
		Encrypted  bool              `json:"encrypted"`
		Height     types.BlockHeight `json:"height"`
		Rescanning bool              `json:"rescanning"`
		Unlocked   bool              `json:"unlocked"`

		ConfirmedSiacoinBalance     types.Currency `json:"confirmedspacecashbalance"`
		UnconfirmedOutgoingSiacoins types.Currency `json:"unconfirmedoutgoingspacecash"`
		UnconfirmedIncomingSiacoins types.Currency `json:"unconfirmedincomingspacecash"`

		SiacoinClaimBalance types.Currency `json:"siacoinclaimbalance"`

		DustThreshold types.Currency `json:"dustthreshold"`
	}

	// WalletAddressGET contains an address returned by a GET call to
	// /wallet/address.
	WalletAddressGET struct {
		Address types.UnlockHash `json:"address"`
	}

	// WalletAddressesGET contains the list of wallet addresses returned by a
	// GET call to /wallet/addresses.
	WalletAddressesGET struct {
		Addresses []types.UnlockHash `json:"addresses"`
	}

	// WalletInitPOST contains the primary seed that gets generated during a
	// POST call to /wallet/init.
	WalletInitPOST struct {
		PrimarySeed string `json:"primaryseed"`
	}

	// WalletSiacoinsPOST contains the transaction sent in the POST call to
	// /wallet/spacecash.
	WalletSiacoinsPOST struct {
		TransactionIDs []types.TransactionID `json:"transactionids"`
	}

<<<<<<< HEAD
=======
	// WalletSiafundsPOST contains the transaction sent in the POST call to
	// /wallet/siafunds.
	WalletSiafundsPOST struct {
		TransactionIDs []types.TransactionID `json:"transactionids"`
	}

	// WalletSignPOSTParams contains the unsigned transaction and a set of
	// inputs to sign.
	WalletSignPOSTParams struct {
		Transaction types.Transaction `json:"transaction"`
		ToSign      []crypto.Hash     `json:"tosign"`
	}

	// WalletSignPOSTResp contains the signed transaction.
	WalletSignPOSTResp struct {
		Transaction types.Transaction `json:"transaction"`
	}

>>>>>>> de538e6d
	// WalletSeedsGET contains the seeds used by the wallet.
	WalletSeedsGET struct {
		PrimarySeed        string   `json:"primaryseed"`
		AddressesRemaining int      `json:"addressesremaining"`
		AllSeeds           []string `json:"allseeds"`
	}

	// WalletSweepPOST contains the coins and funds returned by a call to
	// /wallet/sweep.
	WalletSweepPOST struct {
		Coins types.Currency `json:"coins"`
		Funds types.Currency `json:"funds"`
	}

	// WalletTransactionGETid contains the transaction returned by a call to
	// /wallet/transaction/:id
	WalletTransactionGETid struct {
		Transaction modules.ProcessedTransaction `json:"transaction"`
	}

	// WalletTransactionsGET contains the specified set of confirmed and
	// unconfirmed transactions.
	WalletTransactionsGET struct {
		ConfirmedTransactions   []modules.ProcessedTransaction `json:"confirmedtransactions"`
		UnconfirmedTransactions []modules.ProcessedTransaction `json:"unconfirmedtransactions"`
	}

	// WalletTransactionsGETaddr contains the set of wallet transactions
	// relevant to the input address provided in the call to
	// /wallet/transaction/:addr
	WalletTransactionsGETaddr struct {
		ConfirmedTransactions   []modules.ProcessedTransaction `json:"confirmedtransactions"`
		UnconfirmedTransactions []modules.ProcessedTransaction `json:"unconfirmedtransactions"`
	}

	// WalletUnlockConditionsGET contains a set of unlock conditions.
	WalletUnlockConditionsGET struct {
		UnlockConditions types.UnlockConditions `json:"unlockconditions"`
	}

	// WalletUnlockConditionsPOSTParams contains a set of unlock conditions.
	WalletUnlockConditionsPOSTParams struct {
		UnlockConditions types.UnlockConditions `json:"unlockconditions"`
	}

	// WalletUnspentGET contains the unspent outputs tracked by the wallet.
	// The MaturityHeight field of each output indicates the height of the
	// block that the output appeared in.
	WalletUnspentGET struct {
		Outputs []modules.UnspentOutput `json:"outputs"`
	}

	// WalletVerifyAddressGET contains a bool indicating if the address passed to
	// /wallet/verify/address/:addr is a valid address.
	WalletVerifyAddressGET struct {
		Valid bool `json:"valid"`
	}

	// WalletWatchPOST contains the set of addresses that the wallet should begin tracking.
	WalletWatchPOST struct {
		Addresses []types.UnlockHash `json:"addresses"`
	}
)

// encryptionKeys enumerates the possible encryption keys that can be derived
// from an input string.
func encryptionKeys(seedStr string) (validKeys []crypto.TwofishKey) {
	dicts := []mnemonics.DictionaryID{"english", "german", "japanese"}
	for _, dict := range dicts {
		seed, err := modules.StringToSeed(seedStr, dict)
		if err != nil {
			continue
		}
		validKeys = append(validKeys, crypto.TwofishKey(crypto.HashObject(seed)))
	}
	validKeys = append(validKeys, crypto.TwofishKey(crypto.HashObject(seedStr)))
	return validKeys
}

// walletHander handles API calls to /wallet.
func (api *API) walletHandler(w http.ResponseWriter, req *http.Request, _ httprouter.Params) {
	siacoinBal, err := api.wallet.ConfirmedBalance()
	if err != nil {
		WriteError(w, Error{fmt.Sprintf("Error when calling /wallet: %v", err)}, http.StatusBadRequest)
		return
	}
	siacoinsOut, siacoinsIn, err := api.wallet.UnconfirmedBalance()
	if err != nil {
		WriteError(w, Error{fmt.Sprintf("Error when calling /wallet: %v", err)}, http.StatusBadRequest)
		return
	}
	dustThreshold, err := api.wallet.DustThreshold()
	if err != nil {
		WriteError(w, Error{fmt.Sprintf("Error when calling /wallet: %v", err)}, http.StatusBadRequest)
		return
	}
	encrypted, err := api.wallet.Encrypted()
	if err != nil {
		WriteError(w, Error{fmt.Sprintf("Error when calling /wallet: %v", err)}, http.StatusBadRequest)
		return
	}
	unlocked, err := api.wallet.Unlocked()
	if err != nil {
		WriteError(w, Error{fmt.Sprintf("Error when calling /wallet: %v", err)}, http.StatusBadRequest)
		return
	}
	rescanning, err := api.wallet.Rescanning()
	if err != nil {
		WriteError(w, Error{fmt.Sprintf("Error when calling /wallet: %v", err)}, http.StatusBadRequest)
		return
	}
	height, err := api.wallet.Height()
	if err != nil {
		WriteError(w, Error{fmt.Sprintf("Error when calling /wallet: %v", err)}, http.StatusBadRequest)
		return
	}
	WriteJSON(w, WalletGET{
		Encrypted:  encrypted,
		Unlocked:   unlocked,
		Rescanning: rescanning,
		Height:     height,

		ConfirmedSiacoinBalance:     siacoinBal,
		UnconfirmedOutgoingSiacoins: siacoinsOut,
		UnconfirmedIncomingSiacoins: siacoinsIn,

		DustThreshold: dustThreshold,
	})
}

// walletAddressHandler handles API calls to /wallet/address.
func (api *API) walletAddressHandler(w http.ResponseWriter, req *http.Request, _ httprouter.Params) {
	unlockConditions, err := api.wallet.NextAddress()
	if err != nil {
		WriteError(w, Error{"error when calling /wallet/addresses: " + err.Error()}, http.StatusBadRequest)
		return
	}
	WriteJSON(w, WalletAddressGET{
		Address: unlockConditions.UnlockHash(),
	})
}

// walletAddressHandler handles API calls to /wallet/addresses.
func (api *API) walletAddressesHandler(w http.ResponseWriter, req *http.Request, _ httprouter.Params) {
	addresses, err := api.wallet.AllAddresses()
	if err != nil {
		WriteError(w, Error{fmt.Sprintf("Error when calling /wallet/addresses: %v", err)}, http.StatusBadRequest)
		return
	}
	WriteJSON(w, WalletAddressesGET{
		Addresses: addresses,
	})
}

// walletBackupHandler handles API calls to /wallet/backup.
func (api *API) walletBackupHandler(w http.ResponseWriter, req *http.Request, _ httprouter.Params) {
	destination := req.FormValue("destination")
	// Check that the destination is absolute.
	if !filepath.IsAbs(destination) {
		WriteError(w, Error{"error when calling /wallet/backup: destination must be an absolute path"}, http.StatusBadRequest)
		return
	}
	err := api.wallet.CreateBackup(destination)
	if err != nil {
		WriteError(w, Error{"error when calling /wallet/backup: " + err.Error()}, http.StatusBadRequest)
		return
	}
	WriteSuccess(w)
}

// walletInitHandler handles API calls to /wallet/init.
func (api *API) walletInitHandler(w http.ResponseWriter, req *http.Request, _ httprouter.Params) {
	var encryptionKey crypto.TwofishKey
	if req.FormValue("encryptionpassword") != "" {
		encryptionKey = crypto.TwofishKey(crypto.HashObject(req.FormValue("encryptionpassword")))
	}

	if req.FormValue("force") == "true" {
		err := api.wallet.Reset()
		if err != nil {
			WriteError(w, Error{"error when calling /wallet/init: " + err.Error()}, http.StatusBadRequest)
			return
		}
	}
	seed, err := api.wallet.Encrypt(encryptionKey)
	if err != nil {
		WriteError(w, Error{"error when calling /wallet/init: " + err.Error()}, http.StatusBadRequest)
		return
	}

	dictID := mnemonics.DictionaryID(req.FormValue("dictionary"))
	if dictID == "" {
		dictID = "english"
	}
	seedStr, err := modules.SeedToString(seed, dictID)
	if err != nil {
		WriteError(w, Error{"error when calling /wallet/init: " + err.Error()}, http.StatusBadRequest)
		return
	}
	WriteJSON(w, WalletInitPOST{
		PrimarySeed: seedStr,
	})
}

// walletInitSeedHandler handles API calls to /wallet/init/seed.
func (api *API) walletInitSeedHandler(w http.ResponseWriter, req *http.Request, _ httprouter.Params) {
	var encryptionKey crypto.TwofishKey
	if req.FormValue("encryptionpassword") != "" {
		encryptionKey = crypto.TwofishKey(crypto.HashObject(req.FormValue("encryptionpassword")))
	}
	dictID := mnemonics.DictionaryID(req.FormValue("dictionary"))
	if dictID == "" {
		dictID = "english"
	}
	seed, err := modules.StringToSeed(req.FormValue("seed"), dictID)
	if err != nil {
		WriteError(w, Error{"error when calling /wallet/init/seed: " + err.Error()}, http.StatusBadRequest)
		return
	}

	if req.FormValue("force") == "true" {
		err = api.wallet.Reset()
		if err != nil {
			WriteError(w, Error{"error when calling /wallet/init/seed: " + err.Error()}, http.StatusBadRequest)
			return
		}
	}

	err = api.wallet.InitFromSeed(encryptionKey, seed)
	if err != nil {
		WriteError(w, Error{"error when calling /wallet/init/seed: " + err.Error()}, http.StatusBadRequest)
		return
	}
	WriteSuccess(w)
}

// walletSeedHandler handles API calls to /wallet/seed.
func (api *API) walletSeedHandler(w http.ResponseWriter, req *http.Request, _ httprouter.Params) {
	// Get the seed using the ditionary + phrase
	dictID := mnemonics.DictionaryID(req.FormValue("dictionary"))
	if dictID == "" {
		dictID = "english"
	}
	seed, err := modules.StringToSeed(req.FormValue("seed"), dictID)
	if err != nil {
		WriteError(w, Error{"error when calling /wallet/seed: " + err.Error()}, http.StatusBadRequest)
		return
	}

	potentialKeys := encryptionKeys(req.FormValue("encryptionpassword"))
	for _, key := range potentialKeys {
		err := api.wallet.LoadSeed(key, seed)
		if err == nil {
			WriteSuccess(w)
			return
		}
		if err != nil && err != modules.ErrBadEncryptionKey {
			WriteError(w, Error{"error when calling /wallet/seed: " + err.Error()}, http.StatusBadRequest)
			return
		}
	}
	WriteError(w, Error{"error when calling /wallet/seed: " + modules.ErrBadEncryptionKey.Error()}, http.StatusBadRequest)
}

// walletSiagkeyHandler handles API calls to /wallet/siagkey.
func (api *API) walletSiagkeyHandler(w http.ResponseWriter, req *http.Request, _ httprouter.Params) {
	// Fetch the list of keyfiles from the post body.
	keyfiles := strings.Split(req.FormValue("keyfiles"), ",")
	potentialKeys := encryptionKeys(req.FormValue("encryptionpassword"))

	for _, keypath := range keyfiles {
		// Check that all key paths are absolute paths.
		if !filepath.IsAbs(keypath) {
			WriteError(w, Error{"error when calling /wallet/siagkey: keyfiles contains a non-absolute path"}, http.StatusBadRequest)
			return
		}
	}

	for _, key := range potentialKeys {
		err := api.wallet.LoadSiagKeys(key, keyfiles)
		if err == nil {
			WriteSuccess(w)
			return
		}
		if err != nil && err != modules.ErrBadEncryptionKey {
			WriteError(w, Error{"error when calling /wallet/siagkey: " + err.Error()}, http.StatusBadRequest)
			return
		}
	}
	WriteError(w, Error{"error when calling /wallet/siagkey: " + modules.ErrBadEncryptionKey.Error()}, http.StatusBadRequest)
}

// walletLockHanlder handles API calls to /wallet/lock.
func (api *API) walletLockHandler(w http.ResponseWriter, req *http.Request, _ httprouter.Params) {
	err := api.wallet.Lock()
	if err != nil {
		WriteError(w, Error{err.Error()}, http.StatusBadRequest)
		return
	}
	WriteSuccess(w)
}

// walletSeedsHandler handles API calls to /wallet/seeds.
func (api *API) walletSeedsHandler(w http.ResponseWriter, req *http.Request, _ httprouter.Params) {
	dictionary := mnemonics.DictionaryID(req.FormValue("dictionary"))
	if dictionary == "" {
		dictionary = mnemonics.English
	}

	// Get the primary seed information.
	primarySeed, addrsRemaining, err := api.wallet.PrimarySeed()
	if err != nil {
		WriteError(w, Error{"error when calling /wallet/seeds: " + err.Error()}, http.StatusBadRequest)
		return
	}
	primarySeedStr, err := modules.SeedToString(primarySeed, dictionary)
	if err != nil {
		WriteError(w, Error{"error when calling /wallet/seeds: " + err.Error()}, http.StatusBadRequest)
		return
	}

	// Get the list of seeds known to the wallet.
	allSeeds, err := api.wallet.AllSeeds()
	if err != nil {
		WriteError(w, Error{"error when calling /wallet/seeds: " + err.Error()}, http.StatusBadRequest)
		return
	}
	var allSeedsStrs []string
	for _, seed := range allSeeds {
		str, err := modules.SeedToString(seed, dictionary)
		if err != nil {
			WriteError(w, Error{"error when calling /wallet/seeds: " + err.Error()}, http.StatusBadRequest)
			return
		}
		allSeedsStrs = append(allSeedsStrs, str)
	}
	WriteJSON(w, WalletSeedsGET{
		PrimarySeed:        primarySeedStr,
		AddressesRemaining: int(addrsRemaining),
		AllSeeds:           allSeedsStrs,
	})
}

// walletSiacoinsHandler handles API calls to /wallet/spacecash.
func (api *API) walletSiacoinsHandler(w http.ResponseWriter, req *http.Request, _ httprouter.Params) {
	var txns []types.Transaction
	if req.FormValue("outputs") != "" {
		// multiple amounts + destinations
		if req.FormValue("amount") != "" || req.FormValue("destination") != "" {
			WriteError(w, Error{"cannot supply both 'outputs' and single amount+destination pair"}, http.StatusInternalServerError)
			return
		}

		var outputs []types.SiacoinOutput
		err := json.Unmarshal([]byte(req.FormValue("outputs")), &outputs)
		if err != nil {
			WriteError(w, Error{"could not decode outputs: " + err.Error()}, http.StatusInternalServerError)
			return
		}
		txns, err = api.wallet.SendSiacoinsMulti(outputs)
		if err != nil {
			WriteError(w, Error{"error when calling /wallet/spacecash: " + err.Error()}, http.StatusInternalServerError)
			return
		}
	} else {
		// single amount + destination
		amount, ok := scanAmount(req.FormValue("amount"))
		if !ok {
			WriteError(w, Error{"could not read amount from POST call to /wallet/spacecash"}, http.StatusBadRequest)
			return
		}
		dest, err := scanAddress(req.FormValue("destination"))
		if err != nil {
			WriteError(w, Error{"could not read address from POST call to /wallet/spacecash"}, http.StatusBadRequest)
			return
		}

		txns, err = api.wallet.SendSiacoins(amount, dest)
		if err != nil {
			WriteError(w, Error{"error when calling /wallet/spacecash: " + err.Error()}, http.StatusInternalServerError)
			return
		}

	}

	var txids []types.TransactionID
	for _, txn := range txns {
		txids = append(txids, txn.ID())
	}
	WriteJSON(w, WalletSiacoinsPOST{
		TransactionIDs: txids,
	})
}

// walletSweepSeedHandler handles API calls to /wallet/sweep/seed.
func (api *API) walletSweepSeedHandler(w http.ResponseWriter, req *http.Request, _ httprouter.Params) {
	// Get the seed using the ditionary + phrase
	dictID := mnemonics.DictionaryID(req.FormValue("dictionary"))
	if dictID == "" {
		dictID = "english"
	}
	seed, err := modules.StringToSeed(req.FormValue("seed"), dictID)
	if err != nil {
		WriteError(w, Error{"error when calling /wallet/sweep/seed: " + err.Error()}, http.StatusBadRequest)
		return
	}

	coins, funds, err := api.wallet.SweepSeed(seed)
	if err != nil {
		WriteError(w, Error{"error when calling /wallet/sweep/seed: " + err.Error()}, http.StatusBadRequest)
		return
	}
	WriteJSON(w, WalletSweepPOST{
		Coins: coins,
		Funds: funds,
	})
}

// walletTransactionHandler handles API calls to /wallet/transaction/:id.
func (api *API) walletTransactionHandler(w http.ResponseWriter, req *http.Request, ps httprouter.Params) {
	// Parse the id from the url.
	var id types.TransactionID
	jsonID := "\"" + ps.ByName("id") + "\""
	err := id.UnmarshalJSON([]byte(jsonID))
	if err != nil {
		WriteError(w, Error{"error when calling /wallet/transaction/id:" + err.Error()}, http.StatusBadRequest)
		return
	}

	txn, ok, err := api.wallet.Transaction(id)
	if err != nil {
		WriteError(w, Error{"error when calling /wallet/transaction/id:" + err.Error()}, http.StatusBadRequest)
		return
	}
	if !ok {
		WriteError(w, Error{"error when calling /wallet/transaction/:id  :  transaction not found"}, http.StatusBadRequest)
		return
	}
	WriteJSON(w, WalletTransactionGETid{
		Transaction: txn,
	})
}

// walletTransactionsHandler handles API calls to /wallet/transactions.
func (api *API) walletTransactionsHandler(w http.ResponseWriter, req *http.Request, _ httprouter.Params) {
	startheightStr, endheightStr, depthStr := req.FormValue("startheight"), req.FormValue("endheight"), req.FormValue("depth")
	var start, end, depth uint64
	var err error
	if depthStr == "" {
		if startheightStr == "" || endheightStr == "" {
			WriteError(w, Error{"startheight and endheight must be provided to a /wallet/transactions call if depth is unspecified."}, http.StatusBadRequest)
			return
		}
		// Get the start and end blocks.
		start, err = strconv.ParseUint(startheightStr, 10, 64)
		if err != nil {
			WriteError(w, Error{"parsing integer value for parameter `startheight` failed: " + err.Error()}, http.StatusBadRequest)
			return
		}
		// Check if endheightStr is set to -1. If it is, we use MaxUint64 as the
		// end. Otherwise we parse the argument as an unsigned integer.
		if endheightStr == "-1" {
			end = math.MaxUint64
		} else {
			end, err = strconv.ParseUint(endheightStr, 10, 64)
		}
		if err != nil {
			WriteError(w, Error{"parsing integer value for parameter `endheight` failed: " + err.Error()}, http.StatusBadRequest)
			return
		}
	} else {
		if startheightStr != "" || endheightStr != "" {
			WriteError(w, Error{"startheight and endheight must not be provided to a /wallet/transactions call if depth is specified."}, http.StatusBadRequest)
			return
		}
		// Get the start and end blocks by looking backwards from our current height.
		depth, err = strconv.ParseUint(depthStr, 10, 64)
		if err != nil {
			WriteError(w, Error{"parsing integer value for parameter `depth` failed: " + err.Error()}, http.StatusBadRequest)
			return
		}
		height, err := api.wallet.Height()
		if err != nil {
			WriteError(w, Error{fmt.Sprintf("Error when calling /wallet: %v", err)}, http.StatusBadRequest)
			return
		}
		end = uint64(height)
		start = end - depth - 1
		if start < 0 {
			start = 0
		}
	}
	confirmedTxns, err := api.wallet.Transactions(types.BlockHeight(start), types.BlockHeight(end))
	if err != nil {
		WriteError(w, Error{"error when calling /wallet/transactions: " + err.Error()}, http.StatusBadRequest)
		return
	}
	unconfirmedTxns, err := api.wallet.UnconfirmedTransactions()
	if err != nil {
		WriteError(w, Error{"error when calling /wallet/transactions: " + err.Error()}, http.StatusBadRequest)
		return
	}

	WriteJSON(w, WalletTransactionsGET{
		ConfirmedTransactions:   confirmedTxns,
		UnconfirmedTransactions: unconfirmedTxns,
	})
}

// walletTransactionsAddrHandler handles API calls to
// /wallet/transactions/:addr.
func (api *API) walletTransactionsAddrHandler(w http.ResponseWriter, req *http.Request, ps httprouter.Params) {
	// Parse the address being input.
	jsonAddr := "\"" + ps.ByName("addr") + "\""
	var addr types.UnlockHash
	err := addr.UnmarshalJSON([]byte(jsonAddr))
	if err != nil {
		WriteError(w, Error{"error when calling /wallet/transactions: " + err.Error()}, http.StatusBadRequest)
		return
	}

	confirmedATs, err := api.wallet.AddressTransactions(addr)
	if err != nil {
		WriteError(w, Error{"error when calling /wallet/transactions: " + err.Error()}, http.StatusBadRequest)
		return
	}
	unconfirmedATs, err := api.wallet.AddressUnconfirmedTransactions(addr)
	if err != nil {
		WriteError(w, Error{"error when calling /wallet/transactions: " + err.Error()}, http.StatusBadRequest)
		return
	}
	WriteJSON(w, WalletTransactionsGETaddr{
		ConfirmedTransactions:   confirmedATs,
		UnconfirmedTransactions: unconfirmedATs,
	})
}

// walletUnlockHandler handles API calls to /wallet/unlock.
func (api *API) walletUnlockHandler(w http.ResponseWriter, req *http.Request, _ httprouter.Params) {
	potentialKeys := encryptionKeys(req.FormValue("encryptionpassword"))
	for _, key := range potentialKeys {
		err := api.wallet.Unlock(key)
		if err == nil {
			WriteSuccess(w)
			return
		}
		if err != nil && err != modules.ErrBadEncryptionKey {
			WriteError(w, Error{"error when calling /wallet/unlock: " + err.Error()}, http.StatusBadRequest)
			return
		}
	}
	WriteError(w, Error{"error when calling /wallet/unlock: " + modules.ErrBadEncryptionKey.Error()}, http.StatusBadRequest)
}

// walletChangePasswordHandler handles API calls to /wallet/changepassword
func (api *API) walletChangePasswordHandler(w http.ResponseWriter, req *http.Request, _ httprouter.Params) {
	var newKey crypto.TwofishKey
	newPassword := req.FormValue("newpassword")
	if newPassword == "" {
		WriteError(w, Error{"a password must be provided to newpassword"}, http.StatusBadRequest)
		return
	}
	newKey = crypto.TwofishKey(crypto.HashObject(newPassword))

	originalKeys := encryptionKeys(req.FormValue("encryptionpassword"))
	for _, key := range originalKeys {
		err := api.wallet.ChangeKey(key, newKey)
		if err == nil {
			WriteSuccess(w)
			return
		}
		if err != nil && err != modules.ErrBadEncryptionKey {
			WriteError(w, Error{"error when calling /wallet/changepassword: " + err.Error()}, http.StatusBadRequest)
			return
		}
	}
	WriteError(w, Error{"error when calling /wallet/changepassword: " + modules.ErrBadEncryptionKey.Error()}, http.StatusBadRequest)
}

// walletVerifyAddressHandler handles API calls to /wallet/verify/address/:addr.
func (api *API) walletVerifyAddressHandler(w http.ResponseWriter, req *http.Request, ps httprouter.Params) {
	addrString := ps.ByName("addr")

	err := new(types.UnlockHash).LoadString(addrString)
	WriteJSON(w, WalletVerifyAddressGET{Valid: err == nil})
}

// walletUnlockConditionsHandlerGET handles GET calls to /wallet/unlockconditions.
func (api *API) walletUnlockConditionsHandlerGET(w http.ResponseWriter, req *http.Request, ps httprouter.Params) {
	var addr types.UnlockHash
	err := addr.LoadString(ps.ByName("addr"))
	if err != nil {
		WriteError(w, Error{"error when calling /wallet/unlockconditions: " + err.Error()}, http.StatusBadRequest)
		return
	}
	uc, err := api.wallet.UnlockConditions(addr)
	if err != nil {
		WriteError(w, Error{"error when calling /wallet/unlockconditions: " + err.Error()}, http.StatusBadRequest)
		return
	}
	WriteJSON(w, WalletUnlockConditionsGET{
		UnlockConditions: uc,
	})
}

// walletUnlockConditionsHandlerPOST handles POST calls to /wallet/unlockconditions.
func (api *API) walletUnlockConditionsHandlerPOST(w http.ResponseWriter, req *http.Request, ps httprouter.Params) {
	var params WalletUnlockConditionsPOSTParams
	err := json.NewDecoder(req.Body).Decode(&params)
	if err != nil {
		WriteError(w, Error{"invalid parameters: " + err.Error()}, http.StatusBadRequest)
		return
	}
	err = api.wallet.AddUnlockConditions(params.UnlockConditions)
	if err != nil {
		WriteError(w, Error{"error when calling /wallet/unlockconditions: " + err.Error()}, http.StatusBadRequest)
		return
	}
	WriteSuccess(w)
}

// walletUnspentHandler handles API calls to /wallet/unspent.
func (api *API) walletUnspentHandler(w http.ResponseWriter, req *http.Request, _ httprouter.Params) {
	outputs, err := api.wallet.UnspentOutputs()
	if err != nil {
		WriteError(w, Error{"error when calling /wallet/unspent: " + err.Error()}, http.StatusInternalServerError)
		return
	}
	WriteJSON(w, WalletUnspentGET{
		Outputs: outputs,
	})
}

// walletSignHandler handles API calls to /wallet/sign.
func (api *API) walletSignHandler(w http.ResponseWriter, req *http.Request, _ httprouter.Params) {
	var params WalletSignPOSTParams
	err := json.NewDecoder(req.Body).Decode(&params)
	if err != nil {
		WriteError(w, Error{"invalid parameters: " + err.Error()}, http.StatusBadRequest)
		return
	}
	err = api.wallet.SignTransaction(&params.Transaction, params.ToSign)
	if err != nil {
		WriteError(w, Error{"failed to sign transaction: " + err.Error()}, http.StatusBadRequest)
		return
	}
	WriteJSON(w, WalletSignPOSTResp{
		Transaction: params.Transaction,
	})
}

// walletWatchHandler handles API calls to /wallet/watch.
func (api *API) walletWatchHandler(w http.ResponseWriter, req *http.Request, _ httprouter.Params) {
	var addrs []types.UnlockHash
	err := json.NewDecoder(req.Body).Decode(&addrs)
	if err != nil {
		WriteError(w, Error{"invalid parameters: " + err.Error()}, http.StatusBadRequest)
		return
	}
	err = api.wallet.WatchAddresses(addrs)
	if err != nil {
		WriteError(w, Error{"failed to watch addresses: " + err.Error()}, http.StatusBadRequest)
		return
	}
	WriteSuccess(w)
}<|MERGE_RESOLUTION|>--- conflicted
+++ resolved
@@ -58,14 +58,6 @@
 		TransactionIDs []types.TransactionID `json:"transactionids"`
 	}
 
-<<<<<<< HEAD
-=======
-	// WalletSiafundsPOST contains the transaction sent in the POST call to
-	// /wallet/siafunds.
-	WalletSiafundsPOST struct {
-		TransactionIDs []types.TransactionID `json:"transactionids"`
-	}
-
 	// WalletSignPOSTParams contains the unsigned transaction and a set of
 	// inputs to sign.
 	WalletSignPOSTParams struct {
@@ -78,7 +70,6 @@
 		Transaction types.Transaction `json:"transaction"`
 	}
 
->>>>>>> de538e6d
 	// WalletSeedsGET contains the seeds used by the wallet.
 	WalletSeedsGET struct {
 		PrimarySeed        string   `json:"primaryseed"`
