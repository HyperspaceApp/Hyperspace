--- conflicted
+++ resolved
@@ -116,12 +116,7 @@
 
 // walletHander handles API calls to /wallet.
 func (api *API) walletHandler(w http.ResponseWriter, req *http.Request, _ httprouter.Params) {
-<<<<<<< HEAD
-	siacoinBal := api.wallet.ConfirmedBalance()
-	siacoinsOut, siacoinsIn := api.wallet.UnconfirmedBalance()
-	dustThreshold := api.wallet.DustThreshold()
-=======
-	siacoinBal, siafundBal, siaclaimBal, err := api.wallet.ConfirmedBalance()
+	siacoinBal, siaclaimBal, err := api.wallet.ConfirmedBalance()
 	if err != nil {
 		WriteError(w, Error{fmt.Sprintf("Error when calling /wallet: %v", err)}, http.StatusBadRequest)
 		return
@@ -156,7 +151,6 @@
 		WriteError(w, Error{fmt.Sprintf("Error when calling /wallet: %v", err)}, http.StatusBadRequest)
 		return
 	}
->>>>>>> 75ac18cb
 	WriteJSON(w, WalletGET{
 		Encrypted:  encrypted,
 		Unlocked:   unlocked,
