package api

import (
	"fmt"
	"net/http"
	"net/url"
	"path/filepath"
	"reflect"
	"regexp"
	"strconv"
	"strings"
	"time"

<<<<<<< HEAD
	"github.com/HyperspaceApp/Hyperspace/build"
	"github.com/HyperspaceApp/Hyperspace/modules"
	"github.com/HyperspaceApp/Hyperspace/modules/renter/siafile"
	"github.com/HyperspaceApp/Hyperspace/types"
	"github.com/HyperspaceApp/errors"
=======
	"gitlab.com/NebulousLabs/Sia/build"
	"gitlab.com/NebulousLabs/Sia/modules"
	"gitlab.com/NebulousLabs/Sia/modules/renter/siafile"
	"gitlab.com/NebulousLabs/Sia/types"
	"gitlab.com/NebulousLabs/errors"
>>>>>>> f76dc464

	"github.com/julienschmidt/httprouter"
)

var (
	// requiredHosts specifies the minimum number of hosts that must be set in
	// the renter settings for the renter settings to be valid. This minimum is
	// there to prevent users from shooting themselves in the foot.
	requiredHosts = build.Select(build.Var{
		Standard: uint64(20),
		Dev:      uint64(1),
		Testing:  uint64(1),
	}).(uint64)

	// requiredParityPieces specifies the minimum number of parity pieces that
	// must be used when uploading a file. This minimum exists to prevent users
	// from shooting themselves in the foot.
	requiredParityPieces = build.Select(build.Var{
		Standard: int(12),
		Dev:      int(0),
		Testing:  int(0),
	}).(int)

	// requiredRedundancy specifies the minimum redundancy that will be
	// accepted by the renter when uploading a file. This minimum exists to
	// prevent users from shooting themselves in the foot.
	requiredRedundancy = build.Select(build.Var{
		Standard: float64(2),
		Dev:      float64(1),
		Testing:  float64(1),
	}).(float64)

	// requiredRenewWindow establishes the minimum allowed renew window for the
	// renter settings. This minimum is here to prevent users from shooting
	// themselves in the foot.
	requiredRenewWindow = build.Select(build.Var{
		Standard: types.BlockHeight(288),
		Dev:      types.BlockHeight(1),
		Testing:  types.BlockHeight(1),
	}).(types.BlockHeight)
)

type (
	// RenterGET contains various renter metrics.
	RenterGET struct {
		Settings         modules.RenterSettings     `json:"settings"`
		FinancialMetrics modules.ContractorSpending `json:"financialmetrics"`
		CurrentPeriod    types.BlockHeight          `json:"currentperiod"`
	}

	// RenterContract represents a contract formed by the renter.
	RenterContract struct {
		// Amount of contract funds that have been spent on downloads.
		DownloadSpending types.Currency `json:"downloadspending"`
		// Block height that the file contract ends on.
		EndHeight types.BlockHeight `json:"endheight"`
		// Fees paid in order to form the file contract.
		Fees types.Currency `json:"fees"`
		// Public key of the host the contract was formed with.
		HostPublicKey types.SiaPublicKey `json:"hostpublickey"`
		// ID of the file contract.
		ID types.FileContractID `json:"id"`
		// A signed transaction containing the most recent contract revision.
		LastTransaction types.Transaction `json:"lasttransaction"`
		// Address of the host the file contract was formed with.
		NetAddress modules.NetAddress `json:"netaddress"`
		// Remaining funds left for the renter to spend on uploads & downloads.
		RenterFunds types.Currency `json:"renterfunds"`
		// Size of the file contract, which is typically equal to the number of
		// bytes that have been uploaded to the host.
		Size uint64 `json:"size"`
		// Block height that the file contract began on.
		StartHeight types.BlockHeight `json:"startheight"`
		// Amount of contract funds that have been spent on storage.
		StorageSpending types.Currency `json:"storagespending"`
		// DEPRECATED: This is the exact same value as StorageSpending, but it has
		// incorrect capitalization. This was fixed in 1.3.2, but this field is kept
		// to preserve backwards compatibility on clients who depend on the
		// incorrect capitalization. This field will be removed in the future, so
		// clients should switch to the StorageSpending field (above) with the
		// correct lowercase name.
		StorageSpendingDeprecated types.Currency `json:"StorageSpending"`
		// Total cost to the wallet of forming the file contract.
		TotalCost types.Currency `json:"totalcost"`
		// Amount of contract funds that have been spent on uploads.
		UploadSpending types.Currency `json:"uploadspending"`
		// Signals if contract is good for uploading data
		GoodForUpload bool `json:"goodforupload"`
		// Signals if contract is good for a renewal
		GoodForRenew bool `json:"goodforrenew"`
	}

	// RenterContracts contains the renter's contracts.
	RenterContracts struct {
		Contracts         []RenterContract `json:"contracts"`
		ActiveContracts   []RenterContract `json:"activecontracts"`
		InactiveContracts []RenterContract `json:"inactivecontracts"`
		ExpiredContracts  []RenterContract `json:"expiredcontracts"`
	}

	// RenterDirectory lists the files and directories contained in the queried
	// directory
	RenterDirectory struct {
		Directories []modules.DirectoryInfo `json:"directories"`
		Files       []modules.FileInfo      `json:"files"`
	}

	// RenterDownloadQueue contains the renter's download queue.
	RenterDownloadQueue struct {
		Downloads []DownloadInfo `json:"downloads"`
	}

	// RenterFile lists the file queried.
	RenterFile struct {
		File modules.FileInfo `json:"file"`
	}

	// RenterFiles lists the files known to the renter.
	RenterFiles struct {
		Files []modules.FileInfo `json:"files"`
	}

	// RenterLoad lists files that were loaded into the renter.
	RenterLoad struct {
		FilesAdded []string `json:"filesadded"`
	}

	// RenterPricesGET lists the data that is returned when a GET call is made
	// to /renter/prices.
	RenterPricesGET struct {
		modules.RenterPriceEstimation
		modules.Allowance
	}

	// RenterShareASCII contains an ASCII-encoded .sia file.
	RenterShareASCII struct {
		ASCIIsia string `json:"asciisia"`
	}

	// DownloadInfo contains all client-facing information of a file.
	DownloadInfo struct {
		Destination     string `json:"destination"`     // The destination of the download.
		DestinationType string `json:"destinationtype"` // Can be "file", "memory buffer", or "http stream".
		Filesize        uint64 `json:"filesize"`        // DEPRECATED. Same as 'Length'.
		Length          uint64 `json:"length"`          // The length requested for the download.
		Offset          uint64 `json:"offset"`          // The offset within the siafile requested for the download.
		HyperspacePath  string `json:"hyperspacepath"`  // The hyperspacepath of the file used for the download.

		Completed            bool      `json:"completed"`            // Whether or not the download has completed.
		EndTime              time.Time `json:"endtime"`              // The time when the download fully completed.
		Error                string    `json:"error"`                // Will be the empty string unless there was an error.
		Received             uint64    `json:"received"`             // Amount of data confirmed and decoded.
		StartTime            time.Time `json:"starttime"`            // The time when the download was started.
		StartTimeUnix        int64     `json:"starttimeunix"`        // The time when the download was started in unix format.
		TotalDataTransferred uint64    `json:"totaldatatransferred"` // The total amount of data transferred, including negotiation, overdrive etc.
	}
)

// renterHandlerGET handles the API call to /renter.
func (api *API) renterHandlerGET(w http.ResponseWriter, req *http.Request, _ httprouter.Params) {
	settings := api.renter.Settings()
	periodStart := api.renter.CurrentPeriod()
	WriteJSON(w, RenterGET{
		Settings:         settings,
		FinancialMetrics: api.renter.PeriodSpending(),
		CurrentPeriod:    periodStart,
	})
}

// renterHandlerPOST handles the API call to set the Renter's settings.
func (api *API) renterHandlerPOST(w http.ResponseWriter, req *http.Request, _ httprouter.Params) {
	// Get the existing settings
	settings := api.renter.Settings()

	// Scan the allowance amount. (optional parameter)
	if f := req.FormValue("funds"); f != "" {
		funds, ok := scanAmount(f)
		if !ok {
			WriteError(w, Error{"unable to parse funds"}, http.StatusBadRequest)
			return
		}
		settings.Allowance.Funds = funds
	}
	// Scan the number of hosts to use. (optional parameter)
	if h := req.FormValue("hosts"); h != "" {
		var hosts uint64
		if _, err := fmt.Sscan(h, &hosts); err != nil {
			WriteError(w, Error{"unable to parse hosts: " + err.Error()}, http.StatusBadRequest)
			return
		} else if hosts != 0 && hosts < requiredHosts {
			WriteError(w, Error{fmt.Sprintf("insufficient number of hosts, need at least %v but have %v", requiredHosts, hosts)}, http.StatusBadRequest)
			return
		} else {
			settings.Allowance.Hosts = hosts
		}
	} else if settings.Allowance.Hosts == 0 {
		// Sane defaults if host haven't been set before.
		settings.Allowance.Hosts = modules.DefaultAllowance.Hosts
	}
	// Scan the period. (optional parameter)
	if p := req.FormValue("period"); p != "" {
		var period types.BlockHeight
		if _, err := fmt.Sscan(p, &period); err != nil {
			WriteError(w, Error{"unable to parse period: " + err.Error()}, http.StatusBadRequest)
			return
		}
		settings.Allowance.Period = types.BlockHeight(period)
	} else if settings.Allowance.Period == 0 {
		WriteError(w, Error{"period needs to be set if it hasn't been set before"}, http.StatusBadRequest)
		return
	}
	// Scan the renew window. (optional parameter)
	if rw := req.FormValue("renewwindow"); rw != "" {
		var renewWindow types.BlockHeight
		if _, err := fmt.Sscan(rw, &renewWindow); err != nil {
			WriteError(w, Error{"unable to parse renewwindow: " + err.Error()}, http.StatusBadRequest)
			return
		} else if renewWindow != 0 && types.BlockHeight(renewWindow) < requiredRenewWindow {
			WriteError(w, Error{fmt.Sprintf("renew window is too small, must be at least %v blocks but have %v blocks", requiredRenewWindow, renewWindow)}, http.StatusBadRequest)
			return
		} else {
			settings.Allowance.RenewWindow = types.BlockHeight(renewWindow)
		}
	} else if settings.Allowance.RenewWindow == 0 {
		// Sane defaults if renew window hasn't been set before.
		settings.Allowance.RenewWindow = settings.Allowance.Period / 2
	}
	// Scan the expected storage. (optional parameter)
	if es := req.FormValue("expectedstorage"); es != "" {
		var expectedStorage uint64
		if _, err := fmt.Sscan(es, &expectedStorage); err != nil {
			WriteError(w, Error{"unable to parse expectedStorage: " + err.Error()}, http.StatusBadRequest)
			return
		}
		settings.Allowance.ExpectedStorage = expectedStorage
	} else if settings.Allowance.ExpectedStorage == 0 {
		// Sane defaults if it hasn't been set before.
		settings.Allowance.ExpectedStorage = modules.DefaultAllowance.ExpectedStorage
	}
	// Scan the upload bandwidth. (optional parameter)
	if euf := req.FormValue("expectedupload"); euf != "" {
		var expectedUpload uint64
		if _, err := fmt.Sscan(euf, &expectedUpload); err != nil {
			WriteError(w, Error{"unable to parse expectedUpload: " + err.Error()}, http.StatusBadRequest)
			return
		}
		settings.Allowance.ExpectedUpload = expectedUpload
	} else if settings.Allowance.ExpectedUpload == 0 {
		// Sane defaults if it hasn't been set before.
		settings.Allowance.ExpectedUpload = modules.DefaultAllowance.ExpectedUpload
	}
	// Scan the download bandwidth. (optional parameter)
	if edf := req.FormValue("expecteddownload"); edf != "" {
		var expectedDownload uint64
		if _, err := fmt.Sscan(edf, &expectedDownload); err != nil {
			WriteError(w, Error{"unable to parse expectedDownload: " + err.Error()}, http.StatusBadRequest)
			return
		}
		settings.Allowance.ExpectedDownload = expectedDownload
	} else if settings.Allowance.ExpectedDownload == 0 {
		// Sane defaults if it hasn't been set before.
		settings.Allowance.ExpectedDownload = modules.DefaultAllowance.ExpectedDownload
	}
	// Scan the expected redundancy. (optional parameter)
	if er := req.FormValue("expectedredundancy"); er != "" {
		var expectedRedundancy float64
		if _, err := fmt.Sscan(er, &expectedRedundancy); err != nil {
			WriteError(w, Error{"unable to parse expectedRedundancy: " + err.Error()}, http.StatusBadRequest)
			return
		}
		settings.Allowance.ExpectedRedundancy = expectedRedundancy
	} else if settings.Allowance.ExpectedRedundancy == 0 {
		// Sane defaults if it hasn't been set before.
		settings.Allowance.ExpectedRedundancy = modules.DefaultAllowance.ExpectedRedundancy
	}
	// Scan the download speed limit. (optional parameter)
	if d := req.FormValue("maxdownloadspeed"); d != "" {
		var downloadSpeed int64
		if _, err := fmt.Sscan(d, &downloadSpeed); err != nil {
			WriteError(w, Error{"unable to parse downloadspeed: " + err.Error()}, http.StatusBadRequest)
			return
		}
		settings.MaxDownloadSpeed = downloadSpeed
	}
	// Scan the upload speed limit. (optional parameter)
	if u := req.FormValue("maxuploadspeed"); u != "" {
		var uploadSpeed int64
		if _, err := fmt.Sscan(u, &uploadSpeed); err != nil {
			WriteError(w, Error{"unable to parse uploadspeed: " + err.Error()}, http.StatusBadRequest)
			return
		}
		settings.MaxUploadSpeed = uploadSpeed
	}
	// Scan the stream cache size. (optional parameter)
	if dcs := req.FormValue("streamcachesize"); dcs != "" {
		var streamCacheSize uint64
		if _, err := fmt.Sscan(dcs, &streamCacheSize); err != nil {
			WriteError(w, Error{"unable to parse streamcachesize: " + err.Error()}, http.StatusBadRequest)
			return
		}
		settings.StreamCacheSize = streamCacheSize
	}
	// Scan the checkforipviolation flag.
	if ipc := req.FormValue("checkforipviolation"); ipc != "" {
		var ipviolationcheck bool
		if _, err := fmt.Sscan(ipc, &ipviolationcheck); err != nil {
			WriteError(w, Error{"unable to parse ipviolationcheck: " + err.Error()}, http.StatusBadRequest)
			return
		}
		settings.IPViolationsCheck = ipviolationcheck
	}

	// Set the settings in the renter.
	err := api.renter.SetSettings(settings)
	if err != nil {
		WriteError(w, Error{err.Error()}, http.StatusBadRequest)
		return
	}
	WriteSuccess(w)
}

// renterContractCancelHandler handles the API call to cancel a specific Renter contract.
func (api *API) renterContractCancelHandler(w http.ResponseWriter, req *http.Request, _ httprouter.Params) {
	var fcid types.FileContractID
	if err := fcid.LoadString(req.FormValue("id")); err != nil {
		WriteError(w, Error{"unable to parse id:" + err.Error()}, http.StatusBadRequest)
		return
	}
	err := api.renter.CancelContract(fcid)
	if err != nil {
		WriteError(w, Error{"unable to cancel contract:" + err.Error()}, http.StatusBadRequest)
		return
	}
	WriteSuccess(w)
}

// renterContractsHandler handles the API call to request the Renter's
// contracts.
//
// Active contracts are contracts that the renter is actively using to store
// data and can upload, download, and renew
//
// Inactive contracts are contracts that are not currently being used by the
// renter because they are !goodForRenew, but have endheights that are in the
// future so could potentially become active again
//
// Expired contracts are contracts who's endheights are in the past
func (api *API) renterContractsHandler(w http.ResponseWriter, req *http.Request, _ httprouter.Params) {
	// Parse flags
	inactive, err := scanBool(req.FormValue("inactive"))
	if err != nil {
		WriteError(w, Error{"unable to parse inactive:" + err.Error()}, http.StatusBadRequest)
		return
	}
	expired, err := scanBool(req.FormValue("expired"))
	if err != nil {
		WriteError(w, Error{"unable to parse expired:" + err.Error()}, http.StatusBadRequest)
		return
	}

	// Get current block height for reference
	blockHeight := api.cs.Height()

	// Get active contracts
	contracts := []RenterContract{}
	activeContracts := []RenterContract{}
	inactiveContracts := []RenterContract{}
	expiredContracts := []RenterContract{}
	for _, c := range api.renter.Contracts() {
		var size uint64
		if len(c.Transaction.FileContractRevisions) != 0 {
			size = c.Transaction.FileContractRevisions[0].NewFileSize
		}

		// Fetch host address
		var netAddress modules.NetAddress
		hdbe, exists := api.renter.Host(c.HostPublicKey)
		if exists {
			netAddress = hdbe.NetAddress
		}

		// Build the contract.
		contract := RenterContract{
			DownloadSpending:          c.DownloadSpending,
			EndHeight:                 c.EndHeight,
			Fees:                      c.TxnFee.Add(c.ContractFee),
			GoodForUpload:             c.Utility.GoodForUpload,
			GoodForRenew:              c.Utility.GoodForRenew,
			HostPublicKey:             c.HostPublicKey,
			ID:                        c.ID,
			LastTransaction:           c.Transaction,
			NetAddress:                netAddress,
			RenterFunds:               c.RenterFunds,
			Size:                      size,
			StartHeight:               c.StartHeight,
			StorageSpending:           c.StorageSpending,
			StorageSpendingDeprecated: c.StorageSpending,
			TotalCost:                 c.TotalCost,
			UploadSpending:            c.UploadSpending,
		}
		if c.Utility.GoodForRenew {
			activeContracts = append(activeContracts, contract)
		} else if inactive && !c.Utility.GoodForRenew {
			inactiveContracts = append(inactiveContracts, contract)
		}
		contracts = append(contracts, contract)
	}

	// Get expired contracts
	if expired || inactive {
		for _, c := range api.renter.OldContracts() {
			var size uint64
			if len(c.Transaction.FileContractRevisions) != 0 {
				size = c.Transaction.FileContractRevisions[0].NewFileSize
			}

			// Fetch host address
			var netAddress modules.NetAddress
			hdbe, exists := api.renter.Host(c.HostPublicKey)
			if exists {
				netAddress = hdbe.NetAddress
			}

			contract := RenterContract{
				DownloadSpending:          c.DownloadSpending,
				EndHeight:                 c.EndHeight,
				Fees:                      c.TxnFee.Add(c.ContractFee),
				GoodForUpload:             c.Utility.GoodForUpload,
				GoodForRenew:              c.Utility.GoodForRenew,
				HostPublicKey:             c.HostPublicKey,
				ID:                        c.ID,
				LastTransaction:           c.Transaction,
				NetAddress:                netAddress,
				RenterFunds:               c.RenterFunds,
				Size:                      size,
				StartHeight:               c.StartHeight,
				StorageSpending:           c.StorageSpending,
				StorageSpendingDeprecated: c.StorageSpending,
				TotalCost:                 c.TotalCost,
				UploadSpending:            c.UploadSpending,
			}
			if expired && c.EndHeight < blockHeight {
				expiredContracts = append(expiredContracts, contract)
			} else if inactive && c.EndHeight >= blockHeight {
				inactiveContracts = append(inactiveContracts, contract)
			}
		}
	}

	WriteJSON(w, RenterContracts{
		Contracts:         contracts,
		ActiveContracts:   activeContracts,
		InactiveContracts: inactiveContracts,
		ExpiredContracts:  expiredContracts,
	})
}

// renterClearDownloadsHandler handles the API call to request to clear the download queue.
func (api *API) renterClearDownloadsHandler(w http.ResponseWriter, req *http.Request, _ httprouter.Params) {
	var afterTime time.Time
	beforeTime := types.EndOfTime
	beforeStr, afterStr := req.FormValue("before"), req.FormValue("after")
	if beforeStr != "" {
		beforeInt, err := strconv.ParseInt(beforeStr, 10, 64)
		if err != nil {
			WriteError(w, Error{"parsing integer value for parameter `before` failed: " + err.Error()}, http.StatusBadRequest)
			return
		}
		beforeTime = time.Unix(0, beforeInt)
	}
	if afterStr != "" {
		afterInt, err := strconv.ParseInt(afterStr, 10, 64)
		if err != nil {
			WriteError(w, Error{"parsing integer value for parameter `after` failed: " + err.Error()}, http.StatusBadRequest)
			return
		}
		afterTime = time.Unix(0, afterInt)
	}

	err := api.renter.ClearDownloadHistory(afterTime, beforeTime)
	if err != nil {
		WriteError(w, Error{err.Error()}, http.StatusBadRequest)
		return
	}
	WriteSuccess(w)
}

// renterDownloadsHandler handles the API call to request the download queue.
func (api *API) renterDownloadsHandler(w http.ResponseWriter, _ *http.Request, _ httprouter.Params) {
	var downloads []DownloadInfo
	for _, di := range api.renter.DownloadHistory() {
		downloads = append(downloads, DownloadInfo{
			Destination:     di.Destination,
			DestinationType: di.DestinationType,
			Filesize:        di.Length,
			Length:          di.Length,
			Offset:          di.Offset,
			HyperspacePath:  di.HyperspacePath,

			Completed:            di.Completed,
			EndTime:              di.EndTime,
			Error:                di.Error,
			Received:             di.Received,
			StartTime:            di.StartTime,
			StartTimeUnix:        di.StartTimeUnix,
			TotalDataTransferred: di.TotalDataTransferred,
		})
	}
	WriteJSON(w, RenterDownloadQueue{
		Downloads: downloads,
	})
}

// renterLoadHandler handles the API call to load a '.sia' file.
func (api *API) renterLoadHandler(w http.ResponseWriter, req *http.Request, _ httprouter.Params) {
	source, err := url.QueryUnescape(req.FormValue("source"))
	if err != nil {
		WriteError(w, Error{"failed to unescape the source path"}, http.StatusBadRequest)
		return
	}
	if !filepath.IsAbs(source) {
		WriteError(w, Error{"source must be an absolute path"}, http.StatusBadRequest)
		return
	}

	files, err := api.renter.LoadSharedFiles(source)
	if err != nil {
		WriteError(w, Error{err.Error()}, http.StatusBadRequest)
		return
	}

	WriteJSON(w, RenterLoad{FilesAdded: files})
}

// renterLoadAsciiHandler handles the API call to load a '.sia' file
// in ASCII form.
func (api *API) renterLoadASCIIHandler(w http.ResponseWriter, req *http.Request, _ httprouter.Params) {
	files, err := api.renter.LoadSharedFilesASCII(req.FormValue("asciisia"))
	if err != nil {
		WriteError(w, Error{err.Error()}, http.StatusBadRequest)
		return
	}

	WriteJSON(w, RenterLoad{FilesAdded: files})
}

// renterRenameHandler handles the API call to rename a file entry in the
// renter.
func (api *API) renterRenameHandler(w http.ResponseWriter, req *http.Request, ps httprouter.Params) {
	newHyperspacePath, err := url.QueryUnescape(req.FormValue("newhyperspacepath"))
	if err != nil {
		WriteError(w, Error{"failed to unescape newhyperspacepath"}, http.StatusBadRequest)
		return
	}
<<<<<<< HEAD
	err = api.renter.RenameFile(strings.TrimPrefix(ps.ByName("hyperspacepath"), "/"), strings.TrimPrefix(newHyperspacePath, "/"))
=======
	err = api.renter.RenameFile(strings.TrimPrefix(ps.ByName("siapath"), "/"), strings.TrimPrefix(newSiaPath, "/"))
>>>>>>> f76dc464
	if err != nil {
		WriteError(w, Error{err.Error()}, http.StatusBadRequest)
		return
	}
	WriteSuccess(w)
}

// renterFileHandler handles GET requests to the /renter/file/:hyperspacepath API endpoint.
func (api *API) renterFileHandlerGET(w http.ResponseWriter, req *http.Request, ps httprouter.Params) {
	file, err := api.renter.File(strings.TrimPrefix(ps.ByName("hyperspacepath"), "/"))
	if err != nil {
		WriteError(w, Error{err.Error()}, http.StatusBadRequest)
		return
	}
	WriteJSON(w, RenterFile{
		File: file,
	})
}

// renterFileHandler handles POST requests to the /renter/file/:hyperspacepath API endpoint.
func (api *API) renterFileHandlerPOST(w http.ResponseWriter, req *http.Request, ps httprouter.Params) {
	newTrackingPath, err := url.QueryUnescape(req.FormValue("trackingpath"))
	if err != nil {
		WriteError(w, Error{"unable to unescape new tracking path"}, http.StatusBadRequest)
		return
	}

	// Handle changing the tracking path of a file.
	if newTrackingPath != "" {
<<<<<<< HEAD
		hyperspacepath := strings.TrimPrefix(ps.ByName("hyperspacepath"), "/")
		if err := api.renter.SetFileTrackingPath(hyperspacepath, newTrackingPath); err != nil {
=======
		siapath := strings.TrimPrefix(ps.ByName("siapath"), "/")
		if err := api.renter.SetFileTrackingPath(siapath, newTrackingPath); err != nil {
>>>>>>> f76dc464
			WriteError(w, Error{fmt.Sprintf("unable set tracking path: %v", err)}, http.StatusBadRequest)
			return
		}
	}
	WriteSuccess(w)
}

// renterFilesHandler handles the API call to list all of the files.
func (api *API) renterFilesHandler(w http.ResponseWriter, req *http.Request, _ httprouter.Params) {
	filter := req.FormValue("filter")
	if len(filter) > 0 {
		r, err := regexp.Compile(filter)
		if err != nil {
			WriteError(w, Error{err.Error()}, http.StatusBadRequest)
			return
		}
		WriteJSON(w, RenterFiles{
			Files: api.renter.FileList(r),
		})
	} else {
		WriteJSON(w, RenterFiles{
			Files: api.renter.FileList(),
		})
	}
}

// renterPricesHandler reports the expected costs of various actions given the
// renter settings and the set of available hosts.
func (api *API) renterPricesHandler(w http.ResponseWriter, req *http.Request, ps httprouter.Params) {
	allowance := modules.Allowance{}
	// Scan the allowance amount. (optional parameter)
	if f := req.FormValue("funds"); f != "" {
		funds, ok := scanAmount(f)
		if !ok {
			WriteError(w, Error{"unable to parse funds"}, http.StatusBadRequest)
			return
		}
		allowance.Funds = funds
	}
	// Scan the number of hosts to use. (optional parameter)
	if h := req.FormValue("hosts"); h != "" {
		var hosts uint64
		if _, err := fmt.Sscan(h, &hosts); err != nil {
			WriteError(w, Error{"unable to parse hosts: " + err.Error()}, http.StatusBadRequest)
			return
		} else if hosts != 0 && hosts < requiredHosts {
			WriteError(w, Error{fmt.Sprintf("insufficient number of hosts, need at least %v but have %v", modules.DefaultAllowance.Hosts, hosts)}, http.StatusBadRequest)
		} else {
			allowance.Hosts = hosts
		}
	}
	// Scan the period. (optional parameter)
	if p := req.FormValue("period"); p != "" {
		var period types.BlockHeight
		if _, err := fmt.Sscan(p, &period); err != nil {
			WriteError(w, Error{"unable to parse period: " + err.Error()}, http.StatusBadRequest)
			return
		}
		allowance.Period = types.BlockHeight(period)
	}
	// Scan the renew window. (optional parameter)
	if rw := req.FormValue("renewwindow"); rw != "" {
		var renewWindow types.BlockHeight
		if _, err := fmt.Sscan(rw, &renewWindow); err != nil {
			WriteError(w, Error{"unable to parse renewwindow: " + err.Error()}, http.StatusBadRequest)
			return
		} else if renewWindow != 0 && types.BlockHeight(renewWindow) < requiredRenewWindow {
			WriteError(w, Error{fmt.Sprintf("renew window is too small, must be at least %v blocks but have %v blocks", requiredRenewWindow, renewWindow)}, http.StatusBadRequest)
			return
		} else {
			allowance.RenewWindow = types.BlockHeight(renewWindow)
		}
	}

	// Check for partially set allowance, which can happen since hosts and renew
	// window can be optional fields. Checking here instead of assigning values
	// above so that an empty allowance can still be submitted
	if !reflect.DeepEqual(allowance, modules.Allowance{}) {
		if allowance.Funds.Cmp(types.ZeroCurrency) == 0 {
			WriteError(w, Error{fmt.Sprint("Allowance not set correctly, `funds` parameter left empty")}, http.StatusBadRequest)
			return
		}
		if allowance.Period == 0 {
			WriteError(w, Error{fmt.Sprint("Allowance not set correctly, `period` parameter left empty")}, http.StatusBadRequest)
			return
		}
		if allowance.Hosts == 0 {
			WriteError(w, Error{fmt.Sprint("Allowance not set correctly, `hosts` parameter left empty")}, http.StatusBadRequest)
			return
		}
		if allowance.RenewWindow == 0 {
			WriteError(w, Error{fmt.Sprint("Allowance not set correctly, `renewwindow` parameter left empty")}, http.StatusBadRequest)
			return
		}
	}

	estimate, a, err := api.renter.PriceEstimation(allowance)
	if err != nil {
		WriteError(w, Error{err.Error()}, http.StatusBadRequest)
		return
	}
	WriteJSON(w, RenterPricesGET{
		RenterPriceEstimation: estimate,
		Allowance:             a,
	})
}

// renterDeleteHandler handles the API call to delete a file entry from the
// renter.
func (api *API) renterDeleteHandler(w http.ResponseWriter, req *http.Request, ps httprouter.Params) {
	err := api.renter.DeleteFile(strings.TrimPrefix(ps.ByName("hyperspacepath"), "/"))
	if err != nil {
		WriteError(w, Error{err.Error()}, http.StatusBadRequest)
		return
	}

	WriteSuccess(w)
}

// renterDownloadHandler handles the API call to download a file.
func (api *API) renterDownloadHandler(w http.ResponseWriter, req *http.Request, ps httprouter.Params) {
	params, err := parseDownloadParameters(w, req, ps)
	if err != nil {
		WriteError(w, Error{err.Error()}, http.StatusBadRequest)
		return
	}
	if params.Async {
		err = api.renter.DownloadAsync(params)
	} else {
		err = api.renter.Download(params)
	}
	if err != nil {
		WriteError(w, Error{"download failed: " + err.Error()}, http.StatusInternalServerError)
		return
	}
	if params.Httpwriter == nil {
		// `httpresp=true` causes writes to w before this line is run, automatically
		// adding `200 Status OK` code to response. Calling this results in a
		// multiple calls to WriteHeaders() errors.
		WriteSuccess(w)
		return
	}
}

// renterDownloadAsyncHandler handles the API call to download a file asynchronously.
func (api *API) renterDownloadAsyncHandler(w http.ResponseWriter, req *http.Request, ps httprouter.Params) {
	req.ParseForm()
	req.Form.Set("async", "true")
	api.renterDownloadHandler(w, req, ps)
}

// parseDownloadParameters parses the download parameters passed to the
// /renter/download endpoint. Validation of these parameters is done by the
// renter.
func parseDownloadParameters(w http.ResponseWriter, req *http.Request, ps httprouter.Params) (modules.RenterDownloadParameters, error) {
	destination, err := url.QueryUnescape(req.FormValue("destination"))
	if err != nil {
		return modules.RenterDownloadParameters{}, errors.AddContext(err, "failed to unescape the destination")
	}

	// The offset and length in bytes.
	offsetparam := req.FormValue("offset")
	lengthparam := req.FormValue("length")

	// Determines whether the response is written to response body.
	httprespparam := req.FormValue("httpresp")

	// Determines whether to return on completion of download or straight away.
	// If httprespparam is present, this parameter is ignored.
	asyncparam := req.FormValue("async")

	// Parse the offset and length parameters.
	var offset, length uint64
	if len(offsetparam) > 0 {
		_, err := fmt.Sscan(offsetparam, &offset)
		if err != nil {
			return modules.RenterDownloadParameters{}, errors.AddContext(err, "could not decode the offset as uint64")
		}
	}
	if len(lengthparam) > 0 {
		_, err := fmt.Sscan(lengthparam, &length)
		if err != nil {
			return modules.RenterDownloadParameters{}, errors.AddContext(err, "could not decode the offset as uint64")
		}
	}

	// Parse the httpresp parameter.
	httpresp, err := scanBool(httprespparam)
	if err != nil {
		return modules.RenterDownloadParameters{}, errors.AddContext(err, "httpresp parameter could not be parsed")
	}

	// Parse the async parameter.
	async, err := scanBool(asyncparam)
	if err != nil {
		return modules.RenterDownloadParameters{}, errors.AddContext(err, "async parameter could not be parsed")
	}

	hyperspacepath := strings.TrimPrefix(ps.ByName("hyperspacepath"), "/") // Sia file name.

	dp := modules.RenterDownloadParameters{
		Destination:    destination,
		Async:          async,
		Length:         length,
		Offset:         offset,
		HyperspacePath: hyperspacepath,
	}
	if httpresp {
		dp.Httpwriter = w
	}

	return dp, nil
}

<<<<<<< HEAD
/*
// renterShareHandler handles the API call to create a '.sia' file that
// shares a set of file.
func (api *API) renterShareHandler(w http.ResponseWriter, req *http.Request, ps httprouter.Params) {
	destination, err := url.QueryUnescape(req.FormValue("destination"))
	if err != nil {
		WriteError(w, Error{"failed to unescape the destination path"}, http.StatusBadRequest)
		return
	}
	// Check that the destination path is absolute.
	if !filepath.IsAbs(destination) {
		WriteError(w, Error{"destination must be an absolute path"}, http.StatusBadRequest)
		return
	}

	err = api.renter.ShareFiles(strings.Split(req.FormValue("hyperspacepaths"), ","), destination)
	if err != nil {
		WriteError(w, Error{err.Error()}, http.StatusBadRequest)
		return
	}

	WriteSuccess(w)
}

// renterShareAsciiHandler handles the API call to return a '.sia' file
// in ascii form.
func (api *API) renterShareASCIIHandler(w http.ResponseWriter, req *http.Request, ps httprouter.Params) {
	ascii, err := api.renter.ShareFilesASCII(strings.Split(req.FormValue("hyperspacepaths"), ","))
	if err != nil {
		WriteError(w, Error{err.Error()}, http.StatusBadRequest)
		return
	}
	WriteJSON(w, RenterShareASCII{
		ASCIIsia: ascii,
	})
}
*/

=======
>>>>>>> f76dc464
// renterStreamHandler handles downloads from the /renter/stream endpoint
func (api *API) renterStreamHandler(w http.ResponseWriter, req *http.Request, ps httprouter.Params) {
	siaPath := strings.TrimPrefix(ps.ByName("hyperspacepath"), "/")
	fileName, streamer, err := api.renter.Streamer(siaPath)
	if err != nil {
		WriteError(w, Error{fmt.Sprintf("failed to create download streamer: %v", err)},
			http.StatusInternalServerError)
		return
	}
	defer streamer.Close()
	http.ServeContent(w, req, fileName, time.Time{}, streamer)
}

// renterUploadHandler handles the API call to upload a file.
func (api *API) renterUploadHandler(w http.ResponseWriter, req *http.Request, ps httprouter.Params) {
	source, err := url.QueryUnescape(req.FormValue("source"))
	if err != nil {
		WriteError(w, Error{"failed to unescape the source path"}, http.StatusBadRequest)
		return
	}
	if !filepath.IsAbs(source) {
		WriteError(w, Error{"source must be an absolute path"}, http.StatusBadRequest)
		return
	}

	// Check whether existing file should be overwritten
	force := false
	if f := req.FormValue("force"); f != "" {
		force, err = strconv.ParseBool(f)
		if err != nil {
			WriteError(w, Error{"unable to parse 'force' parameter: " + err.Error()}, http.StatusBadRequest)
			return
		}
	}

	// Check whether the erasure coding parameters have been supplied.
	var ec modules.ErasureCoder
	if req.FormValue("datapieces") != "" || req.FormValue("paritypieces") != "" {
		// Check that both values have been supplied.
		if req.FormValue("datapieces") == "" || req.FormValue("paritypieces") == "" {
			WriteError(w, Error{"must provide both the datapieces parameter and the paritypieces parameter if specifying erasure coding parameters"}, http.StatusBadRequest)
			return
		}

		// Parse the erasure coding parameters.
		var dataPieces, parityPieces int
		_, err := fmt.Sscan(req.FormValue("datapieces"), &dataPieces)
		if err != nil {
			WriteError(w, Error{"unable to read parameter 'datapieces': " + err.Error()}, http.StatusBadRequest)
			return
		}
		_, err = fmt.Sscan(req.FormValue("paritypieces"), &parityPieces)
		if err != nil {
			WriteError(w, Error{"unable to read parameter 'paritypieces': " + err.Error()}, http.StatusBadRequest)
			return
		}

		// Verify that sane values for parityPieces and redundancy are being
		// supplied.
		if parityPieces < requiredParityPieces {
			WriteError(w, Error{fmt.Sprintf("a minimum of %v parity pieces is required, but %v parity pieces requested", parityPieces, requiredParityPieces)}, http.StatusBadRequest)
			return
		}
		redundancy := float64(dataPieces+parityPieces) / float64(dataPieces)
		if float64(dataPieces+parityPieces)/float64(dataPieces) < requiredRedundancy {
			WriteError(w, Error{fmt.Sprintf("a redundancy of %.2f is required, but redundancy of %.2f supplied", redundancy, requiredRedundancy)}, http.StatusBadRequest)
			return
		}

		// Create the erasure coder.
<<<<<<< HEAD
		ec, err = siafile.NewRSCode(dataPieces, parityPieces)
=======
		ec, err = siafile.NewRSSubCode(dataPieces, parityPieces, 64)
>>>>>>> f76dc464
		if err != nil {
			WriteError(w, Error{"unable to encode file using the provided parameters: " + err.Error()}, http.StatusBadRequest)
			return
		}
	}

	// Call the renter to upload the file.
	err = api.renter.Upload(modules.FileUploadParams{
		Source:         source,
		HyperspacePath: strings.TrimPrefix(ps.ByName("hyperspacepath"), "/"),
		ErasureCode:    ec,
		Force:          force,
	})
	if err != nil {
		WriteError(w, Error{"upload failed: " + err.Error()}, http.StatusInternalServerError)
		return
	}
	WriteSuccess(w)
}

<<<<<<< HEAD
=======
// renterDirHandlerGET handles the API call to create a directory
func (api *API) renterDirHandlerGET(w http.ResponseWriter, req *http.Request, ps httprouter.Params) {
	directories, files, err := api.renter.DirList(strings.TrimPrefix(ps.ByName("siapath"), "/"))
	if err != nil {
		WriteError(w, Error{"failed to get directory contents:" + err.Error()}, http.StatusInternalServerError)
		return
	}
	WriteJSON(w, RenterDirectory{
		Directories: directories,
		Files:       files,
	})
	return
}

>>>>>>> f76dc464
// renterDirHandlerPOST handles the API call to create a directory
func (api *API) renterDirHandlerPOST(w http.ResponseWriter, req *http.Request, ps httprouter.Params) {
	// Parse action
	action := req.FormValue("action")
	if action == "" {
		WriteError(w, Error{"you must set the action you wish to execute"}, http.StatusInternalServerError)
		return
	}
	if action == "create" {
		// Call the renter to create directory
<<<<<<< HEAD
		err := api.renter.CreateDir(strings.TrimPrefix(ps.ByName("hyperspacepath"), "/"))
=======
		err := api.renter.CreateDir(strings.TrimPrefix(ps.ByName("siapath"), "/"))
>>>>>>> f76dc464
		if err != nil {
			WriteError(w, Error{"failed to create directory: " + err.Error()}, http.StatusInternalServerError)
			return
		}
		WriteSuccess(w)
		return
	}
	if action == "delete" {
<<<<<<< HEAD
		fmt.Println("delete")
		// TODO - implement
		WriteError(w, Error{"not implemented"}, http.StatusNotImplemented)
=======
		err := api.renter.DeleteDir(strings.TrimPrefix(ps.ByName("siapath"), "/"))
		if err != nil {
			WriteError(w, Error{"failed to create directory: " + err.Error()}, http.StatusInternalServerError)
			return
		}
		WriteSuccess(w)
>>>>>>> f76dc464
		return
	}
	if action == "rename" {
		fmt.Println("rename")
<<<<<<< HEAD
		// newhyperspacepath := ps.ByName("newhyperspacepath")
=======
		// newsiapath := ps.ByName("newsiapath")
>>>>>>> f76dc464
		// TODO - implement
		WriteError(w, Error{"not implemented"}, http.StatusNotImplemented)
		return
	}

	// Report that no calls were made
	WriteError(w, Error{"no calls were made, please check your submission and try again"}, http.StatusInternalServerError)
	return
}<|MERGE_RESOLUTION|>--- conflicted
+++ resolved
@@ -11,19 +11,11 @@
 	"strings"
 	"time"
 
-<<<<<<< HEAD
 	"github.com/HyperspaceApp/Hyperspace/build"
 	"github.com/HyperspaceApp/Hyperspace/modules"
 	"github.com/HyperspaceApp/Hyperspace/modules/renter/siafile"
 	"github.com/HyperspaceApp/Hyperspace/types"
 	"github.com/HyperspaceApp/errors"
-=======
-	"gitlab.com/NebulousLabs/Sia/build"
-	"gitlab.com/NebulousLabs/Sia/modules"
-	"gitlab.com/NebulousLabs/Sia/modules/renter/siafile"
-	"gitlab.com/NebulousLabs/Sia/types"
-	"gitlab.com/NebulousLabs/errors"
->>>>>>> f76dc464
 
 	"github.com/julienschmidt/httprouter"
 )
@@ -578,11 +570,7 @@
 		WriteError(w, Error{"failed to unescape newhyperspacepath"}, http.StatusBadRequest)
 		return
 	}
-<<<<<<< HEAD
 	err = api.renter.RenameFile(strings.TrimPrefix(ps.ByName("hyperspacepath"), "/"), strings.TrimPrefix(newHyperspacePath, "/"))
-=======
-	err = api.renter.RenameFile(strings.TrimPrefix(ps.ByName("siapath"), "/"), strings.TrimPrefix(newSiaPath, "/"))
->>>>>>> f76dc464
 	if err != nil {
 		WriteError(w, Error{err.Error()}, http.StatusBadRequest)
 		return
@@ -612,13 +600,8 @@
 
 	// Handle changing the tracking path of a file.
 	if newTrackingPath != "" {
-<<<<<<< HEAD
 		hyperspacepath := strings.TrimPrefix(ps.ByName("hyperspacepath"), "/")
 		if err := api.renter.SetFileTrackingPath(hyperspacepath, newTrackingPath); err != nil {
-=======
-		siapath := strings.TrimPrefix(ps.ByName("siapath"), "/")
-		if err := api.renter.SetFileTrackingPath(siapath, newTrackingPath); err != nil {
->>>>>>> f76dc464
 			WriteError(w, Error{fmt.Sprintf("unable set tracking path: %v", err)}, http.StatusBadRequest)
 			return
 		}
@@ -833,7 +816,6 @@
 	return dp, nil
 }
 
-<<<<<<< HEAD
 /*
 // renterShareHandler handles the API call to create a '.sia' file that
 // shares a set of file.
@@ -872,8 +854,6 @@
 }
 */
 
-=======
->>>>>>> f76dc464
 // renterStreamHandler handles downloads from the /renter/stream endpoint
 func (api *API) renterStreamHandler(w http.ResponseWriter, req *http.Request, ps httprouter.Params) {
 	siaPath := strings.TrimPrefix(ps.ByName("hyperspacepath"), "/")
@@ -944,11 +924,7 @@
 		}
 
 		// Create the erasure coder.
-<<<<<<< HEAD
-		ec, err = siafile.NewRSCode(dataPieces, parityPieces)
-=======
 		ec, err = siafile.NewRSSubCode(dataPieces, parityPieces, 64)
->>>>>>> f76dc464
 		if err != nil {
 			WriteError(w, Error{"unable to encode file using the provided parameters: " + err.Error()}, http.StatusBadRequest)
 			return
@@ -969,8 +945,6 @@
 	WriteSuccess(w)
 }
 
-<<<<<<< HEAD
-=======
 // renterDirHandlerGET handles the API call to create a directory
 func (api *API) renterDirHandlerGET(w http.ResponseWriter, req *http.Request, ps httprouter.Params) {
 	directories, files, err := api.renter.DirList(strings.TrimPrefix(ps.ByName("siapath"), "/"))
@@ -985,7 +959,6 @@
 	return
 }
 
->>>>>>> f76dc464
 // renterDirHandlerPOST handles the API call to create a directory
 func (api *API) renterDirHandlerPOST(w http.ResponseWriter, req *http.Request, ps httprouter.Params) {
 	// Parse action
@@ -996,11 +969,7 @@
 	}
 	if action == "create" {
 		// Call the renter to create directory
-<<<<<<< HEAD
 		err := api.renter.CreateDir(strings.TrimPrefix(ps.ByName("hyperspacepath"), "/"))
-=======
-		err := api.renter.CreateDir(strings.TrimPrefix(ps.ByName("siapath"), "/"))
->>>>>>> f76dc464
 		if err != nil {
 			WriteError(w, Error{"failed to create directory: " + err.Error()}, http.StatusInternalServerError)
 			return
@@ -1009,27 +978,17 @@
 		return
 	}
 	if action == "delete" {
-<<<<<<< HEAD
-		fmt.Println("delete")
-		// TODO - implement
-		WriteError(w, Error{"not implemented"}, http.StatusNotImplemented)
-=======
 		err := api.renter.DeleteDir(strings.TrimPrefix(ps.ByName("siapath"), "/"))
 		if err != nil {
 			WriteError(w, Error{"failed to create directory: " + err.Error()}, http.StatusInternalServerError)
 			return
 		}
 		WriteSuccess(w)
->>>>>>> f76dc464
 		return
 	}
 	if action == "rename" {
 		fmt.Println("rename")
-<<<<<<< HEAD
 		// newhyperspacepath := ps.ByName("newhyperspacepath")
-=======
-		// newsiapath := ps.ByName("newsiapath")
->>>>>>> f76dc464
 		// TODO - implement
 		WriteError(w, Error{"not implemented"}, http.StatusNotImplemented)
 		return
