package api

import (
	"fmt"
	"net/http"
	"net/url"
	"path/filepath"
	"regexp"
	"reflect"
	"strconv"
	"strings"
	"time"

	"github.com/HyperspaceApp/Hyperspace/build"
	"github.com/HyperspaceApp/Hyperspace/modules"
	"github.com/HyperspaceApp/Hyperspace/modules/renter/siafile"
	"github.com/HyperspaceApp/Hyperspace/types"
	"github.com/HyperspaceApp/errors"

	"github.com/julienschmidt/httprouter"
)

var (
	// recommendedHosts is the number of hosts that the renter will form
	// contracts with if the value is not specified explicitly in the call to
	// SetSettings.
	recommendedHosts = build.Select(build.Var{
		Standard: uint64(50),
		Dev:      uint64(2),
		Testing:  uint64(4),
	}).(uint64)

	// requiredHosts specifies the minimum number of hosts that must be set in
	// the renter settings for the renter settings to be valid. This minimum is
	// there to prevent users from shooting themselves in the foot.
	requiredHosts = build.Select(build.Var{
		Standard: uint64(20),
		Dev:      uint64(1),
		Testing:  uint64(1),
	}).(uint64)

	// requiredParityPieces specifies the minimum number of parity pieces that
	// must be used when uploading a file. This minimum exists to prevent users
	// from shooting themselves in the foot.
	requiredParityPieces = build.Select(build.Var{
		Standard: int(12),
		Dev:      int(0),
		Testing:  int(0),
	}).(int)

	// requiredRedundancy specifies the minimum redundancy that will be
	// accepted by the renter when uploading a file. This minimum exists to
	// prevent users from shooting themselves in the foot.
	requiredRedundancy = build.Select(build.Var{
		Standard: float64(2),
		Dev:      float64(1),
		Testing:  float64(1),
	}).(float64)

	// requiredRenewWindow establishes the minimum allowed renew window for the
	// renter settings. This minimum is here to prevent users from shooting
	// themselves in the foot.
	requiredRenewWindow = build.Select(build.Var{
		Standard: types.BlockHeight(288),
		Dev:      types.BlockHeight(1),
		Testing:  types.BlockHeight(1),
	}).(types.BlockHeight)
)

type (
	// RenterGET contains various renter metrics.
	RenterGET struct {
		Settings         modules.RenterSettings     `json:"settings"`
		FinancialMetrics modules.ContractorSpending `json:"financialmetrics"`
		CurrentPeriod    types.BlockHeight          `json:"currentperiod"`
	}

	// RenterContract represents a contract formed by the renter.
	RenterContract struct {
		// Amount of contract funds that have been spent on downloads.
		DownloadSpending types.Currency `json:"downloadspending"`
		// Block height that the file contract ends on.
		EndHeight types.BlockHeight `json:"endheight"`
		// Fees paid in order to form the file contract.
		Fees types.Currency `json:"fees"`
		// Public key of the host the contract was formed with.
		HostPublicKey types.SiaPublicKey `json:"hostpublickey"`
		// ID of the file contract.
		ID types.FileContractID `json:"id"`
		// A signed transaction containing the most recent contract revision.
		LastTransaction types.Transaction `json:"lasttransaction"`
		// Address of the host the file contract was formed with.
		NetAddress modules.NetAddress `json:"netaddress"`
		// Remaining funds left for the renter to spend on uploads & downloads.
		RenterFunds types.Currency `json:"renterfunds"`
		// Size of the file contract, which is typically equal to the number of
		// bytes that have been uploaded to the host.
		Size uint64 `json:"size"`
		// Block height that the file contract began on.
		StartHeight types.BlockHeight `json:"startheight"`
		// Amount of contract funds that have been spent on storage.
		StorageSpending types.Currency `json:"storagespending"`
		// DEPRECATED: This is the exact same value as StorageSpending, but it has
		// incorrect capitalization. This was fixed in 1.3.2, but this field is kept
		// to preserve backwards compatibility on clients who depend on the
		// incorrect capitalization. This field will be removed in the future, so
		// clients should switch to the StorageSpending field (above) with the
		// correct lowercase name.
		StorageSpendingDeprecated types.Currency `json:"StorageSpending"`
		// Total cost to the wallet of forming the file contract.
		TotalCost types.Currency `json:"totalcost"`
		// Amount of contract funds that have been spent on uploads.
		UploadSpending types.Currency `json:"uploadspending"`
		// Signals if contract is good for uploading data
		GoodForUpload bool `json:"goodforupload"`
		// Signals if contract is good for a renewal
		GoodForRenew bool `json:"goodforrenew"`
	}

	// RenterContracts contains the renter's contracts.
	RenterContracts struct {
		Contracts         []RenterContract `json:"contracts"`
		ActiveContracts   []RenterContract `json:"activecontracts"`
		InactiveContracts []RenterContract `json:"inactivecontracts"`
		ExpiredContracts  []RenterContract `json:"expiredcontracts"`
	}

	// RenterDownloadQueue contains the renter's download queue.
	RenterDownloadQueue struct {
		Downloads []DownloadInfo `json:"downloads"`
	}

	// RenterFile lists the file queried.
	RenterFile struct {
		File modules.FileInfo `json:"file"`
	}

	// RenterFiles lists the files known to the renter.
	RenterFiles struct {
		Files []modules.FileInfo `json:"files"`
	}

	// RenterLoad lists files that were loaded into the renter.
	RenterLoad struct {
		FilesAdded []string `json:"filesadded"`
	}

	// RenterPricesGET lists the data that is returned when a GET call is made
	// to /renter/prices.
	RenterPricesGET struct {
		modules.RenterPriceEstimation
		modules.Allowance
	}

	// RenterShareASCII contains an ASCII-encoded .sia file.
	RenterShareASCII struct {
		ASCIIsia string `json:"asciisia"`
	}

	// DownloadInfo contains all client-facing information of a file.
	DownloadInfo struct {
		Destination     string `json:"destination"`     // The destination of the download.
		DestinationType string `json:"destinationtype"` // Can be "file", "memory buffer", or "http stream".
		Filesize        uint64 `json:"filesize"`        // DEPRECATED. Same as 'Length'.
		Length          uint64 `json:"length"`          // The length requested for the download.
		Offset          uint64 `json:"offset"`          // The offset within the siafile requested for the download.
		SiaPath         string `json:"hyperspacepath"`  // The hyperspacepath of the file used for the download.

		Completed            bool      `json:"completed"`            // Whether or not the download has completed.
		EndTime              time.Time `json:"endtime"`              // The time when the download fully completed.
		Error                string    `json:"error"`                // Will be the empty string unless there was an error.
		Received             uint64    `json:"received"`             // Amount of data confirmed and decoded.
		StartTime            time.Time `json:"starttime"`            // The time when the download was started.
		StartTimeUnix        int64     `json:"starttimeunix"`        // The time when the download was started in unix format.
		TotalDataTransferred uint64    `json:"totaldatatransferred"` // The total amount of data transferred, including negotiation, overdrive etc.
	}
)

// renterHandlerGET handles the API call to /renter.
func (api *API) renterHandlerGET(w http.ResponseWriter, req *http.Request, _ httprouter.Params) {
	settings := api.renter.Settings()
	periodStart := api.renter.CurrentPeriod()
	WriteJSON(w, RenterGET{
		Settings:         settings,
		FinancialMetrics: api.renter.PeriodSpending(),
		CurrentPeriod:    periodStart,
	})
}

// renterHandlerPOST handles the API call to set the Renter's settings.
func (api *API) renterHandlerPOST(w http.ResponseWriter, req *http.Request, _ httprouter.Params) {
	// Get the existing settings
	settings := api.renter.Settings()

	// Scan the allowance amount. (optional parameter)
	if f := req.FormValue("funds"); f != "" {
		funds, ok := scanAmount(f)
		if !ok {
			WriteError(w, Error{"unable to parse funds"}, http.StatusBadRequest)
			return
		}
		settings.Allowance.Funds = funds
	}
	// Scan the number of hosts to use. (optional parameter)
	if h := req.FormValue("hosts"); h != "" {
		var hosts uint64
		if _, err := fmt.Sscan(h, &hosts); err != nil {
			WriteError(w, Error{"unable to parse hosts: " + err.Error()}, http.StatusBadRequest)
			return
		} else if hosts != 0 && hosts < requiredHosts {
			WriteError(w, Error{fmt.Sprintf("insufficient number of hosts, need at least %v but have %v", recommendedHosts, hosts)}, http.StatusBadRequest)
		} else {
			settings.Allowance.Hosts = hosts
		}
	} else if settings.Allowance.Hosts == 0 {
		// Sane defaults if host haven't been set before.
		settings.Allowance.Hosts = recommendedHosts
	}
	// Scan the period. (optional parameter)
	if p := req.FormValue("period"); p != "" {
		var period types.BlockHeight
		if _, err := fmt.Sscan(p, &period); err != nil {
			WriteError(w, Error{"unable to parse period: " + err.Error()}, http.StatusBadRequest)
			return
		}
		settings.Allowance.Period = types.BlockHeight(period)
	} else if settings.Allowance.Period == 0 {
		WriteError(w, Error{"period needs to be set if it hasn't been set before"}, http.StatusBadRequest)
		return
	}
	// Scan the renew window. (optional parameter)
	if rw := req.FormValue("renewwindow"); rw != "" {
		var renewWindow types.BlockHeight
		if _, err := fmt.Sscan(rw, &renewWindow); err != nil {
			WriteError(w, Error{"unable to parse renewwindow: " + err.Error()}, http.StatusBadRequest)
			return
		} else if renewWindow != 0 && types.BlockHeight(renewWindow) < requiredRenewWindow {
			WriteError(w, Error{fmt.Sprintf("renew window is too small, must be at least %v blocks but have %v blocks", requiredRenewWindow, renewWindow)}, http.StatusBadRequest)
			return
		} else {
			settings.Allowance.RenewWindow = types.BlockHeight(renewWindow)
		}
	} else if settings.Allowance.RenewWindow == 0 {
		// Sane defaults if renew window hasn't been set before.
		settings.Allowance.RenewWindow = settings.Allowance.Period / 2
	}
	// Scan the download speed limit. (optional parameter)
	if d := req.FormValue("maxdownloadspeed"); d != "" {
		var downloadSpeed int64
		if _, err := fmt.Sscan(d, &downloadSpeed); err != nil {
			WriteError(w, Error{"unable to parse downloadspeed: " + err.Error()}, http.StatusBadRequest)
			return
		}
		settings.MaxDownloadSpeed = downloadSpeed
	}
	// Scan the upload speed limit. (optional parameter)
	if u := req.FormValue("maxuploadspeed"); u != "" {
		var uploadSpeed int64
		if _, err := fmt.Sscan(u, &uploadSpeed); err != nil {
			WriteError(w, Error{"unable to parse uploadspeed: " + err.Error()}, http.StatusBadRequest)
			return
		}
		settings.MaxUploadSpeed = uploadSpeed
	}
	// Scan the stream cache size. (optional parameter)
	if dcs := req.FormValue("streamcachesize"); dcs != "" {
		var streamCacheSize uint64
		if _, err := fmt.Sscan(dcs, &streamCacheSize); err != nil {
			WriteError(w, Error{"unable to parse streamcachesize: " + err.Error()}, http.StatusBadRequest)
			return
		}
		settings.StreamCacheSize = streamCacheSize
	}
	// Scan the checkforipviolation flag.
	if ipc := req.FormValue("checkforipviolation"); ipc != "" {
		var ipviolationcheck bool
		if _, err := fmt.Sscan(ipc, &ipviolationcheck); err != nil {
			WriteError(w, Error{"unable to parse ipviolationcheck: " + err.Error()}, http.StatusBadRequest)
			return
		}
		settings.IPViolationsCheck = ipviolationcheck
	}

	// Set the settings in the renter.
	err := api.renter.SetSettings(settings)
	if err != nil {
		WriteError(w, Error{err.Error()}, http.StatusBadRequest)
		return
	}
	WriteSuccess(w)
}

// renterContractCancelHandler handles the API call to cancel a specific Renter contract.
func (api *API) renterContractCancelHandler(w http.ResponseWriter, req *http.Request, _ httprouter.Params) {
	var fcid types.FileContractID
	if err := fcid.LoadString(req.FormValue("id")); err != nil {
		WriteError(w, Error{"unable to parse id:" + err.Error()}, http.StatusBadRequest)
		return
	}
	err := api.renter.CancelContract(fcid)
	if err != nil {
		WriteError(w, Error{"unable to cancel contract:" + err.Error()}, http.StatusBadRequest)
		return
	}
	WriteSuccess(w)
}

// renterContractsHandler handles the API call to request the Renter's
// contracts.
//
// Active contracts are contracts that the renter is actively using to store
// data and can upload, download, and renew
//
// Inactive contracts are contracts that are not currently being used by the
// renter because they are !goodForRenew, but have endheights that are in the
// future so could potentially become active again
//
// Expired contracts are contracts who's endheights are in the past
func (api *API) renterContractsHandler(w http.ResponseWriter, req *http.Request, _ httprouter.Params) {
	// Parse flags
	inactive, err := scanBool(req.FormValue("inactive"))
	if err != nil {
		WriteError(w, Error{"unable to parse inactive:" + err.Error()}, http.StatusBadRequest)
		return
	}
	expired, err := scanBool(req.FormValue("expired"))
	if err != nil {
		WriteError(w, Error{"unable to parse expired:" + err.Error()}, http.StatusBadRequest)
		return
	}

	// Get current block height for reference
	blockHeight := api.cs.Height()

	// Get active contracts
	contracts := []RenterContract{}
	activeContracts := []RenterContract{}
	inactiveContracts := []RenterContract{}
	expiredContracts := []RenterContract{}
	for _, c := range api.renter.Contracts() {
		var size uint64
		if len(c.Transaction.FileContractRevisions) != 0 {
			size = c.Transaction.FileContractRevisions[0].NewFileSize
		}

		// Fetch host address
		var netAddress modules.NetAddress
		hdbe, exists := api.renter.Host(c.HostPublicKey)
		if exists {
			netAddress = hdbe.NetAddress
		}

		// Build the contract.
		contract := RenterContract{
			DownloadSpending:          c.DownloadSpending,
			EndHeight:                 c.EndHeight,
<<<<<<< HEAD
			Fees:                      c.TxnFee.Add(c.ContractFee),
			GoodForUpload:             goodForUpload,
			GoodForRenew:              goodForRenew,
=======
			Fees:                      c.TxnFee.Add(c.SiafundFee).Add(c.ContractFee),
			GoodForUpload:             c.Utility.GoodForUpload,
			GoodForRenew:              c.Utility.GoodForRenew,
>>>>>>> 38776732
			HostPublicKey:             c.HostPublicKey,
			ID:                        c.ID,
			LastTransaction:           c.Transaction,
			NetAddress:                netAddress,
			RenterFunds:               c.RenterFunds,
			Size:                      size,
			StartHeight:               c.StartHeight,
			StorageSpending:           c.StorageSpending,
			StorageSpendingDeprecated: c.StorageSpending,
			TotalCost:                 c.TotalCost,
			UploadSpending:            c.UploadSpending,
		}
		if c.Utility.GoodForRenew {
			activeContracts = append(activeContracts, contract)
		} else if inactive && !c.Utility.GoodForRenew {
			inactiveContracts = append(inactiveContracts, contract)
		}
		contracts = append(contracts, contract)
	}

	// Get expired contracts
	if expired || inactive {
		for _, c := range api.renter.OldContracts() {
			var size uint64
			if len(c.Transaction.FileContractRevisions) != 0 {
				size = c.Transaction.FileContractRevisions[0].NewFileSize
			}

			// Fetch host address
			var netAddress modules.NetAddress
			hdbe, exists := api.renter.Host(c.HostPublicKey)
			if exists {
				netAddress = hdbe.NetAddress
			}

			contract := RenterContract{
				DownloadSpending:          c.DownloadSpending,
				EndHeight:                 c.EndHeight,
<<<<<<< HEAD
				Fees:                      c.TxnFee.Add(c.ContractFee),
				GoodForUpload:             goodForUpload,
				GoodForRenew:              goodForRenew,
=======
				Fees:                      c.TxnFee.Add(c.SiafundFee).Add(c.ContractFee),
				GoodForUpload:             c.Utility.GoodForUpload,
				GoodForRenew:              c.Utility.GoodForRenew,
>>>>>>> 38776732
				HostPublicKey:             c.HostPublicKey,
				ID:                        c.ID,
				LastTransaction:           c.Transaction,
				NetAddress:                netAddress,
				RenterFunds:               c.RenterFunds,
				Size:                      size,
				StartHeight:               c.StartHeight,
				StorageSpending:           c.StorageSpending,
				StorageSpendingDeprecated: c.StorageSpending,
				TotalCost:                 c.TotalCost,
				UploadSpending:            c.UploadSpending,
			}
			if expired && c.EndHeight < blockHeight {
				expiredContracts = append(expiredContracts, contract)
			} else if inactive && c.EndHeight >= blockHeight {
				inactiveContracts = append(inactiveContracts, contract)
			}
		}
	}

	WriteJSON(w, RenterContracts{
		Contracts:         contracts,
		ActiveContracts:   activeContracts,
		InactiveContracts: inactiveContracts,
		ExpiredContracts:  expiredContracts,
	})
}

// renterClearDownloadsHandler handles the API call to request to clear the download queue.
func (api *API) renterClearDownloadsHandler(w http.ResponseWriter, req *http.Request, _ httprouter.Params) {
	var afterTime time.Time
	beforeTime := types.EndOfTime
	beforeStr, afterStr := req.FormValue("before"), req.FormValue("after")
	if beforeStr != "" {
		beforeInt, err := strconv.ParseInt(beforeStr, 10, 64)
		if err != nil {
			WriteError(w, Error{"parsing integer value for parameter `before` failed: " + err.Error()}, http.StatusBadRequest)
			return
		}
		beforeTime = time.Unix(0, beforeInt)
	}
	if afterStr != "" {
		afterInt, err := strconv.ParseInt(afterStr, 10, 64)
		if err != nil {
			WriteError(w, Error{"parsing integer value for parameter `after` failed: " + err.Error()}, http.StatusBadRequest)
			return
		}
		afterTime = time.Unix(0, afterInt)
	}

	err := api.renter.ClearDownloadHistory(afterTime, beforeTime)
	if err != nil {
		WriteError(w, Error{err.Error()}, http.StatusBadRequest)
		return
	}
	WriteSuccess(w)
}

// renterDownloadsHandler handles the API call to request the download queue.
func (api *API) renterDownloadsHandler(w http.ResponseWriter, _ *http.Request, _ httprouter.Params) {
	var downloads []DownloadInfo
	for _, di := range api.renter.DownloadHistory() {
		downloads = append(downloads, DownloadInfo{
			Destination:     di.Destination,
			DestinationType: di.DestinationType,
			Filesize:        di.Length,
			Length:          di.Length,
			Offset:          di.Offset,
			SiaPath:         di.SiaPath,

			Completed:            di.Completed,
			EndTime:              di.EndTime,
			Error:                di.Error,
			Received:             di.Received,
			StartTime:            di.StartTime,
			StartTimeUnix:        di.StartTimeUnix,
			TotalDataTransferred: di.TotalDataTransferred,
		})
	}
	WriteJSON(w, RenterDownloadQueue{
		Downloads: downloads,
	})
}

// renterLoadHandler handles the API call to load a '.sia' file.
func (api *API) renterLoadHandler(w http.ResponseWriter, req *http.Request, _ httprouter.Params) {
	source, err := url.QueryUnescape(req.FormValue("source"))
	if err != nil {
		WriteError(w, Error{"failed to unescape the source path"}, http.StatusBadRequest)
		return
	}
	if !filepath.IsAbs(source) {
		WriteError(w, Error{"source must be an absolute path"}, http.StatusBadRequest)
		return
	}

	files, err := api.renter.LoadSharedFiles(source)
	if err != nil {
		WriteError(w, Error{err.Error()}, http.StatusBadRequest)
		return
	}

	WriteJSON(w, RenterLoad{FilesAdded: files})
}

// renterLoadAsciiHandler handles the API call to load a '.sia' file
// in ASCII form.
func (api *API) renterLoadASCIIHandler(w http.ResponseWriter, req *http.Request, _ httprouter.Params) {
	files, err := api.renter.LoadSharedFilesASCII(req.FormValue("asciisia"))
	if err != nil {
		WriteError(w, Error{err.Error()}, http.StatusBadRequest)
		return
	}

	WriteJSON(w, RenterLoad{FilesAdded: files})
}

// renterRenameHandler handles the API call to rename a file entry in the
// renter.
func (api *API) renterRenameHandler(w http.ResponseWriter, req *http.Request, ps httprouter.Params) {
	newSiaPath, err := url.QueryUnescape(req.FormValue("newhyperspacepath"))
	if err != nil {
		WriteError(w, Error{"failed to unescape newhyperspacepath"}, http.StatusBadRequest)
		return
	}
	err = api.renter.RenameFile(strings.TrimPrefix(ps.ByName("hyperspacepath"), "/"), strings.TrimPrefix(newSiaPath, "/"))
	if err != nil {
		WriteError(w, Error{err.Error()}, http.StatusBadRequest)
		return
	}
	WriteSuccess(w)
}

// renterFileHandler handles GET requests to the /renter/file/:hyperspacepath API endpoint.
func (api *API) renterFileHandlerGET(w http.ResponseWriter, req *http.Request, ps httprouter.Params) {
	file, err := api.renter.File(strings.TrimPrefix(ps.ByName("hyperspacepath"), "/"))
	if err != nil {
		WriteError(w, Error{err.Error()}, http.StatusBadRequest)
		return
	}
	WriteJSON(w, RenterFile{
		File: file,
	})
}

// renterFileHandler handles POST requests to the /renter/file/:hyperspacepath API endpoint.
func (api *API) renterFileHandlerPOST(w http.ResponseWriter, req *http.Request, ps httprouter.Params) {
	newTrackingPath, err := url.QueryUnescape(req.FormValue("trackingpath"))
	if err != nil {
		WriteError(w, Error{"unable to unescape new tracking path"}, http.StatusBadRequest)
		return
	}

	// Handle changing the tracking path of a file.
	if newTrackingPath != "" {
		siapath := strings.TrimPrefix(ps.ByName("hyperspacepath"), "/")
		if err := api.renter.SetFileTrackingPath(siapath, newTrackingPath); err != nil {
			WriteError(w, Error{fmt.Sprintf("unable set tracking path: %v", err)}, http.StatusBadRequest)
			return
		}
	}
	WriteSuccess(w)
}

// renterFilesHandler handles the API call to list all of the files.
func (api *API) renterFilesHandler(w http.ResponseWriter, req *http.Request, _ httprouter.Params) {
	filter := req.FormValue("filter")
	if len(filter) > 0 {
		r, err := regexp.Compile(filter)
		if err != nil {
			WriteError(w, Error{err.Error()}, http.StatusBadRequest)
			return
		}
		WriteJSON(w, RenterFiles{
			Files: api.renter.FileList(r),
		})
	} else {
		WriteJSON(w, RenterFiles{
			Files: api.renter.FileList(),
		})
	}
}

// renterPricesHandler reports the expected costs of various actions given the
// renter settings and the set of available hosts.
func (api *API) renterPricesHandler(w http.ResponseWriter, req *http.Request, ps httprouter.Params) {
	allowance := modules.Allowance{}
	// Scan the allowance amount. (optional parameter)
	if f := req.FormValue("funds"); f != "" {
		funds, ok := scanAmount(f)
		if !ok {
			WriteError(w, Error{"unable to parse funds"}, http.StatusBadRequest)
			return
		}
		allowance.Funds = funds
	}
	// Scan the number of hosts to use. (optional parameter)
	if h := req.FormValue("hosts"); h != "" {
		var hosts uint64
		if _, err := fmt.Sscan(h, &hosts); err != nil {
			WriteError(w, Error{"unable to parse hosts: " + err.Error()}, http.StatusBadRequest)
			return
		} else if hosts != 0 && hosts < requiredHosts {
			WriteError(w, Error{fmt.Sprintf("insufficient number of hosts, need at least %v but have %v", recommendedHosts, hosts)}, http.StatusBadRequest)
		} else {
			allowance.Hosts = hosts
		}
	}
	// Scan the period. (optional parameter)
	if p := req.FormValue("period"); p != "" {
		var period types.BlockHeight
		if _, err := fmt.Sscan(p, &period); err != nil {
			WriteError(w, Error{"unable to parse period: " + err.Error()}, http.StatusBadRequest)
			return
		}
		allowance.Period = types.BlockHeight(period)
	}
	// Scan the renew window. (optional parameter)
	if rw := req.FormValue("renewwindow"); rw != "" {
		var renewWindow types.BlockHeight
		if _, err := fmt.Sscan(rw, &renewWindow); err != nil {
			WriteError(w, Error{"unable to parse renewwindow: " + err.Error()}, http.StatusBadRequest)
			return
		} else if renewWindow != 0 && types.BlockHeight(renewWindow) < requiredRenewWindow {
			WriteError(w, Error{fmt.Sprintf("renew window is too small, must be at least %v blocks but have %v blocks", requiredRenewWindow, renewWindow)}, http.StatusBadRequest)
			return
		} else {
			allowance.RenewWindow = types.BlockHeight(renewWindow)
		}
	}

	// Check for partially set allowance, which can happen since hosts and renew
	// window can be optional fields. Checking here instead of assigning values
	// above so that an empty allowance can still be submitted
	if !reflect.DeepEqual(allowance, modules.Allowance{}) {
		if allowance.Funds.Cmp(types.ZeroCurrency) == 0 {
			WriteError(w, Error{fmt.Sprint("Allowance not set correctly, `funds` parameter left empty")}, http.StatusBadRequest)
			return
		}
		if allowance.Period == 0 {
			WriteError(w, Error{fmt.Sprint("Allowance not set correctly, `period` parameter left empty")}, http.StatusBadRequest)
			return
		}
		if allowance.Hosts == 0 {
			WriteError(w, Error{fmt.Sprint("Allowance not set correctly, `hosts` parameter left empty")}, http.StatusBadRequest)
			return
		}
		if allowance.RenewWindow == 0 {
			WriteError(w, Error{fmt.Sprint("Allowance not set correctly, `renewwindow` parameter left empty")}, http.StatusBadRequest)
			return
		}
	}

	estimate, a, err := api.renter.PriceEstimation(allowance)
	if err != nil {
		WriteError(w, Error{err.Error()}, http.StatusBadRequest)
		return
	}
	WriteJSON(w, RenterPricesGET{
		RenterPriceEstimation: estimate,
		Allowance:             a,
	})
}

// renterDeleteHandler handles the API call to delete a file entry from the
// renter.
func (api *API) renterDeleteHandler(w http.ResponseWriter, req *http.Request, ps httprouter.Params) {
	err := api.renter.DeleteFile(strings.TrimPrefix(ps.ByName("hyperspacepath"), "/"))
	if err != nil {
		WriteError(w, Error{err.Error()}, http.StatusBadRequest)
		return
	}

	WriteSuccess(w)
}

// renterDownloadHandler handles the API call to download a file.
func (api *API) renterDownloadHandler(w http.ResponseWriter, req *http.Request, ps httprouter.Params) {
	params, err := parseDownloadParameters(w, req, ps)
	if err != nil {
		WriteError(w, Error{err.Error()}, http.StatusBadRequest)
		return
	}
	if params.Async {
		err = api.renter.DownloadAsync(params)
	} else {
		err = api.renter.Download(params)
	}
	if err != nil {
		WriteError(w, Error{"download failed: " + err.Error()}, http.StatusInternalServerError)
		return
	}
	if params.Httpwriter == nil {
		// `httpresp=true` causes writes to w before this line is run, automatically
		// adding `200 Status OK` code to response. Calling this results in a
		// multiple calls to WriteHeaders() errors.
		WriteSuccess(w)
		return
	}
}

// renterDownloadAsyncHandler handles the API call to download a file asynchronously.
func (api *API) renterDownloadAsyncHandler(w http.ResponseWriter, req *http.Request, ps httprouter.Params) {
	req.ParseForm()
	req.Form.Set("async", "true")
	api.renterDownloadHandler(w, req, ps)
}

// parseDownloadParameters parses the download parameters passed to the
// /renter/download endpoint. Validation of these parameters is done by the
// renter.
func parseDownloadParameters(w http.ResponseWriter, req *http.Request, ps httprouter.Params) (modules.RenterDownloadParameters, error) {
	destination, err := url.QueryUnescape(req.FormValue("destination"))
	if err != nil {
		return modules.RenterDownloadParameters{}, errors.AddContext(err, "failed to unescape the destination")
	}

	// The offset and length in bytes.
	offsetparam := req.FormValue("offset")
	lengthparam := req.FormValue("length")

	// Determines whether the response is written to response body.
	httprespparam := req.FormValue("httpresp")

	// Determines whether to return on completion of download or straight away.
	// If httprespparam is present, this parameter is ignored.
	asyncparam := req.FormValue("async")

	// Parse the offset and length parameters.
	var offset, length uint64
	if len(offsetparam) > 0 {
		_, err := fmt.Sscan(offsetparam, &offset)
		if err != nil {
			return modules.RenterDownloadParameters{}, errors.AddContext(err, "could not decode the offset as uint64")
		}
	}
	if len(lengthparam) > 0 {
		_, err := fmt.Sscan(lengthparam, &length)
		if err != nil {
			return modules.RenterDownloadParameters{}, errors.AddContext(err, "could not decode the offset as uint64")
		}
	}

	// Parse the httpresp parameter.
	httpresp, err := scanBool(httprespparam)
	if err != nil {
		return modules.RenterDownloadParameters{}, errors.AddContext(err, "httpresp parameter could not be parsed")
	}

	// Parse the async parameter.
	async, err := scanBool(asyncparam)
	if err != nil {
		return modules.RenterDownloadParameters{}, errors.AddContext(err, "async parameter could not be parsed")
	}

	hyperspacepath := strings.TrimPrefix(ps.ByName("hyperspacepath"), "/") // Sia file name.

	dp := modules.RenterDownloadParameters{
		Destination: destination,
		Async:       async,
		Length:      length,
		Offset:      offset,
		SiaPath:     hyperspacepath,
	}
	if httpresp {
		dp.Httpwriter = w
	}

	return dp, nil
}

// renterShareHandler handles the API call to create a '.sia' file that
// shares a set of file.
func (api *API) renterShareHandler(w http.ResponseWriter, req *http.Request, ps httprouter.Params) {
	destination, err := url.QueryUnescape(req.FormValue("destination"))
	if err != nil {
		WriteError(w, Error{"failed to unescape the destination path"}, http.StatusBadRequest)
		return
	}
	// Check that the destination path is absolute.
	if !filepath.IsAbs(destination) {
		WriteError(w, Error{"destination must be an absolute path"}, http.StatusBadRequest)
		return
	}

	err = api.renter.ShareFiles(strings.Split(req.FormValue("hyperspacepaths"), ","), destination)
	if err != nil {
		WriteError(w, Error{err.Error()}, http.StatusBadRequest)
		return
	}

	WriteSuccess(w)
}

// renterShareAsciiHandler handles the API call to return a '.sia' file
// in ascii form.
func (api *API) renterShareASCIIHandler(w http.ResponseWriter, req *http.Request, ps httprouter.Params) {
	ascii, err := api.renter.ShareFilesASCII(strings.Split(req.FormValue("hyperspacepaths"), ","))
	if err != nil {
		WriteError(w, Error{err.Error()}, http.StatusBadRequest)
		return
	}
	WriteJSON(w, RenterShareASCII{
		ASCIIsia: ascii,
	})
}

// renterStreamHandler handles downloads from the /renter/stream endpoint
func (api *API) renterStreamHandler(w http.ResponseWriter, req *http.Request, ps httprouter.Params) {
	siaPath := strings.TrimPrefix(ps.ByName("hyperspacepath"), "/")
	fileName, streamer, err := api.renter.Streamer(siaPath)
	if err != nil {
		WriteError(w, Error{fmt.Sprintf("failed to create download streamer: %v", err)},
			http.StatusInternalServerError)
		return
	}
	http.ServeContent(w, req, fileName, time.Time{}, streamer)
}

// renterUploadHandler handles the API call to upload a file.
func (api *API) renterUploadHandler(w http.ResponseWriter, req *http.Request, ps httprouter.Params) {
	source, err := url.QueryUnescape(req.FormValue("source"))
	if err != nil {
		WriteError(w, Error{"failed to unescape the source path"}, http.StatusBadRequest)
		return
	}
	if !filepath.IsAbs(source) {
		WriteError(w, Error{"source must be an absolute path"}, http.StatusBadRequest)
		return
	}

	// Check whether existing file should be overwritten
	overwrite := false
	if req.FormValue("overwrite") != "" {
		b, err := strconv.ParseBool(req.FormValue("overwrite"))
		if err != nil {
			WriteError(w, Error{"unable to parse 'overwrite' parameter: " + err.Error()}, http.StatusBadRequest)
			return
		}
		overwrite = b
	}

	// Check whether the erasure coding parameters have been supplied.
	var ec modules.ErasureCoder
	if req.FormValue("datapieces") != "" || req.FormValue("paritypieces") != "" {
		// Check that both values have been supplied.
		if req.FormValue("datapieces") == "" || req.FormValue("paritypieces") == "" {
			WriteError(w, Error{"must provide both the datapieces parameter and the paritypieces parameter if specifying erasure coding parameters"}, http.StatusBadRequest)
			return
		}

		// Parse the erasure coding parameters.
		var dataPieces, parityPieces int
		_, err := fmt.Sscan(req.FormValue("datapieces"), &dataPieces)
		if err != nil {
			WriteError(w, Error{"unable to read parameter 'datapieces': " + err.Error()}, http.StatusBadRequest)
			return
		}
		_, err = fmt.Sscan(req.FormValue("paritypieces"), &parityPieces)
		if err != nil {
			WriteError(w, Error{"unable to read parameter 'paritypieces': " + err.Error()}, http.StatusBadRequest)
			return
		}

		// Verify that sane values for parityPieces and redundancy are being
		// supplied.
		if parityPieces < requiredParityPieces {
			WriteError(w, Error{fmt.Sprintf("a minimum of %v parity pieces is required, but %v parity pieces requested", parityPieces, requiredParityPieces)}, http.StatusBadRequest)
			return
		}
		redundancy := float64(dataPieces+parityPieces) / float64(dataPieces)
		if float64(dataPieces+parityPieces)/float64(dataPieces) < requiredRedundancy {
			WriteError(w, Error{fmt.Sprintf("a redundancy of %.2f is required, but redundancy of %.2f supplied", redundancy, requiredRedundancy)}, http.StatusBadRequest)
			return
		}

		// Create the erasure coder.
		ec, err = siafile.NewRSCode(dataPieces, parityPieces)
		if err != nil {
			WriteError(w, Error{"unable to encode file using the provided parameters: " + err.Error()}, http.StatusBadRequest)
			return
		}
	}

	// Call the renter to upload the file.
	err = api.renter.Upload(modules.FileUploadParams{
		Source:      source,
		SiaPath:     strings.TrimPrefix(ps.ByName("hyperspacepath"), "/"),
		ErasureCode: ec,
		Overwrite:   overwrite,
	})
	if err != nil {
		WriteError(w, Error{"upload failed: " + err.Error()}, http.StatusInternalServerError)
		return
	}
	WriteSuccess(w)
}

// renterDirHandlerPOST handles the API call to create a directory
func (api *API) renterDirHandlerPOST(w http.ResponseWriter, req *http.Request, ps httprouter.Params) {
	// Parse action
	action := req.FormValue("action")
	if action == "" {
		WriteError(w, Error{"you must set the action you wish to execute"}, http.StatusInternalServerError)
		return
	}
	if action == "create" {
		// Call the renter to create directory
		err := api.renter.CreateDir(strings.TrimPrefix(ps.ByName("hyperspacepath"), "/"))
		if err != nil {
			WriteError(w, Error{"failed to create directory: " + err.Error()}, http.StatusInternalServerError)
			return
		}
		WriteSuccess(w)
		return
	}
	if action == "delete" {
		fmt.Println("delete")
		// TODO - implement
		WriteError(w, Error{"not implemented"}, http.StatusNotImplemented)
		return
	}
	if action == "rename" {
		fmt.Println("rename")
		// newsiapath := ps.ByName("newsiapath")
		// TODO - implement
		WriteError(w, Error{"not implemented"}, http.StatusNotImplemented)
		return
	}

	// Report that no calls were made
	WriteError(w, Error{"no calls were made, please check your submission and try again"}, http.StatusInternalServerError)
	return
}<|MERGE_RESOLUTION|>--- conflicted
+++ resolved
@@ -354,15 +354,9 @@
 		contract := RenterContract{
 			DownloadSpending:          c.DownloadSpending,
 			EndHeight:                 c.EndHeight,
-<<<<<<< HEAD
 			Fees:                      c.TxnFee.Add(c.ContractFee),
-			GoodForUpload:             goodForUpload,
-			GoodForRenew:              goodForRenew,
-=======
-			Fees:                      c.TxnFee.Add(c.SiafundFee).Add(c.ContractFee),
 			GoodForUpload:             c.Utility.GoodForUpload,
 			GoodForRenew:              c.Utility.GoodForRenew,
->>>>>>> 38776732
 			HostPublicKey:             c.HostPublicKey,
 			ID:                        c.ID,
 			LastTransaction:           c.Transaction,
@@ -401,15 +395,9 @@
 			contract := RenterContract{
 				DownloadSpending:          c.DownloadSpending,
 				EndHeight:                 c.EndHeight,
-<<<<<<< HEAD
 				Fees:                      c.TxnFee.Add(c.ContractFee),
-				GoodForUpload:             goodForUpload,
-				GoodForRenew:              goodForRenew,
-=======
-				Fees:                      c.TxnFee.Add(c.SiafundFee).Add(c.ContractFee),
 				GoodForUpload:             c.Utility.GoodForUpload,
 				GoodForRenew:              c.Utility.GoodForRenew,
->>>>>>> 38776732
 				HostPublicKey:             c.HostPublicKey,
 				ID:                        c.ID,
 				LastTransaction:           c.Transaction,
