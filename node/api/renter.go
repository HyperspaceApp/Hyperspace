package api

import (
	"fmt"
	"net/http"
	"net/url"
	"path/filepath"
	"regexp"
	"reflect"
	"strconv"
	"strings"
	"time"

	"github.com/HyperspaceApp/Hyperspace/build"
	"github.com/HyperspaceApp/Hyperspace/modules"
	"github.com/HyperspaceApp/Hyperspace/modules/renter/siafile"
	"github.com/HyperspaceApp/Hyperspace/types"
	"github.com/HyperspaceApp/errors"

	"github.com/julienschmidt/httprouter"
)

var (
	// recommendedHosts is the number of hosts that the renter will form
	// contracts with if the value is not specified explicitly in the call to
	// SetSettings.
	recommendedHosts = build.Select(build.Var{
		Standard: uint64(50),
		Dev:      uint64(2),
		Testing:  uint64(4),
	}).(uint64)

	// requiredHosts specifies the minimum number of hosts that must be set in
	// the renter settings for the renter settings to be valid. This minimum is
	// there to prevent users from shooting themselves in the foot.
	requiredHosts = build.Select(build.Var{
		Standard: uint64(20),
		Dev:      uint64(1),
		Testing:  uint64(1),
	}).(uint64)

	// requiredParityPieces specifies the minimum number of parity pieces that
	// must be used when uploading a file. This minimum exists to prevent users
	// from shooting themselves in the foot.
	requiredParityPieces = build.Select(build.Var{
		Standard: int(12),
		Dev:      int(0),
		Testing:  int(0),
	}).(int)

	// requiredRedundancy specifies the minimum redundancy that will be
	// accepted by the renter when uploading a file. This minimum exists to
	// prevent users from shooting themselves in the foot.
	requiredRedundancy = build.Select(build.Var{
		Standard: float64(2),
		Dev:      float64(1),
		Testing:  float64(1),
	}).(float64)

	// requiredRenewWindow establishes the minimum allowed renew window for the
	// renter settings. This minimum is here to prevent users from shooting
	// themselves in the foot.
	requiredRenewWindow = build.Select(build.Var{
		Standard: types.BlockHeight(288),
		Dev:      types.BlockHeight(1),
		Testing:  types.BlockHeight(1),
	}).(types.BlockHeight)
)

type (
	// RenterGET contains various renter metrics.
	RenterGET struct {
		Settings         modules.RenterSettings     `json:"settings"`
		FinancialMetrics modules.ContractorSpending `json:"financialmetrics"`
		CurrentPeriod    types.BlockHeight          `json:"currentperiod"`
	}

	// RenterContract represents a contract formed by the renter.
	RenterContract struct {
		// Amount of contract funds that have been spent on downloads.
		DownloadSpending types.Currency `json:"downloadspending"`
		// Block height that the file contract ends on.
		EndHeight types.BlockHeight `json:"endheight"`
		// Fees paid in order to form the file contract.
		Fees types.Currency `json:"fees"`
		// Public key of the host the contract was formed with.
		HostPublicKey types.SiaPublicKey `json:"hostpublickey"`
		// ID of the file contract.
		ID types.FileContractID `json:"id"`
		// A signed transaction containing the most recent contract revision.
		LastTransaction types.Transaction `json:"lasttransaction"`
		// Address of the host the file contract was formed with.
		NetAddress modules.NetAddress `json:"netaddress"`
		// Remaining funds left for the renter to spend on uploads & downloads.
		RenterFunds types.Currency `json:"renterfunds"`
		// Size of the file contract, which is typically equal to the number of
		// bytes that have been uploaded to the host.
		Size uint64 `json:"size"`
		// Block height that the file contract began on.
		StartHeight types.BlockHeight `json:"startheight"`
		// Amount of contract funds that have been spent on storage.
		StorageSpending types.Currency `json:"storagespending"`
		// DEPRECATED: This is the exact same value as StorageSpending, but it has
		// incorrect capitalization. This was fixed in 1.3.2, but this field is kept
		// to preserve backwards compatibility on clients who depend on the
		// incorrect capitalization. This field will be removed in the future, so
		// clients should switch to the StorageSpending field (above) with the
		// correct lowercase name.
		StorageSpendingDeprecated types.Currency `json:"StorageSpending"`
		// Total cost to the wallet of forming the file contract.
		TotalCost types.Currency `json:"totalcost"`
		// Amount of contract funds that have been spent on uploads.
		UploadSpending types.Currency `json:"uploadspending"`
		// Signals if contract is good for uploading data
		GoodForUpload bool `json:"goodforupload"`
		// Signals if contract is good for a renewal
		GoodForRenew bool `json:"goodforrenew"`
	}

	// RenterContracts contains the renter's contracts.
	RenterContracts struct {
		Contracts         []RenterContract `json:"contracts"`
		ActiveContracts   []RenterContract `json:"activecontracts"`
		InactiveContracts []RenterContract `json:"inactivecontracts"`
		ExpiredContracts  []RenterContract `json:"expiredcontracts"`
	}

	// RenterDownloadQueue contains the renter's download queue.
	RenterDownloadQueue struct {
		Downloads []DownloadInfo `json:"downloads"`
	}

	// RenterFile lists the file queried.
	RenterFile struct {
		File modules.FileInfo `json:"file"`
	}

	// RenterFiles lists the files known to the renter.
	RenterFiles struct {
		Files []modules.FileInfo `json:"files"`
	}

	// RenterLoad lists files that were loaded into the renter.
	RenterLoad struct {
		FilesAdded []string `json:"filesadded"`
	}

	// RenterPricesGET lists the data that is returned when a GET call is made
	// to /renter/prices.
	RenterPricesGET struct {
		modules.RenterPriceEstimation
		modules.Allowance
	}

	// RenterShareASCII contains an ASCII-encoded .sia file.
	RenterShareASCII struct {
		ASCIIsia string `json:"asciisia"`
	}

	// DownloadInfo contains all client-facing information of a file.
	DownloadInfo struct {
		Destination     string `json:"destination"`     // The destination of the download.
		DestinationType string `json:"destinationtype"` // Can be "file", "memory buffer", or "http stream".
		Filesize        uint64 `json:"filesize"`        // DEPRECATED. Same as 'Length'.
		Length          uint64 `json:"length"`          // The length requested for the download.
		Offset          uint64 `json:"offset"`          // The offset within the siafile requested for the download.
		SiaPath         string `json:"hyperspacepath"`  // The hyperspacepath of the file used for the download.

		Completed            bool      `json:"completed"`            // Whether or not the download has completed.
		EndTime              time.Time `json:"endtime"`              // The time when the download fully completed.
		Error                string    `json:"error"`                // Will be the empty string unless there was an error.
		Received             uint64    `json:"received"`             // Amount of data confirmed and decoded.
		StartTime            time.Time `json:"starttime"`            // The time when the download was started.
		StartTimeUnix        int64     `json:"starttimeunix"`        // The time when the download was started in unix format.
		TotalDataTransferred uint64    `json:"totaldatatransferred"` // The total amount of data transferred, including negotiation, overdrive etc.
	}
)

// renterHandlerGET handles the API call to /renter.
func (api *API) renterHandlerGET(w http.ResponseWriter, req *http.Request, _ httprouter.Params) {
	settings := api.renter.Settings()
	periodStart := api.renter.CurrentPeriod()
	WriteJSON(w, RenterGET{
		Settings:         settings,
		FinancialMetrics: api.renter.PeriodSpending(),
		CurrentPeriod:    periodStart,
	})
}

// renterHandlerPOST handles the API call to set the Renter's settings.
func (api *API) renterHandlerPOST(w http.ResponseWriter, req *http.Request, _ httprouter.Params) {
	// Get the existing settings
	settings := api.renter.Settings()

	// Scan the allowance amount. (optional parameter)
	if f := req.FormValue("funds"); f != "" {
		funds, ok := scanAmount(f)
		if !ok {
			WriteError(w, Error{"unable to parse funds"}, http.StatusBadRequest)
			return
		}
		settings.Allowance.Funds = funds
	}
	// Scan the number of hosts to use. (optional parameter)
	if h := req.FormValue("hosts"); h != "" {
		var hosts uint64
		if _, err := fmt.Sscan(h, &hosts); err != nil {
			WriteError(w, Error{"unable to parse hosts: " + err.Error()}, http.StatusBadRequest)
			return
		} else if hosts != 0 && hosts < requiredHosts {
			WriteError(w, Error{fmt.Sprintf("insufficient number of hosts, need at least %v but have %v", recommendedHosts, hosts)}, http.StatusBadRequest)
		} else {
			settings.Allowance.Hosts = hosts
		}
	} else if settings.Allowance.Hosts == 0 {
		// Sane defaults if host haven't been set before.
		settings.Allowance.Hosts = recommendedHosts
	}
	// Scan the period. (optional parameter)
	if p := req.FormValue("period"); p != "" {
		var period types.BlockHeight
		if _, err := fmt.Sscan(p, &period); err != nil {
			WriteError(w, Error{"unable to parse period: " + err.Error()}, http.StatusBadRequest)
			return
		}
		settings.Allowance.Period = types.BlockHeight(period)
	} else if settings.Allowance.Period == 0 {
		WriteError(w, Error{"period needs to be set if it hasn't been set before"}, http.StatusBadRequest)
		return
	}
	// Scan the renew window. (optional parameter)
	if rw := req.FormValue("renewwindow"); rw != "" {
		var renewWindow types.BlockHeight
		if _, err := fmt.Sscan(rw, &renewWindow); err != nil {
			WriteError(w, Error{"unable to parse renewwindow: " + err.Error()}, http.StatusBadRequest)
			return
		} else if renewWindow != 0 && types.BlockHeight(renewWindow) < requiredRenewWindow {
			WriteError(w, Error{fmt.Sprintf("renew window is too small, must be at least %v blocks but have %v blocks", requiredRenewWindow, renewWindow)}, http.StatusBadRequest)
			return
		} else {
			settings.Allowance.RenewWindow = types.BlockHeight(renewWindow)
		}
	} else if settings.Allowance.RenewWindow == 0 {
		// Sane defaults if renew window hasn't been set before.
		settings.Allowance.RenewWindow = settings.Allowance.Period / 2
	}
	// Scan the download speed limit. (optional parameter)
	if d := req.FormValue("maxdownloadspeed"); d != "" {
		var downloadSpeed int64
		if _, err := fmt.Sscan(d, &downloadSpeed); err != nil {
			WriteError(w, Error{"unable to parse downloadspeed: " + err.Error()}, http.StatusBadRequest)
			return
		}
		settings.MaxDownloadSpeed = downloadSpeed
	}
	// Scan the upload speed limit. (optional parameter)
	if u := req.FormValue("maxuploadspeed"); u != "" {
		var uploadSpeed int64
		if _, err := fmt.Sscan(u, &uploadSpeed); err != nil {
			WriteError(w, Error{"unable to parse uploadspeed: " + err.Error()}, http.StatusBadRequest)
			return
		}
		settings.MaxUploadSpeed = uploadSpeed
	}
	// Scan the stream cache size. (optional parameter)
	if dcs := req.FormValue("streamcachesize"); dcs != "" {
		var streamCacheSize uint64
		if _, err := fmt.Sscan(dcs, &streamCacheSize); err != nil {
			WriteError(w, Error{"unable to parse streamcachesize: " + err.Error()}, http.StatusBadRequest)
			return
		}
		settings.StreamCacheSize = streamCacheSize
	}
	// Scan the checkforipviolation flag.
	if ipc := req.FormValue("checkforipviolation"); ipc != "" {
		var ipviolationcheck bool
		if _, err := fmt.Sscan(ipc, &ipviolationcheck); err != nil {
			WriteError(w, Error{"unable to parse ipviolationcheck: " + err.Error()}, http.StatusBadRequest)
			return
		}
		settings.IPViolationsCheck = ipviolationcheck
	}

	// Set the settings in the renter.
	err := api.renter.SetSettings(settings)
	if err != nil {
		WriteError(w, Error{err.Error()}, http.StatusBadRequest)
		return
	}
	WriteSuccess(w)
}

// renterContractCancelHandler handles the API call to cancel a specific Renter contract.
func (api *API) renterContractCancelHandler(w http.ResponseWriter, req *http.Request, _ httprouter.Params) {
	var fcid types.FileContractID
	if err := fcid.LoadString(req.FormValue("id")); err != nil {
		WriteError(w, Error{"unable to parse id:" + err.Error()}, http.StatusBadRequest)
		return
	}
	err := api.renter.CancelContract(fcid)
	if err != nil {
		WriteError(w, Error{"unable to cancel contract:" + err.Error()}, http.StatusBadRequest)
		return
	}
	WriteSuccess(w)
}

// renterContractsHandler handles the API call to request the Renter's
// contracts.
//
// Active contracts are contracts that the renter is actively using to store
// data and can upload, download, and renew
//
// Inactive contracts are contracts that are not currently being used by the
// renter because they are !goodForRenew, but have endheights that are in the
// future so could potentially become active again
//
// Expired contracts are contracts who's endheights are in the past
func (api *API) renterContractsHandler(w http.ResponseWriter, req *http.Request, _ httprouter.Params) {
	// Parse flags
	inactive, err := scanBool(req.FormValue("inactive"))
	if err != nil {
		WriteError(w, Error{"unable to parse inactive:" + err.Error()}, http.StatusBadRequest)
		return
	}
	expired, err := scanBool(req.FormValue("expired"))
	if err != nil {
		WriteError(w, Error{"unable to parse expired:" + err.Error()}, http.StatusBadRequest)
		return
	}

	// Get current block height for reference
	blockHeight := api.cs.Height()

	// Get active contracts
	contracts := []RenterContract{}
	activeContracts := []RenterContract{}
	inactiveContracts := []RenterContract{}
	expiredContracts := []RenterContract{}
	for _, c := range api.renter.Contracts() {
		var size uint64
		if len(c.Transaction.FileContractRevisions) != 0 {
			size = c.Transaction.FileContractRevisions[0].NewFileSize
		}

		// Fetch host address
		var netAddress modules.NetAddress
		hdbe, exists := api.renter.Host(c.HostPublicKey)
		if exists {
			netAddress = hdbe.NetAddress
		}

		// Build the contract.
		contract := RenterContract{
			DownloadSpending:          c.DownloadSpending,
			EndHeight:                 c.EndHeight,
			Fees:                      c.TxnFee.Add(c.ContractFee),
			GoodForUpload:             c.Utility.GoodForUpload,
			GoodForRenew:              c.Utility.GoodForRenew,
			HostPublicKey:             c.HostPublicKey,
			ID:                        c.ID,
			LastTransaction:           c.Transaction,
			NetAddress:                netAddress,
			RenterFunds:               c.RenterFunds,
			Size:                      size,
			StartHeight:               c.StartHeight,
			StorageSpending:           c.StorageSpending,
			StorageSpendingDeprecated: c.StorageSpending,
			TotalCost:                 c.TotalCost,
			UploadSpending:            c.UploadSpending,
		}
		if c.Utility.GoodForRenew {
			activeContracts = append(activeContracts, contract)
		} else if inactive && !c.Utility.GoodForRenew {
			inactiveContracts = append(inactiveContracts, contract)
		}
		contracts = append(contracts, contract)
	}

	// Get expired contracts
	if expired || inactive {
		for _, c := range api.renter.OldContracts() {
			var size uint64
			if len(c.Transaction.FileContractRevisions) != 0 {
				size = c.Transaction.FileContractRevisions[0].NewFileSize
			}

			// Fetch host address
			var netAddress modules.NetAddress
			hdbe, exists := api.renter.Host(c.HostPublicKey)
			if exists {
				netAddress = hdbe.NetAddress
			}

			contract := RenterContract{
				DownloadSpending:          c.DownloadSpending,
				EndHeight:                 c.EndHeight,
				Fees:                      c.TxnFee.Add(c.ContractFee),
				GoodForUpload:             c.Utility.GoodForUpload,
				GoodForRenew:              c.Utility.GoodForRenew,
				HostPublicKey:             c.HostPublicKey,
				ID:                        c.ID,
				LastTransaction:           c.Transaction,
				NetAddress:                netAddress,
				RenterFunds:               c.RenterFunds,
				Size:                      size,
				StartHeight:               c.StartHeight,
				StorageSpending:           c.StorageSpending,
				StorageSpendingDeprecated: c.StorageSpending,
				TotalCost:                 c.TotalCost,
				UploadSpending:            c.UploadSpending,
			}
			if expired && c.EndHeight < blockHeight {
				expiredContracts = append(expiredContracts, contract)
			} else if inactive && c.EndHeight >= blockHeight {
				inactiveContracts = append(inactiveContracts, contract)
			}
		}
	}

	WriteJSON(w, RenterContracts{
		Contracts:         contracts,
		ActiveContracts:   activeContracts,
		InactiveContracts: inactiveContracts,
		ExpiredContracts:  expiredContracts,
	})
}

// renterClearDownloadsHandler handles the API call to request to clear the download queue.
func (api *API) renterClearDownloadsHandler(w http.ResponseWriter, req *http.Request, _ httprouter.Params) {
	var afterTime time.Time
	beforeTime := types.EndOfTime
	beforeStr, afterStr := req.FormValue("before"), req.FormValue("after")
	if beforeStr != "" {
		beforeInt, err := strconv.ParseInt(beforeStr, 10, 64)
		if err != nil {
			WriteError(w, Error{"parsing integer value for parameter `before` failed: " + err.Error()}, http.StatusBadRequest)
			return
		}
		beforeTime = time.Unix(0, beforeInt)
	}
	if afterStr != "" {
		afterInt, err := strconv.ParseInt(afterStr, 10, 64)
		if err != nil {
			WriteError(w, Error{"parsing integer value for parameter `after` failed: " + err.Error()}, http.StatusBadRequest)
			return
		}
		afterTime = time.Unix(0, afterInt)
	}

	err := api.renter.ClearDownloadHistory(afterTime, beforeTime)
	if err != nil {
		WriteError(w, Error{err.Error()}, http.StatusBadRequest)
		return
	}
	WriteSuccess(w)
}

// renterDownloadsHandler handles the API call to request the download queue.
func (api *API) renterDownloadsHandler(w http.ResponseWriter, _ *http.Request, _ httprouter.Params) {
	var downloads []DownloadInfo
	for _, di := range api.renter.DownloadHistory() {
		downloads = append(downloads, DownloadInfo{
			Destination:     di.Destination,
			DestinationType: di.DestinationType,
			Filesize:        di.Length,
			Length:          di.Length,
			Offset:          di.Offset,
			SiaPath:         di.SiaPath,

			Completed:            di.Completed,
			EndTime:              di.EndTime,
			Error:                di.Error,
			Received:             di.Received,
			StartTime:            di.StartTime,
			StartTimeUnix:        di.StartTimeUnix,
			TotalDataTransferred: di.TotalDataTransferred,
		})
	}
	WriteJSON(w, RenterDownloadQueue{
		Downloads: downloads,
	})
}

// renterLoadHandler handles the API call to load a '.sia' file.
func (api *API) renterLoadHandler(w http.ResponseWriter, req *http.Request, _ httprouter.Params) {
	source, err := url.QueryUnescape(req.FormValue("source"))
	if err != nil {
		WriteError(w, Error{"failed to unescape the source path"}, http.StatusBadRequest)
		return
	}
	if !filepath.IsAbs(source) {
		WriteError(w, Error{"source must be an absolute path"}, http.StatusBadRequest)
		return
	}

	files, err := api.renter.LoadSharedFiles(source)
	if err != nil {
		WriteError(w, Error{err.Error()}, http.StatusBadRequest)
		return
	}

	WriteJSON(w, RenterLoad{FilesAdded: files})
}

// renterLoadAsciiHandler handles the API call to load a '.sia' file
// in ASCII form.
func (api *API) renterLoadASCIIHandler(w http.ResponseWriter, req *http.Request, _ httprouter.Params) {
	files, err := api.renter.LoadSharedFilesASCII(req.FormValue("asciisia"))
	if err != nil {
		WriteError(w, Error{err.Error()}, http.StatusBadRequest)
		return
	}

	WriteJSON(w, RenterLoad{FilesAdded: files})
}

// renterRenameHandler handles the API call to rename a file entry in the
// renter.
func (api *API) renterRenameHandler(w http.ResponseWriter, req *http.Request, ps httprouter.Params) {
	newSiaPath, err := url.QueryUnescape(req.FormValue("newhyperspacepath"))
	if err != nil {
		WriteError(w, Error{"failed to unescape newhyperspacepath"}, http.StatusBadRequest)
		return
	}
	err = api.renter.RenameFile(strings.TrimPrefix(ps.ByName("hyperspacepath"), "/"), strings.TrimPrefix(newSiaPath, "/"))
	if err != nil {
		WriteError(w, Error{err.Error()}, http.StatusBadRequest)
		return
	}
	WriteSuccess(w)
}

// renterFileHandler handles GET requests to the /renter/file/:hyperspacepath API endpoint.
func (api *API) renterFileHandlerGET(w http.ResponseWriter, req *http.Request, ps httprouter.Params) {
	file, err := api.renter.File(strings.TrimPrefix(ps.ByName("hyperspacepath"), "/"))
	if err != nil {
		WriteError(w, Error{err.Error()}, http.StatusBadRequest)
		return
	}
	WriteJSON(w, RenterFile{
		File: file,
	})
}

// renterFileHandler handles POST requests to the /renter/file/:hyperspacepath API endpoint.
func (api *API) renterFileHandlerPOST(w http.ResponseWriter, req *http.Request, ps httprouter.Params) {
	newTrackingPath, err := url.QueryUnescape(req.FormValue("trackingpath"))
	if err != nil {
		WriteError(w, Error{"unable to unescape new tracking path"}, http.StatusBadRequest)
		return
	}

	// Handle changing the tracking path of a file.
	if newTrackingPath != "" {
		siapath := strings.TrimPrefix(ps.ByName("hyperspacepath"), "/")
		if err := api.renter.SetFileTrackingPath(siapath, newTrackingPath); err != nil {
			WriteError(w, Error{fmt.Sprintf("unable set tracking path: %v", err)}, http.StatusBadRequest)
			return
		}
	}
	WriteSuccess(w)
}

// renterFilesHandler handles the API call to list all of the files.
func (api *API) renterFilesHandler(w http.ResponseWriter, req *http.Request, _ httprouter.Params) {
	filter := req.FormValue("filter")
	if len(filter) > 0 {
		r, err := regexp.Compile(filter)
		if err != nil {
			WriteError(w, Error{err.Error()}, http.StatusBadRequest)
			return
		}
		WriteJSON(w, RenterFiles{
			Files: api.renter.FileList(r),
		})
	} else {
		WriteJSON(w, RenterFiles{
			Files: api.renter.FileList(),
		})
	}
}

// renterPricesHandler reports the expected costs of various actions given the
// renter settings and the set of available hosts.
func (api *API) renterPricesHandler(w http.ResponseWriter, req *http.Request, ps httprouter.Params) {
	allowance := modules.Allowance{}
	// Scan the allowance amount. (optional parameter)
	if f := req.FormValue("funds"); f != "" {
		funds, ok := scanAmount(f)
		if !ok {
			WriteError(w, Error{"unable to parse funds"}, http.StatusBadRequest)
			return
		}
		allowance.Funds = funds
	}
	// Scan the number of hosts to use. (optional parameter)
	if h := req.FormValue("hosts"); h != "" {
		var hosts uint64
		if _, err := fmt.Sscan(h, &hosts); err != nil {
			WriteError(w, Error{"unable to parse hosts: " + err.Error()}, http.StatusBadRequest)
			return
		} else if hosts != 0 && hosts < requiredHosts {
			WriteError(w, Error{fmt.Sprintf("insufficient number of hosts, need at least %v but have %v", recommendedHosts, hosts)}, http.StatusBadRequest)
		} else {
			allowance.Hosts = hosts
		}
	}
	// Scan the period. (optional parameter)
	if p := req.FormValue("period"); p != "" {
		var period types.BlockHeight
		if _, err := fmt.Sscan(p, &period); err != nil {
			WriteError(w, Error{"unable to parse period: " + err.Error()}, http.StatusBadRequest)
			return
		}
		allowance.Period = types.BlockHeight(period)
	}
	// Scan the renew window. (optional parameter)
	if rw := req.FormValue("renewwindow"); rw != "" {
		var renewWindow types.BlockHeight
		if _, err := fmt.Sscan(rw, &renewWindow); err != nil {
			WriteError(w, Error{"unable to parse renewwindow: " + err.Error()}, http.StatusBadRequest)
			return
		} else if renewWindow != 0 && types.BlockHeight(renewWindow) < requiredRenewWindow {
			WriteError(w, Error{fmt.Sprintf("renew window is too small, must be at least %v blocks but have %v blocks", requiredRenewWindow, renewWindow)}, http.StatusBadRequest)
			return
		} else {
			allowance.RenewWindow = types.BlockHeight(renewWindow)
		}
	}

	// Check for partially set allowance, which can happen since hosts and renew
	// window can be optional fields. Checking here instead of assigning values
	// above so that an empty allowance can still be submitted
	if !reflect.DeepEqual(allowance, modules.Allowance{}) {
		if allowance.Funds.Cmp(types.ZeroCurrency) == 0 {
			WriteError(w, Error{fmt.Sprint("Allowance not set correctly, `funds` parameter left empty")}, http.StatusBadRequest)
			return
		}
		if allowance.Period == 0 {
			WriteError(w, Error{fmt.Sprint("Allowance not set correctly, `period` parameter left empty")}, http.StatusBadRequest)
			return
		}
		if allowance.Hosts == 0 {
			WriteError(w, Error{fmt.Sprint("Allowance not set correctly, `hosts` parameter left empty")}, http.StatusBadRequest)
			return
		}
		if allowance.RenewWindow == 0 {
			WriteError(w, Error{fmt.Sprint("Allowance not set correctly, `renewwindow` parameter left empty")}, http.StatusBadRequest)
			return
		}
	}

	estimate, a, err := api.renter.PriceEstimation(allowance)
	if err != nil {
		WriteError(w, Error{err.Error()}, http.StatusBadRequest)
		return
	}
	WriteJSON(w, RenterPricesGET{
		RenterPriceEstimation: estimate,
		Allowance:             a,
	})
}

// renterDeleteHandler handles the API call to delete a file entry from the
// renter.
func (api *API) renterDeleteHandler(w http.ResponseWriter, req *http.Request, ps httprouter.Params) {
	err := api.renter.DeleteFile(strings.TrimPrefix(ps.ByName("hyperspacepath"), "/"))
	if err != nil {
		WriteError(w, Error{err.Error()}, http.StatusBadRequest)
		return
	}

	WriteSuccess(w)
}

// renterDownloadHandler handles the API call to download a file.
func (api *API) renterDownloadHandler(w http.ResponseWriter, req *http.Request, ps httprouter.Params) {
	params, err := parseDownloadParameters(w, req, ps)
	if err != nil {
		WriteError(w, Error{err.Error()}, http.StatusBadRequest)
		return
	}
	if params.Async {
		err = api.renter.DownloadAsync(params)
	} else {
		err = api.renter.Download(params)
	}
	if err != nil {
		WriteError(w, Error{"download failed: " + err.Error()}, http.StatusInternalServerError)
		return
	}
	if params.Httpwriter == nil {
		// `httpresp=true` causes writes to w before this line is run, automatically
		// adding `200 Status OK` code to response. Calling this results in a
		// multiple calls to WriteHeaders() errors.
		WriteSuccess(w)
		return
	}
}

// renterDownloadAsyncHandler handles the API call to download a file asynchronously.
func (api *API) renterDownloadAsyncHandler(w http.ResponseWriter, req *http.Request, ps httprouter.Params) {
	req.ParseForm()
	req.Form.Set("async", "true")
	api.renterDownloadHandler(w, req, ps)
}

// parseDownloadParameters parses the download parameters passed to the
// /renter/download endpoint. Validation of these parameters is done by the
// renter.
func parseDownloadParameters(w http.ResponseWriter, req *http.Request, ps httprouter.Params) (modules.RenterDownloadParameters, error) {
	destination, err := url.QueryUnescape(req.FormValue("destination"))
	if err != nil {
		return modules.RenterDownloadParameters{}, errors.AddContext(err, "failed to unescape the destination")
	}

	// The offset and length in bytes.
	offsetparam := req.FormValue("offset")
	lengthparam := req.FormValue("length")

	// Determines whether the response is written to response body.
	httprespparam := req.FormValue("httpresp")

	// Determines whether to return on completion of download or straight away.
	// If httprespparam is present, this parameter is ignored.
	asyncparam := req.FormValue("async")

	// Parse the offset and length parameters.
	var offset, length uint64
	if len(offsetparam) > 0 {
		_, err := fmt.Sscan(offsetparam, &offset)
		if err != nil {
			return modules.RenterDownloadParameters{}, errors.AddContext(err, "could not decode the offset as uint64")
		}
	}
	if len(lengthparam) > 0 {
		_, err := fmt.Sscan(lengthparam, &length)
		if err != nil {
			return modules.RenterDownloadParameters{}, errors.AddContext(err, "could not decode the offset as uint64")
		}
	}

	// Parse the httpresp parameter.
	httpresp, err := scanBool(httprespparam)
	if err != nil {
		return modules.RenterDownloadParameters{}, errors.AddContext(err, "httpresp parameter could not be parsed")
	}

	// Parse the async parameter.
	async, err := scanBool(asyncparam)
	if err != nil {
		return modules.RenterDownloadParameters{}, errors.AddContext(err, "async parameter could not be parsed")
	}

	hyperspacepath := strings.TrimPrefix(ps.ByName("hyperspacepath"), "/") // Sia file name.

	dp := modules.RenterDownloadParameters{
		Destination: destination,
		Async:       async,
		Length:      length,
		Offset:      offset,
		SiaPath:     hyperspacepath,
	}
	if httpresp {
		dp.Httpwriter = w
	}

	return dp, nil
}

// renterShareHandler handles the API call to create a '.sia' file that
// shares a set of file.
func (api *API) renterShareHandler(w http.ResponseWriter, req *http.Request, ps httprouter.Params) {
	destination, err := url.QueryUnescape(req.FormValue("destination"))
	if err != nil {
		WriteError(w, Error{"failed to unescape the destination path"}, http.StatusBadRequest)
		return
	}
	// Check that the destination path is absolute.
	if !filepath.IsAbs(destination) {
		WriteError(w, Error{"destination must be an absolute path"}, http.StatusBadRequest)
		return
	}

	err = api.renter.ShareFiles(strings.Split(req.FormValue("hyperspacepaths"), ","), destination)
	if err != nil {
		WriteError(w, Error{err.Error()}, http.StatusBadRequest)
		return
	}

	WriteSuccess(w)
}

// renterShareAsciiHandler handles the API call to return a '.sia' file
// in ascii form.
func (api *API) renterShareASCIIHandler(w http.ResponseWriter, req *http.Request, ps httprouter.Params) {
	ascii, err := api.renter.ShareFilesASCII(strings.Split(req.FormValue("hyperspacepaths"), ","))
	if err != nil {
		WriteError(w, Error{err.Error()}, http.StatusBadRequest)
		return
	}
	WriteJSON(w, RenterShareASCII{
		ASCIIsia: ascii,
	})
}

// renterStreamHandler handles downloads from the /renter/stream endpoint
func (api *API) renterStreamHandler(w http.ResponseWriter, req *http.Request, ps httprouter.Params) {
	siaPath := strings.TrimPrefix(ps.ByName("hyperspacepath"), "/")
	fileName, streamer, err := api.renter.Streamer(siaPath)
	if err != nil {
		WriteError(w, Error{fmt.Sprintf("failed to create download streamer: %v", err)},
			http.StatusInternalServerError)
		return
	}
	http.ServeContent(w, req, fileName, time.Time{}, streamer)
}

// renterUploadHandler handles the API call to upload a file.
func (api *API) renterUploadHandler(w http.ResponseWriter, req *http.Request, ps httprouter.Params) {
	source, err := url.QueryUnescape(req.FormValue("source"))
	if err != nil {
		WriteError(w, Error{"failed to unescape the source path"}, http.StatusBadRequest)
		return
	}
	if !filepath.IsAbs(source) {
		WriteError(w, Error{"source must be an absolute path"}, http.StatusBadRequest)
		return
	}

	// Check whether existing file should be overwritten
<<<<<<< HEAD
	overwrite := false
	if req.FormValue("overwrite") != "" {
		b, err := strconv.ParseBool(req.FormValue("overwrite"))
		if err != nil {
			WriteError(w, Error{"unable to parse 'overwrite' parameter: " + err.Error()}, http.StatusBadRequest)
			return
		}
		overwrite = b
=======
	force := false
	if f := req.FormValue("force"); f != "" {
		force, err = strconv.ParseBool(f)
		if err != nil {
			WriteError(w, Error{"unable to parse 'force' parameter: " + err.Error()}, http.StatusBadRequest)
			return
		}
>>>>>>> d30ec083
	}

	// Check whether the erasure coding parameters have been supplied.
	var ec modules.ErasureCoder
	if req.FormValue("datapieces") != "" || req.FormValue("paritypieces") != "" {
		// Check that both values have been supplied.
		if req.FormValue("datapieces") == "" || req.FormValue("paritypieces") == "" {
			WriteError(w, Error{"must provide both the datapieces parameter and the paritypieces parameter if specifying erasure coding parameters"}, http.StatusBadRequest)
			return
		}

		// Parse the erasure coding parameters.
		var dataPieces, parityPieces int
		_, err := fmt.Sscan(req.FormValue("datapieces"), &dataPieces)
		if err != nil {
			WriteError(w, Error{"unable to read parameter 'datapieces': " + err.Error()}, http.StatusBadRequest)
			return
		}
		_, err = fmt.Sscan(req.FormValue("paritypieces"), &parityPieces)
		if err != nil {
			WriteError(w, Error{"unable to read parameter 'paritypieces': " + err.Error()}, http.StatusBadRequest)
			return
		}

		// Verify that sane values for parityPieces and redundancy are being
		// supplied.
		if parityPieces < requiredParityPieces {
			WriteError(w, Error{fmt.Sprintf("a minimum of %v parity pieces is required, but %v parity pieces requested", parityPieces, requiredParityPieces)}, http.StatusBadRequest)
			return
		}
		redundancy := float64(dataPieces+parityPieces) / float64(dataPieces)
		if float64(dataPieces+parityPieces)/float64(dataPieces) < requiredRedundancy {
			WriteError(w, Error{fmt.Sprintf("a redundancy of %.2f is required, but redundancy of %.2f supplied", redundancy, requiredRedundancy)}, http.StatusBadRequest)
			return
		}

		// Create the erasure coder.
		ec, err = siafile.NewRSCode(dataPieces, parityPieces)
		if err != nil {
			WriteError(w, Error{"unable to encode file using the provided parameters: " + err.Error()}, http.StatusBadRequest)
			return
		}
	}

	// Call the renter to upload the file.
	err = api.renter.Upload(modules.FileUploadParams{
		Source:      source,
		SiaPath:     strings.TrimPrefix(ps.ByName("hyperspacepath"), "/"),
		ErasureCode: ec,
<<<<<<< HEAD
		Overwrite:   overwrite,
=======
		Force:       force,
>>>>>>> d30ec083
	})
	if err != nil {
		WriteError(w, Error{"upload failed: " + err.Error()}, http.StatusInternalServerError)
		return
	}
	WriteSuccess(w)
}

// renterDirHandlerPOST handles the API call to create a directory
func (api *API) renterDirHandlerPOST(w http.ResponseWriter, req *http.Request, ps httprouter.Params) {
	// Parse action
	action := req.FormValue("action")
	if action == "" {
		WriteError(w, Error{"you must set the action you wish to execute"}, http.StatusInternalServerError)
		return
	}
	if action == "create" {
		// Call the renter to create directory
		err := api.renter.CreateDir(strings.TrimPrefix(ps.ByName("hyperspacepath"), "/"))
		if err != nil {
			WriteError(w, Error{"failed to create directory: " + err.Error()}, http.StatusInternalServerError)
			return
		}
		WriteSuccess(w)
		return
	}
	if action == "delete" {
		fmt.Println("delete")
		// TODO - implement
		WriteError(w, Error{"not implemented"}, http.StatusNotImplemented)
		return
	}
	if action == "rename" {
		fmt.Println("rename")
		// newsiapath := ps.ByName("newsiapath")
		// TODO - implement
		WriteError(w, Error{"not implemented"}, http.StatusNotImplemented)
		return
	}

	// Report that no calls were made
	WriteError(w, Error{"no calls were made, please check your submission and try again"}, http.StatusInternalServerError)
	return
}<|MERGE_RESOLUTION|>--- conflicted
+++ resolved
@@ -830,16 +830,6 @@
 	}
 
 	// Check whether existing file should be overwritten
-<<<<<<< HEAD
-	overwrite := false
-	if req.FormValue("overwrite") != "" {
-		b, err := strconv.ParseBool(req.FormValue("overwrite"))
-		if err != nil {
-			WriteError(w, Error{"unable to parse 'overwrite' parameter: " + err.Error()}, http.StatusBadRequest)
-			return
-		}
-		overwrite = b
-=======
 	force := false
 	if f := req.FormValue("force"); f != "" {
 		force, err = strconv.ParseBool(f)
@@ -847,7 +837,6 @@
 			WriteError(w, Error{"unable to parse 'force' parameter: " + err.Error()}, http.StatusBadRequest)
 			return
 		}
->>>>>>> d30ec083
 	}
 
 	// Check whether the erasure coding parameters have been supplied.
@@ -897,11 +886,7 @@
 		Source:      source,
 		SiaPath:     strings.TrimPrefix(ps.ByName("hyperspacepath"), "/"),
 		ErasureCode: ec,
-<<<<<<< HEAD
-		Overwrite:   overwrite,
-=======
 		Force:       force,
->>>>>>> d30ec083
 	})
 	if err != nil {
 		WriteError(w, Error{"upload failed: " + err.Error()}, http.StatusInternalServerError)
