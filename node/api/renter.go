package api

import (
	"fmt"
	"net/http"
	"net/url"
	"path/filepath"
<<<<<<< HEAD
	"regexp"
=======
	"reflect"
>>>>>>> f96e83d3
	"strconv"
	"strings"
	"time"

	"github.com/HyperspaceApp/Hyperspace/build"
	"github.com/HyperspaceApp/Hyperspace/modules"
	"github.com/HyperspaceApp/Hyperspace/modules/renter/siafile"
	"github.com/HyperspaceApp/Hyperspace/types"
	"github.com/HyperspaceApp/errors"

	"github.com/julienschmidt/httprouter"
)

var (
	// recommendedHosts is the number of hosts that the renter will form
	// contracts with if the value is not specified explicitly in the call to
	// SetSettings.
	recommendedHosts = build.Select(build.Var{
		Standard: uint64(50),
		Dev:      uint64(2),
		Testing:  uint64(4),
	}).(uint64)

	// requiredHosts specifies the minimum number of hosts that must be set in
	// the renter settings for the renter settings to be valid. This minimum is
	// there to prevent users from shooting themselves in the foot.
	requiredHosts = build.Select(build.Var{
		Standard: uint64(20),
		Dev:      uint64(1),
		Testing:  uint64(1),
	}).(uint64)

	// requiredParityPieces specifies the minimum number of parity pieces that
	// must be used when uploading a file. This minimum exists to prevent users
	// from shooting themselves in the foot.
	requiredParityPieces = build.Select(build.Var{
		Standard: int(12),
		Dev:      int(0),
		Testing:  int(0),
	}).(int)

	// requiredRedundancy specifies the minimum redundancy that will be
	// accepted by the renter when uploading a file. This minimum exists to
	// prevent users from shooting themselves in the foot.
	requiredRedundancy = build.Select(build.Var{
		Standard: float64(2),
		Dev:      float64(1),
		Testing:  float64(1),
	}).(float64)

	// requiredRenewWindow establishes the minimum allowed renew window for the
	// renter settings. This minimum is here to prevent users from shooting
	// themselves in the foot.
	requiredRenewWindow = build.Select(build.Var{
		Standard: types.BlockHeight(288),
		Dev:      types.BlockHeight(1),
		Testing:  types.BlockHeight(1),
	}).(types.BlockHeight)
)

type (
	// RenterGET contains various renter metrics.
	RenterGET struct {
		Settings         modules.RenterSettings     `json:"settings"`
		FinancialMetrics modules.ContractorSpending `json:"financialmetrics"`
		CurrentPeriod    types.BlockHeight          `json:"currentperiod"`
	}

	// RenterContract represents a contract formed by the renter.
	RenterContract struct {
		// Amount of contract funds that have been spent on downloads.
		DownloadSpending types.Currency `json:"downloadspending"`
		// Block height that the file contract ends on.
		EndHeight types.BlockHeight `json:"endheight"`
		// Fees paid in order to form the file contract.
		Fees types.Currency `json:"fees"`
		// Public key of the host the contract was formed with.
		HostPublicKey types.SiaPublicKey `json:"hostpublickey"`
		// ID of the file contract.
		ID types.FileContractID `json:"id"`
		// A signed transaction containing the most recent contract revision.
		LastTransaction types.Transaction `json:"lasttransaction"`
		// Address of the host the file contract was formed with.
		NetAddress modules.NetAddress `json:"netaddress"`
		// Remaining funds left for the renter to spend on uploads & downloads.
		RenterFunds types.Currency `json:"renterfunds"`
		// Size of the file contract, which is typically equal to the number of
		// bytes that have been uploaded to the host.
		Size uint64 `json:"size"`
		// Block height that the file contract began on.
		StartHeight types.BlockHeight `json:"startheight"`
		// Amount of contract funds that have been spent on storage.
		StorageSpending types.Currency `json:"storagespending"`
		// DEPRECATED: This is the exact same value as StorageSpending, but it has
		// incorrect capitalization. This was fixed in 1.3.2, but this field is kept
		// to preserve backwards compatibility on clients who depend on the
		// incorrect capitalization. This field will be removed in the future, so
		// clients should switch to the StorageSpending field (above) with the
		// correct lowercase name.
		StorageSpendingDeprecated types.Currency `json:"StorageSpending"`
		// Total cost to the wallet of forming the file contract.
		TotalCost types.Currency `json:"totalcost"`
		// Amount of contract funds that have been spent on uploads.
		UploadSpending types.Currency `json:"uploadspending"`
		// Signals if contract is good for uploading data
		GoodForUpload bool `json:"goodforupload"`
		// Signals if contract is good for a renewal
		GoodForRenew bool `json:"goodforrenew"`
	}

	// RenterContracts contains the renter's contracts.
	RenterContracts struct {
		Contracts         []RenterContract `json:"contracts"`
		ActiveContracts   []RenterContract `json:"activecontracts"`
		InactiveContracts []RenterContract `json:"inactivecontracts"`
		ExpiredContracts  []RenterContract `json:"expiredcontracts"`
	}

	// RenterDownloadQueue contains the renter's download queue.
	RenterDownloadQueue struct {
		Downloads []DownloadInfo `json:"downloads"`
	}

	// RenterFile lists the file queried.
	RenterFile struct {
		File modules.FileInfo `json:"file"`
	}

	// RenterFiles lists the files known to the renter.
	RenterFiles struct {
		Files []modules.FileInfo `json:"files"`
	}

	// RenterLoad lists files that were loaded into the renter.
	RenterLoad struct {
		FilesAdded []string `json:"filesadded"`
	}

	// RenterPricesGET lists the data that is returned when a GET call is made
	// to /renter/prices.
	RenterPricesGET struct {
		modules.RenterPriceEstimation
		modules.Allowance
	}

	// RenterShareASCII contains an ASCII-encoded .sia file.
	RenterShareASCII struct {
		ASCIIsia string `json:"asciisia"`
	}

	// DownloadInfo contains all client-facing information of a file.
	DownloadInfo struct {
		Destination     string `json:"destination"`     // The destination of the download.
		DestinationType string `json:"destinationtype"` // Can be "file", "memory buffer", or "http stream".
		Filesize        uint64 `json:"filesize"`        // DEPRECATED. Same as 'Length'.
		Length          uint64 `json:"length"`          // The length requested for the download.
		Offset          uint64 `json:"offset"`          // The offset within the siafile requested for the download.
		SiaPath         string `json:"hyperspacepath"`  // The hyperspacepath of the file used for the download.

		Completed            bool      `json:"completed"`            // Whether or not the download has completed.
		EndTime              time.Time `json:"endtime"`              // The time when the download fully completed.
		Error                string    `json:"error"`                // Will be the empty string unless there was an error.
		Received             uint64    `json:"received"`             // Amount of data confirmed and decoded.
		StartTime            time.Time `json:"starttime"`            // The time when the download was started.
		StartTimeUnix        int64     `json:"starttimeunix"`        // The time when the download was started in unix format.
		TotalDataTransferred uint64    `json:"totaldatatransferred"` // The total amount of data transferred, including negotiation, overdrive etc.
	}
)

// renterHandlerGET handles the API call to /renter.
func (api *API) renterHandlerGET(w http.ResponseWriter, req *http.Request, _ httprouter.Params) {
	settings := api.renter.Settings()
	periodStart := api.renter.CurrentPeriod()
	WriteJSON(w, RenterGET{
		Settings:         settings,
		FinancialMetrics: api.renter.PeriodSpending(),
		CurrentPeriod:    periodStart,
	})
}

// renterHandlerPOST handles the API call to set the Renter's settings.
func (api *API) renterHandlerPOST(w http.ResponseWriter, req *http.Request, _ httprouter.Params) {
	// Get the existing settings
	settings := api.renter.Settings()

	// Scan the allowance amount. (optional parameter)
	if f := req.FormValue("funds"); f != "" {
		funds, ok := scanAmount(f)
		if !ok {
			WriteError(w, Error{"unable to parse funds"}, http.StatusBadRequest)
			return
		}
		settings.Allowance.Funds = funds
	}
	// Scan the number of hosts to use. (optional parameter)
	if h := req.FormValue("hosts"); h != "" {
		var hosts uint64
		if _, err := fmt.Sscan(h, &hosts); err != nil {
			WriteError(w, Error{"unable to parse hosts: " + err.Error()}, http.StatusBadRequest)
			return
		} else if hosts != 0 && hosts < requiredHosts {
			WriteError(w, Error{fmt.Sprintf("insufficient number of hosts, need at least %v but have %v", recommendedHosts, hosts)}, http.StatusBadRequest)
		} else {
			settings.Allowance.Hosts = hosts
		}
	} else if settings.Allowance.Hosts == 0 {
		// Sane defaults if host haven't been set before.
		settings.Allowance.Hosts = recommendedHosts
	}
	// Scan the period. (optional parameter)
	if p := req.FormValue("period"); p != "" {
		var period types.BlockHeight
		if _, err := fmt.Sscan(p, &period); err != nil {
			WriteError(w, Error{"unable to parse period: " + err.Error()}, http.StatusBadRequest)
			return
		}
		settings.Allowance.Period = types.BlockHeight(period)
	} else if settings.Allowance.Period == 0 {
		WriteError(w, Error{"period needs to be set if it hasn't been set before"}, http.StatusBadRequest)
		return
	}
	// Scan the renew window. (optional parameter)
	if rw := req.FormValue("renewwindow"); rw != "" {
		var renewWindow types.BlockHeight
		if _, err := fmt.Sscan(rw, &renewWindow); err != nil {
			WriteError(w, Error{"unable to parse renewwindow: " + err.Error()}, http.StatusBadRequest)
			return
		} else if renewWindow != 0 && types.BlockHeight(renewWindow) < requiredRenewWindow {
			WriteError(w, Error{fmt.Sprintf("renew window is too small, must be at least %v blocks but have %v blocks", requiredRenewWindow, renewWindow)}, http.StatusBadRequest)
			return
		} else {
			settings.Allowance.RenewWindow = types.BlockHeight(renewWindow)
		}
	} else if settings.Allowance.RenewWindow == 0 {
		// Sane defaults if renew window hasn't been set before.
		settings.Allowance.RenewWindow = settings.Allowance.Period / 2
	}
	// Scan the download speed limit. (optional parameter)
	if d := req.FormValue("maxdownloadspeed"); d != "" {
		var downloadSpeed int64
		if _, err := fmt.Sscan(d, &downloadSpeed); err != nil {
			WriteError(w, Error{"unable to parse downloadspeed: " + err.Error()}, http.StatusBadRequest)
			return
		}
		settings.MaxDownloadSpeed = downloadSpeed
	}
	// Scan the upload speed limit. (optional parameter)
	if u := req.FormValue("maxuploadspeed"); u != "" {
		var uploadSpeed int64
		if _, err := fmt.Sscan(u, &uploadSpeed); err != nil {
			WriteError(w, Error{"unable to parse uploadspeed: " + err.Error()}, http.StatusBadRequest)
			return
		}
		settings.MaxUploadSpeed = uploadSpeed
	}
	// Scan the stream cache size. (optional parameter)
	if dcs := req.FormValue("streamcachesize"); dcs != "" {
		var streamCacheSize uint64
		if _, err := fmt.Sscan(dcs, &streamCacheSize); err != nil {
			WriteError(w, Error{"unable to parse streamcachesize: " + err.Error()}, http.StatusBadRequest)
			return
		}
		settings.StreamCacheSize = streamCacheSize
	}
	// Set the settings in the renter.
	err := api.renter.SetSettings(settings)
	if err != nil {
		WriteError(w, Error{err.Error()}, http.StatusBadRequest)
		return
	}
	WriteSuccess(w)
}

// renterContractCancelHandler handles the API call to cancel a specific Renter contract.
func (api *API) renterContractCancelHandler(w http.ResponseWriter, req *http.Request, _ httprouter.Params) {
	var fcid types.FileContractID
	if err := fcid.LoadString(req.FormValue("id")); err != nil {
		WriteError(w, Error{"unable to parse id:" + err.Error()}, http.StatusBadRequest)
		return
	}
	err := api.renter.CancelContract(fcid)
	if err != nil {
		WriteError(w, Error{"unable to cancel contract:" + err.Error()}, http.StatusBadRequest)
		return
	}
	WriteSuccess(w)
}

// renterContractsHandler handles the API call to request the Renter's
// contracts.
//
// Active contracts are contracts that the renter is actively using to store
// data and can upload, download, and renew
//
// Inactive contracts are contracts that are not currently being used by the
// renter because they are !goodForRenew, but have endheights that are in the
// future so could potentially become active again
//
// Expired contracts are contracts who's endheights are in the past
func (api *API) renterContractsHandler(w http.ResponseWriter, req *http.Request, _ httprouter.Params) {
	// Parse flags
	inactive, err := scanBool(req.FormValue("inactive"))
	if err != nil {
		WriteError(w, Error{"unable to parse inactive:" + err.Error()}, http.StatusBadRequest)
		return
	}
	expired, err := scanBool(req.FormValue("expired"))
	if err != nil {
		WriteError(w, Error{"unable to parse expired:" + err.Error()}, http.StatusBadRequest)
		return
	}

	// Get current block height for reference
	blockHeight := api.cs.Height()

	// Get active contracts
	contracts := []RenterContract{}
	activeContracts := []RenterContract{}
	inactiveContracts := []RenterContract{}
	expiredContracts := []RenterContract{}
	for _, c := range api.renter.Contracts() {
		var size uint64
		if len(c.Transaction.FileContractRevisions) != 0 {
			size = c.Transaction.FileContractRevisions[0].NewFileSize
		}

		// Fetch host address
		var netAddress modules.NetAddress
		hdbe, exists := api.renter.Host(c.HostPublicKey)
		if exists {
			netAddress = hdbe.NetAddress
		}

		// Fetch utilities for contract
		var goodForUpload bool
		var goodForRenew bool
		if utility, ok := api.renter.ContractUtility(c.HostPublicKey); ok {
			goodForUpload = utility.GoodForUpload
			goodForRenew = utility.GoodForRenew
		}
		contract := RenterContract{
			DownloadSpending:          c.DownloadSpending,
			EndHeight:                 c.EndHeight,
			Fees:                      c.TxnFee.Add(c.ContractFee),
			GoodForUpload:             goodForUpload,
			GoodForRenew:              goodForRenew,
			HostPublicKey:             c.HostPublicKey,
			ID:                        c.ID,
			LastTransaction:           c.Transaction,
			NetAddress:                netAddress,
			RenterFunds:               c.RenterFunds,
			Size:                      size,
			StartHeight:               c.StartHeight,
			StorageSpending:           c.StorageSpending,
			StorageSpendingDeprecated: c.StorageSpending,
			TotalCost:                 c.TotalCost,
			UploadSpending:            c.UploadSpending,
		}
		if goodForRenew {
			activeContracts = append(activeContracts, contract)
		} else if inactive && !goodForRenew {
			inactiveContracts = append(inactiveContracts, contract)
		}
		contracts = append(contracts, contract)
	}

	// Get expired contracts
	if expired || inactive {
		for _, c := range api.renter.OldContracts() {
			var size uint64
			if len(c.Transaction.FileContractRevisions) != 0 {
				size = c.Transaction.FileContractRevisions[0].NewFileSize
			}

			// Fetch host address
			var netAddress modules.NetAddress
			hdbe, exists := api.renter.Host(c.HostPublicKey)
			if exists {
				netAddress = hdbe.NetAddress
			}

			// Fetch utilities for contract
			var goodForUpload bool
			var goodForRenew bool
			if utility, ok := api.renter.ContractUtility(c.HostPublicKey); ok {
				goodForUpload = utility.GoodForUpload
				goodForRenew = utility.GoodForRenew
			}

			contract := RenterContract{
				DownloadSpending:          c.DownloadSpending,
				EndHeight:                 c.EndHeight,
				Fees:                      c.TxnFee.Add(c.ContractFee),
				GoodForUpload:             goodForUpload,
				GoodForRenew:              goodForRenew,
				HostPublicKey:             c.HostPublicKey,
				ID:                        c.ID,
				LastTransaction:           c.Transaction,
				NetAddress:                netAddress,
				RenterFunds:               c.RenterFunds,
				Size:                      size,
				StartHeight:               c.StartHeight,
				StorageSpending:           c.StorageSpending,
				StorageSpendingDeprecated: c.StorageSpending,
				TotalCost:                 c.TotalCost,
				UploadSpending:            c.UploadSpending,
			}
			if expired && c.EndHeight < blockHeight {
				expiredContracts = append(expiredContracts, contract)
			} else if inactive && c.EndHeight >= blockHeight {
				inactiveContracts = append(inactiveContracts, contract)
			}
		}
	}

	WriteJSON(w, RenterContracts{
		Contracts:         contracts,
		ActiveContracts:   activeContracts,
		InactiveContracts: inactiveContracts,
		ExpiredContracts:  expiredContracts,
	})
}

// renterClearDownloadsHandler handles the API call to request to clear the download queue.
func (api *API) renterClearDownloadsHandler(w http.ResponseWriter, req *http.Request, _ httprouter.Params) {
	var afterTime time.Time
	beforeTime := types.EndOfTime
	beforeStr, afterStr := req.FormValue("before"), req.FormValue("after")
	if beforeStr != "" {
		beforeInt, err := strconv.ParseInt(beforeStr, 10, 64)
		if err != nil {
			WriteError(w, Error{"parsing integer value for parameter `before` failed: " + err.Error()}, http.StatusBadRequest)
			return
		}
		beforeTime = time.Unix(0, beforeInt)
	}
	if afterStr != "" {
		afterInt, err := strconv.ParseInt(afterStr, 10, 64)
		if err != nil {
			WriteError(w, Error{"parsing integer value for parameter `after` failed: " + err.Error()}, http.StatusBadRequest)
			return
		}
		afterTime = time.Unix(0, afterInt)
	}

	err := api.renter.ClearDownloadHistory(afterTime, beforeTime)
	if err != nil {
		WriteError(w, Error{err.Error()}, http.StatusBadRequest)
		return
	}
	WriteSuccess(w)
}

// renterDownloadsHandler handles the API call to request the download queue.
func (api *API) renterDownloadsHandler(w http.ResponseWriter, _ *http.Request, _ httprouter.Params) {
	var downloads []DownloadInfo
	for _, di := range api.renter.DownloadHistory() {
		downloads = append(downloads, DownloadInfo{
			Destination:     di.Destination,
			DestinationType: di.DestinationType,
			Filesize:        di.Length,
			Length:          di.Length,
			Offset:          di.Offset,
			SiaPath:         di.SiaPath,

			Completed:            di.Completed,
			EndTime:              di.EndTime,
			Error:                di.Error,
			Received:             di.Received,
			StartTime:            di.StartTime,
			StartTimeUnix:        di.StartTimeUnix,
			TotalDataTransferred: di.TotalDataTransferred,
		})
	}
	WriteJSON(w, RenterDownloadQueue{
		Downloads: downloads,
	})
}

// renterLoadHandler handles the API call to load a '.sia' file.
func (api *API) renterLoadHandler(w http.ResponseWriter, req *http.Request, _ httprouter.Params) {
	source, err := url.QueryUnescape(req.FormValue("source"))
	if err != nil {
		WriteError(w, Error{"failed to unescape the source path"}, http.StatusBadRequest)
		return
	}
	if !filepath.IsAbs(source) {
		WriteError(w, Error{"source must be an absolute path"}, http.StatusBadRequest)
		return
	}

	files, err := api.renter.LoadSharedFiles(source)
	if err != nil {
		WriteError(w, Error{err.Error()}, http.StatusBadRequest)
		return
	}

	WriteJSON(w, RenterLoad{FilesAdded: files})
}

// renterLoadAsciiHandler handles the API call to load a '.sia' file
// in ASCII form.
func (api *API) renterLoadASCIIHandler(w http.ResponseWriter, req *http.Request, _ httprouter.Params) {
	files, err := api.renter.LoadSharedFilesASCII(req.FormValue("asciisia"))
	if err != nil {
		WriteError(w, Error{err.Error()}, http.StatusBadRequest)
		return
	}

	WriteJSON(w, RenterLoad{FilesAdded: files})
}

// renterRenameHandler handles the API call to rename a file entry in the
// renter.
func (api *API) renterRenameHandler(w http.ResponseWriter, req *http.Request, ps httprouter.Params) {
	newSiaPath, err := url.QueryUnescape(req.FormValue("newhyperspacepath"))
	if err != nil {
		WriteError(w, Error{"failed to unescape newhyperspacepath"}, http.StatusBadRequest)
		return
	}
	err = api.renter.RenameFile(strings.TrimPrefix(ps.ByName("hyperspacepath"), "/"), strings.TrimPrefix(newSiaPath, "/"))
	if err != nil {
		WriteError(w, Error{err.Error()}, http.StatusBadRequest)
		return
	}
	WriteSuccess(w)
}

// renterFileHandler handles GET requests to the /renter/file/:hyperspacepath API endpoint.
func (api *API) renterFileHandlerGET(w http.ResponseWriter, req *http.Request, ps httprouter.Params) {
	file, err := api.renter.File(strings.TrimPrefix(ps.ByName("hyperspacepath"), "/"))
	if err != nil {
		WriteError(w, Error{err.Error()}, http.StatusBadRequest)
		return
	}
	WriteJSON(w, RenterFile{
		File: file,
	})
}

// renterFileHandler handles POST requests to the /renter/file/:hyperspacepath API endpoint.
func (api *API) renterFileHandlerPOST(w http.ResponseWriter, req *http.Request, ps httprouter.Params) {
	newTrackingPath, err := url.QueryUnescape(req.FormValue("trackingpath"))
	if err != nil {
		WriteError(w, Error{"unable to unescape new tracking path"}, http.StatusBadRequest)
		return
	}

	// Handle changing the tracking path of a file.
	if newTrackingPath != "" {
		siapath := strings.TrimPrefix(ps.ByName("hyperspacepath"), "/")
		if err := api.renter.SetFileTrackingPath(siapath, newTrackingPath); err != nil {
			WriteError(w, Error{fmt.Sprintf("unable set tracking path: %v", err)}, http.StatusBadRequest)
			return
		}
	}
	WriteSuccess(w)
}

// renterFilesHandler handles the API call to list all of the files.
func (api *API) renterFilesHandler(w http.ResponseWriter, req *http.Request, _ httprouter.Params) {
	filter := req.FormValue("filter")
	if len(filter) > 0 {
		r, err := regexp.Compile(filter)
		if err != nil {
			WriteError(w, Error{err.Error()}, http.StatusBadRequest)
			return
		}
		WriteJSON(w, RenterFiles{
			Files: api.renter.FileList(r),
		})
	} else {
		WriteJSON(w, RenterFiles{
			Files: api.renter.FileList(),
		})
	}
}

// renterPricesHandler reports the expected costs of various actions given the
// renter settings and the set of available hosts.
func (api *API) renterPricesHandler(w http.ResponseWriter, req *http.Request, ps httprouter.Params) {
	allowance := modules.Allowance{}
	// Scan the allowance amount. (optional parameter)
	if f := req.FormValue("funds"); f != "" {
		funds, ok := scanAmount(f)
		if !ok {
			WriteError(w, Error{"unable to parse funds"}, http.StatusBadRequest)
			return
		}
		allowance.Funds = funds
	}
	// Scan the number of hosts to use. (optional parameter)
	if h := req.FormValue("hosts"); h != "" {
		var hosts uint64
		if _, err := fmt.Sscan(h, &hosts); err != nil {
			WriteError(w, Error{"unable to parse hosts: " + err.Error()}, http.StatusBadRequest)
			return
		} else if hosts != 0 && hosts < requiredHosts {
			WriteError(w, Error{fmt.Sprintf("insufficient number of hosts, need at least %v but have %v", recommendedHosts, hosts)}, http.StatusBadRequest)
		} else {
			allowance.Hosts = hosts
		}
	}
	// Scan the period. (optional parameter)
	if p := req.FormValue("period"); p != "" {
		var period types.BlockHeight
		if _, err := fmt.Sscan(p, &period); err != nil {
			WriteError(w, Error{"unable to parse period: " + err.Error()}, http.StatusBadRequest)
			return
		}
		allowance.Period = types.BlockHeight(period)
	}
	// Scan the renew window. (optional parameter)
	if rw := req.FormValue("renewwindow"); rw != "" {
		var renewWindow types.BlockHeight
		if _, err := fmt.Sscan(rw, &renewWindow); err != nil {
			WriteError(w, Error{"unable to parse renewwindow: " + err.Error()}, http.StatusBadRequest)
			return
		} else if renewWindow != 0 && types.BlockHeight(renewWindow) < requiredRenewWindow {
			WriteError(w, Error{fmt.Sprintf("renew window is too small, must be at least %v blocks but have %v blocks", requiredRenewWindow, renewWindow)}, http.StatusBadRequest)
			return
		} else {
			allowance.RenewWindow = types.BlockHeight(renewWindow)
		}
	}

	// Check for partially set allowance, which can happen since hosts and renew
	// window can be optional fields. Checking here instead of assigning values
	// above so that an empty allowance can still be submitted
	if !reflect.DeepEqual(allowance, modules.Allowance{}) {
		if allowance.Funds.Cmp(types.ZeroCurrency) == 0 {
			WriteError(w, Error{fmt.Sprint("Allowance not set correctly, `funds` parameter left empty")}, http.StatusBadRequest)
			return
		}
		if allowance.Period == 0 {
			WriteError(w, Error{fmt.Sprint("Allowance not set correctly, `period` parameter left empty")}, http.StatusBadRequest)
			return
		}
		if allowance.Hosts == 0 {
			WriteError(w, Error{fmt.Sprint("Allowance not set correctly, `hosts` parameter left empty")}, http.StatusBadRequest)
			return
		}
		if allowance.RenewWindow == 0 {
			WriteError(w, Error{fmt.Sprint("Allowance not set correctly, `renewwindow` parameter left empty")}, http.StatusBadRequest)
			return
		}
	}

	estimate, a, err := api.renter.PriceEstimation(allowance)
	if err != nil {
		WriteError(w, Error{err.Error()}, http.StatusBadRequest)
		return
	}
	WriteJSON(w, RenterPricesGET{
		RenterPriceEstimation: estimate,
		Allowance:             a,
	})
}

// renterDeleteHandler handles the API call to delete a file entry from the
// renter.
func (api *API) renterDeleteHandler(w http.ResponseWriter, req *http.Request, ps httprouter.Params) {
	err := api.renter.DeleteFile(strings.TrimPrefix(ps.ByName("hyperspacepath"), "/"))
	if err != nil {
		WriteError(w, Error{err.Error()}, http.StatusBadRequest)
		return
	}

	WriteSuccess(w)
}

// renterDownloadHandler handles the API call to download a file.
func (api *API) renterDownloadHandler(w http.ResponseWriter, req *http.Request, ps httprouter.Params) {
	params, err := parseDownloadParameters(w, req, ps)
	if err != nil {
		WriteError(w, Error{err.Error()}, http.StatusBadRequest)
		return
	}
	if params.Async {
		err = api.renter.DownloadAsync(params)
	} else {
		err = api.renter.Download(params)
	}
	if err != nil {
		WriteError(w, Error{"download failed: " + err.Error()}, http.StatusInternalServerError)
		return
	}
	if params.Httpwriter == nil {
		// `httpresp=true` causes writes to w before this line is run, automatically
		// adding `200 Status OK` code to response. Calling this results in a
		// multiple calls to WriteHeaders() errors.
		WriteSuccess(w)
		return
	}
}

// renterDownloadAsyncHandler handles the API call to download a file asynchronously.
func (api *API) renterDownloadAsyncHandler(w http.ResponseWriter, req *http.Request, ps httprouter.Params) {
	req.ParseForm()
	req.Form.Set("async", "true")
	api.renterDownloadHandler(w, req, ps)
}

// parseDownloadParameters parses the download parameters passed to the
// /renter/download endpoint. Validation of these parameters is done by the
// renter.
func parseDownloadParameters(w http.ResponseWriter, req *http.Request, ps httprouter.Params) (modules.RenterDownloadParameters, error) {
	destination, err := url.QueryUnescape(req.FormValue("destination"))
	if err != nil {
		return modules.RenterDownloadParameters{}, errors.AddContext(err, "failed to unescape the destination")
	}

	// The offset and length in bytes.
	offsetparam := req.FormValue("offset")
	lengthparam := req.FormValue("length")

	// Determines whether the response is written to response body.
	httprespparam := req.FormValue("httpresp")

	// Determines whether to return on completion of download or straight away.
	// If httprespparam is present, this parameter is ignored.
	asyncparam := req.FormValue("async")

	// Parse the offset and length parameters.
	var offset, length uint64
	if len(offsetparam) > 0 {
		_, err := fmt.Sscan(offsetparam, &offset)
		if err != nil {
			return modules.RenterDownloadParameters{}, errors.AddContext(err, "could not decode the offset as uint64")
		}
	}
	if len(lengthparam) > 0 {
		_, err := fmt.Sscan(lengthparam, &length)
		if err != nil {
			return modules.RenterDownloadParameters{}, errors.AddContext(err, "could not decode the offset as uint64")
		}
	}

	// Parse the httpresp parameter.
	httpresp, err := scanBool(httprespparam)
	if err != nil {
		return modules.RenterDownloadParameters{}, errors.AddContext(err, "httpresp parameter could not be parsed")
	}

	// Parse the async parameter.
	async, err := scanBool(asyncparam)
	if err != nil {
		return modules.RenterDownloadParameters{}, errors.AddContext(err, "async parameter could not be parsed")
	}

	hyperspacepath := strings.TrimPrefix(ps.ByName("hyperspacepath"), "/") // Sia file name.

	dp := modules.RenterDownloadParameters{
		Destination: destination,
		Async:       async,
		Length:      length,
		Offset:      offset,
		SiaPath:     hyperspacepath,
	}
	if httpresp {
		dp.Httpwriter = w
	}

	return dp, nil
}

// renterShareHandler handles the API call to create a '.sia' file that
// shares a set of file.
func (api *API) renterShareHandler(w http.ResponseWriter, req *http.Request, ps httprouter.Params) {
	destination, err := url.QueryUnescape(req.FormValue("destination"))
	if err != nil {
		WriteError(w, Error{"failed to unescape the destination path"}, http.StatusBadRequest)
		return
	}
	// Check that the destination path is absolute.
	if !filepath.IsAbs(destination) {
		WriteError(w, Error{"destination must be an absolute path"}, http.StatusBadRequest)
		return
	}

	err = api.renter.ShareFiles(strings.Split(req.FormValue("hyperspacepaths"), ","), destination)
	if err != nil {
		WriteError(w, Error{err.Error()}, http.StatusBadRequest)
		return
	}

	WriteSuccess(w)
}

// renterShareAsciiHandler handles the API call to return a '.sia' file
// in ascii form.
func (api *API) renterShareASCIIHandler(w http.ResponseWriter, req *http.Request, ps httprouter.Params) {
	ascii, err := api.renter.ShareFilesASCII(strings.Split(req.FormValue("hyperspacepaths"), ","))
	if err != nil {
		WriteError(w, Error{err.Error()}, http.StatusBadRequest)
		return
	}
	WriteJSON(w, RenterShareASCII{
		ASCIIsia: ascii,
	})
}

// renterStreamHandler handles downloads from the /renter/stream endpoint
func (api *API) renterStreamHandler(w http.ResponseWriter, req *http.Request, ps httprouter.Params) {
	siaPath := strings.TrimPrefix(ps.ByName("hyperspacepath"), "/")
	fileName, streamer, err := api.renter.Streamer(siaPath)
	if err != nil {
		WriteError(w, Error{fmt.Sprintf("failed to create download streamer: %v", err)},
			http.StatusInternalServerError)
		return
	}
	http.ServeContent(w, req, fileName, time.Time{}, streamer)
}

// renterUploadHandler handles the API call to upload a file.
func (api *API) renterUploadHandler(w http.ResponseWriter, req *http.Request, ps httprouter.Params) {
	source, err := url.QueryUnescape(req.FormValue("source"))
	if err != nil {
		WriteError(w, Error{"failed to unescape the source path"}, http.StatusBadRequest)
		return
	}
	if !filepath.IsAbs(source) {
		WriteError(w, Error{"source must be an absolute path"}, http.StatusBadRequest)
		return
	}

	// Check whether existing file should be overwritten
	overwrite := false
	if req.FormValue("overwrite") != "" {
		b, err := strconv.ParseBool(req.FormValue("overwrite"))
		if err != nil {
			WriteError(w, Error{"unable to parse 'overwrite' parameter: " + err.Error()}, http.StatusBadRequest)
			return
		}
		overwrite = b
	}

	// Check whether the erasure coding parameters have been supplied.
	var ec modules.ErasureCoder
	if req.FormValue("datapieces") != "" || req.FormValue("paritypieces") != "" {
		// Check that both values have been supplied.
		if req.FormValue("datapieces") == "" || req.FormValue("paritypieces") == "" {
			WriteError(w, Error{"must provide both the datapieces parameter and the paritypieces parameter if specifying erasure coding parameters"}, http.StatusBadRequest)
			return
		}

		// Parse the erasure coding parameters.
		var dataPieces, parityPieces int
		_, err := fmt.Sscan(req.FormValue("datapieces"), &dataPieces)
		if err != nil {
			WriteError(w, Error{"unable to read parameter 'datapieces': " + err.Error()}, http.StatusBadRequest)
			return
		}
		_, err = fmt.Sscan(req.FormValue("paritypieces"), &parityPieces)
		if err != nil {
			WriteError(w, Error{"unable to read parameter 'paritypieces': " + err.Error()}, http.StatusBadRequest)
			return
		}

		// Verify that sane values for parityPieces and redundancy are being
		// supplied.
		if parityPieces < requiredParityPieces {
			WriteError(w, Error{fmt.Sprintf("a minimum of %v parity pieces is required, but %v parity pieces requested", parityPieces, requiredParityPieces)}, http.StatusBadRequest)
			return
		}
		redundancy := float64(dataPieces+parityPieces) / float64(dataPieces)
		if float64(dataPieces+parityPieces)/float64(dataPieces) < requiredRedundancy {
			WriteError(w, Error{fmt.Sprintf("a redundancy of %.2f is required, but redundancy of %.2f supplied", redundancy, requiredRedundancy)}, http.StatusBadRequest)
			return
		}

		// Create the erasure coder.
		ec, err = siafile.NewRSCode(dataPieces, parityPieces)
		if err != nil {
			WriteError(w, Error{"unable to encode file using the provided parameters: " + err.Error()}, http.StatusBadRequest)
			return
		}
	}

	// Call the renter to upload the file.
	err = api.renter.Upload(modules.FileUploadParams{
		Source:      source,
		SiaPath:     strings.TrimPrefix(ps.ByName("hyperspacepath"), "/"),
		ErasureCode: ec,
		Overwrite:   overwrite,
	})
	if err != nil {
		WriteError(w, Error{"upload failed: " + err.Error()}, http.StatusInternalServerError)
		return
	}
	WriteSuccess(w)
}

// renterDirHandlerPOST handles the API call to create a directory
func (api *API) renterDirHandlerPOST(w http.ResponseWriter, req *http.Request, ps httprouter.Params) {
	// Parse action
	action := req.FormValue("action")
	if action == "" {
		WriteError(w, Error{"you must set the action you wish to execute"}, http.StatusInternalServerError)
		return
	}
	if action == "create" {
		// Call the renter to create directory
		err := api.renter.CreateDir(strings.TrimPrefix(ps.ByName("hyperspacepath"), "/"))
		if err != nil {
			WriteError(w, Error{"failed to create directory: " + err.Error()}, http.StatusInternalServerError)
			return
		}
		WriteSuccess(w)
		return
	}
	if action == "delete" {
		fmt.Println("delete")
		// TODO - implement
		WriteError(w, Error{"not implemented"}, http.StatusNotImplemented)
		return
	}
	if action == "rename" {
		fmt.Println("rename")
		// newsiapath := ps.ByName("newsiapath")
		// TODO - implement
		WriteError(w, Error{"not implemented"}, http.StatusNotImplemented)
		return
	}

	// Report that no calls were made
	WriteError(w, Error{"no calls were made, please check your submission and try again"}, http.StatusInternalServerError)
	return
}<|MERGE_RESOLUTION|>--- conflicted
+++ resolved
@@ -5,11 +5,8 @@
 	"net/http"
 	"net/url"
 	"path/filepath"
-<<<<<<< HEAD
 	"regexp"
-=======
 	"reflect"
->>>>>>> f96e83d3
 	"strconv"
 	"strings"
 	"time"
