package api

import (
	"fmt"
	"net/http"
	"path/filepath"
	"strconv"
	"strings"
	"time"

<<<<<<< HEAD
	"github.com/HyperspaceApp/Hyperspace/build"
	"github.com/HyperspaceApp/Hyperspace/modules"
	"github.com/HyperspaceApp/Hyperspace/modules/renter"
	"github.com/HyperspaceApp/Hyperspace/types"
=======
	"gitlab.com/NebulousLabs/Sia/build"
	"gitlab.com/NebulousLabs/Sia/modules"
	"gitlab.com/NebulousLabs/Sia/modules/renter"
	"gitlab.com/NebulousLabs/Sia/types"
>>>>>>> bad0c406

	"github.com/julienschmidt/httprouter"
)

var (
	// recommendedHosts is the number of hosts that the renter will form
	// contracts with if the value is not specified explicitly in the call to
	// SetSettings.
	recommendedHosts = build.Select(build.Var{
		Standard: uint64(50),
		Dev:      uint64(2),
		Testing:  uint64(1),
	}).(uint64)

	// requiredHosts specifies the minimum number of hosts that must be set in
	// the renter settings for the renter settings to be valid. This minimum is
	// there to prevent users from shooting themselves in the foot.
	requiredHosts = build.Select(build.Var{
		Standard: uint64(20),
		Dev:      uint64(1),
		Testing:  uint64(1),
	}).(uint64)

	// requiredParityPieces specifies the minimum number of parity pieces that
	// must be used when uploading a file. This minimum exists to prevent users
	// from shooting themselves in the foot.
	requiredParityPieces = build.Select(build.Var{
		Standard: int(12),
		Dev:      int(0),
		Testing:  int(0),
	}).(int)

	// requiredRedundancy specifies the minimum redundancy that will be
	// accepted by the renter when uploading a file. This minimum exists to
	// prevent users from shooting themselves in the foot.
	requiredRedundancy = build.Select(build.Var{
		Standard: float64(2),
		Dev:      float64(1),
		Testing:  float64(1),
	}).(float64)

	// requiredRenewWindow establishes the minimum allowed renew window for the
	// renter settings. This minimum is here to prevent users from shooting
	// themselves in the foot.
	requiredRenewWindow = build.Select(build.Var{
		Standard: types.BlockHeight(288),
		Dev:      types.BlockHeight(1),
		Testing:  types.BlockHeight(1),
	}).(types.BlockHeight)
)

type (
	// RenterGET contains various renter metrics.
	RenterGET struct {
		Settings         modules.RenterSettings     `json:"settings"`
		FinancialMetrics modules.ContractorSpending `json:"financialmetrics"`
		CurrentPeriod    types.BlockHeight          `json:"currentperiod"`
	}

	// RenterContract represents a contract formed by the renter.
	RenterContract struct {
		// Amount of contract funds that have been spent on downloads.
		DownloadSpending types.Currency `json:"downloadspending"`
		// Block height that the file contract ends on.
		EndHeight types.BlockHeight `json:"endheight"`
		// Fees paid in order to form the file contract.
		Fees types.Currency `json:"fees"`
		// Public key of the host the contract was formed with.
		HostPublicKey types.SiaPublicKey `json:"hostpublickey"`
		// ID of the file contract.
		ID types.FileContractID `json:"id"`
		// A signed transaction containing the most recent contract revision.
		LastTransaction types.Transaction `json:"lasttransaction"`
		// Address of the host the file contract was formed with.
		NetAddress modules.NetAddress `json:"netaddress"`
		// Remaining funds left for the renter to spend on uploads & downloads.
		RenterFunds types.Currency `json:"renterfunds"`
		// Size of the file contract, which is typically equal to the number of
		// bytes that have been uploaded to the host.
		Size uint64 `json:"size"`
		// Block height that the file contract began on.
		StartHeight types.BlockHeight `json:"startheight"`
		// Amount of contract funds that have been spent on storage.
		StorageSpending types.Currency `json:"storagespending"`
		// DEPRECATED: This is the exact same value as StorageSpending, but it has
		// incorrect capitalization. This was fixed in 1.3.2, but this field is kept
		// to preserve backwards compatibility on clients who depend on the
		// incorrect capitalization. This field will be removed in the future, so
		// clients should switch to the StorageSpending field (above) with the
		// correct lowercase name.
		StorageSpendingDeprecated types.Currency `json:"StorageSpending"`
		// Total cost to the wallet of forming the file contract.
		TotalCost types.Currency `json:"totalcost"`
		// Amount of contract funds that have been spent on uploads.
		UploadSpending types.Currency `json:"uploadspending"`
		// Signals if contract is good for uploading data
		GoodForUpload bool `json:"goodforupload"`
		// Signals if contract is good for a renewal
		GoodForRenew bool `json:"goodforrenew"`
	}

	// RenterContracts contains the renter's contracts.
	RenterContracts struct {
		Contracts         []RenterContract `json:"contracts"`
		ActiveContracts   []RenterContract `json:"activecontracts"`
		InactiveContracts []RenterContract `json:"inactivecontracts"`
		ExpiredContracts  []RenterContract `json:"expiredcontracts"`
	}

	// RenterDownloadQueue contains the renter's download queue.
	RenterDownloadQueue struct {
		Downloads []DownloadInfo `json:"downloads"`
	}

	// RenterFile lists the file queried.
	RenterFile struct {
		File modules.FileInfo `json:"file"`
	}

	// RenterFiles lists the files known to the renter.
	RenterFiles struct {
		Files []modules.FileInfo `json:"files"`
	}

	// RenterLoad lists files that were loaded into the renter.
	RenterLoad struct {
		FilesAdded []string `json:"filesadded"`
	}

	// RenterPricesGET lists the data that is returned when a GET call is made
	// to /renter/prices.
	RenterPricesGET struct {
		modules.RenterPriceEstimation
	}

	// RenterShareASCII contains an ASCII-encoded .sia file.
	RenterShareASCII struct {
		ASCIIsia string `json:"asciisia"`
	}

	// DownloadInfo contains all client-facing information of a file.
	DownloadInfo struct {
		Destination     string `json:"destination"`     // The destination of the download.
		DestinationType string `json:"destinationtype"` // Can be "file", "memory buffer", or "http stream".
		Filesize        uint64 `json:"filesize"`        // DEPRECATED. Same as 'Length'.
		Length          uint64 `json:"length"`          // The length requested for the download.
		Offset          uint64 `json:"offset"`          // The offset within the siafile requested for the download.
		SiaPath         string `json:"hyperspacepath"`  // The hyperspacepath of the file used for the download.

		Completed            bool      `json:"completed"`            // Whether or not the download has completed.
		EndTime              time.Time `json:"endtime"`              // The time when the download fully completed.
		Error                string    `json:"error"`                // Will be the empty string unless there was an error.
		Received             uint64    `json:"received"`             // Amount of data confirmed and decoded.
		StartTime            time.Time `json:"starttime"`            // The time when the download was started.
		StartTimeUnix        int64     `json:"starttimeunix"`        // The time when the download was started in unix format.
		TotalDataTransferred uint64    `json:"totaldatatransferred"` // The total amount of data transferred, including negotiation, overdrive etc.
	}
)

// renterHandlerGET handles the API call to /renter.
func (api *API) renterHandlerGET(w http.ResponseWriter, req *http.Request, _ httprouter.Params) {
	settings := api.renter.Settings()
	periodStart := api.renter.CurrentPeriod()
	WriteJSON(w, RenterGET{
		Settings:         settings,
		FinancialMetrics: api.renter.PeriodSpending(),
		CurrentPeriod:    periodStart,
	})
}

// renterHandlerPOST handles the API call to set the Renter's settings.
func (api *API) renterHandlerPOST(w http.ResponseWriter, req *http.Request, _ httprouter.Params) {
	// Get the existing settings
	settings := api.renter.Settings()

	// Scan the allowance amount. (optional parameter)
	if f := req.FormValue("funds"); f != "" {
		funds, ok := scanAmount(f)
		if !ok {
			WriteError(w, Error{"unable to parse funds"}, http.StatusBadRequest)
			return
		}
		settings.Allowance.Funds = funds
	}
	// Scan the number of hosts to use. (optional parameter)
	if h := req.FormValue("hosts"); h != "" {
		var hosts uint64
		if _, err := fmt.Sscan(h, &hosts); err != nil {
			WriteError(w, Error{"unable to parse hosts: " + err.Error()}, http.StatusBadRequest)
			return
		} else if hosts != 0 && hosts < requiredHosts {
			WriteError(w, Error{fmt.Sprintf("insufficient number of hosts, need at least %v but have %v", recommendedHosts, hosts)}, http.StatusBadRequest)
		} else {
			settings.Allowance.Hosts = hosts
		}
	} else if settings.Allowance.Hosts == 0 {
		// Sane defaults if host haven't been set before.
		settings.Allowance.Hosts = recommendedHosts
	}
	// Scan the period. (optional parameter)
	if p := req.FormValue("period"); p != "" {
		var period types.BlockHeight
		if _, err := fmt.Sscan(p, &period); err != nil {
			WriteError(w, Error{"unable to parse period: " + err.Error()}, http.StatusBadRequest)
			return
		}
		settings.Allowance.Period = types.BlockHeight(period)
	} else if settings.Allowance.Period == 0 {
		WriteError(w, Error{"period needs to be set if it hasn't been set before"}, http.StatusBadRequest)
		return
	}
	// Scan the renew window. (optional parameter)
	if rw := req.FormValue("renewwindow"); rw != "" {
		var renewWindow types.BlockHeight
		if _, err := fmt.Sscan(rw, &renewWindow); err != nil {
			WriteError(w, Error{"unable to parse renewwindow: " + err.Error()}, http.StatusBadRequest)
			return
		} else if renewWindow != 0 && types.BlockHeight(renewWindow) < requiredRenewWindow {
			WriteError(w, Error{fmt.Sprintf("renew window is too small, must be at least %v blocks but have %v blocks", requiredRenewWindow, renewWindow)}, http.StatusBadRequest)
			return
		} else {
			settings.Allowance.RenewWindow = types.BlockHeight(renewWindow)
		}
	} else if settings.Allowance.RenewWindow == 0 {
		// Sane defaults if renew window hasn't been set before.
		settings.Allowance.RenewWindow = settings.Allowance.Period / 2
	}
	// Scan the download speed limit. (optional parameter)
	if d := req.FormValue("maxdownloadspeed"); d != "" {
		var downloadSpeed int64
		if _, err := fmt.Sscan(d, &downloadSpeed); err != nil {
			WriteError(w, Error{"unable to parse downloadspeed: " + err.Error()}, http.StatusBadRequest)
			return
		}
		settings.MaxDownloadSpeed = downloadSpeed
	}
	// Scan the upload speed limit. (optional parameter)
	if u := req.FormValue("maxuploadspeed"); u != "" {
		var uploadSpeed int64
		if _, err := fmt.Sscan(u, &uploadSpeed); err != nil {
			WriteError(w, Error{"unable to parse uploadspeed: " + err.Error()}, http.StatusBadRequest)
			return
		}
		settings.MaxUploadSpeed = uploadSpeed
	}
	// Scan the stream cache size. (optional parameter)
	if dcs := req.FormValue("streamcachesize"); dcs != "" {
		var streamCacheSize uint64
		if _, err := fmt.Sscan(dcs, &streamCacheSize); err != nil {
			WriteError(w, Error{"unable to parse streamcachesize: " + err.Error()}, http.StatusBadRequest)
			return
		}
		settings.StreamCacheSize = streamCacheSize
	}
	// Set the settings in the renter.
	err := api.renter.SetSettings(settings)
	if err != nil {
		WriteError(w, Error{err.Error()}, http.StatusBadRequest)
		return
	}
	WriteSuccess(w)
}

// renterContractsHandler handles the API call to request the Renter's
// contracts.
//
// Active contracts are contracts that the renter is actively using to store
// data and can upload, download, and renew
//
// Inactive contracts are contracts that are not currently being used by the
// renter because they are !goodForRenew, but have endheights that are in the
// future so could potentially become active again
//
// Expired contracts are contracts who's endheights are in the past
func (api *API) renterContractsHandler(w http.ResponseWriter, req *http.Request, _ httprouter.Params) {
	// Parse flags
	inactive, err := scanBool(req.FormValue("inactive"))
	if err != nil {
		return
	}
	expired, err := scanBool(req.FormValue("expired"))
	if err != nil {
		return
	}

	// Get current block height for reference
	blockHeight := api.cs.Height()

	// Get active contracts
	contracts := []RenterContract{}
	activeContracts := []RenterContract{}
	inactiveContracts := []RenterContract{}
	expiredContracts := []RenterContract{}
	for _, c := range api.renter.Contracts() {
		var size uint64
		if len(c.Transaction.FileContractRevisions) != 0 {
			size = c.Transaction.FileContractRevisions[0].NewFileSize
		}

		// Fetch host address
		var netAddress modules.NetAddress
		hdbe, exists := api.renter.Host(c.HostPublicKey)
		if exists {
			netAddress = hdbe.NetAddress
		}

		// Fetch utilities for contract
		var goodForUpload bool
		var goodForRenew bool
		if utility, ok := api.renter.ContractUtility(c.HostPublicKey); ok {
			goodForUpload = utility.GoodForUpload
			goodForRenew = utility.GoodForRenew
		}
		contract := RenterContract{
			DownloadSpending:          c.DownloadSpending,
			EndHeight:                 c.EndHeight,
			Fees:                      c.TxnFee.Add(c.ContractFee),
			GoodForUpload:             goodForUpload,
			GoodForRenew:              goodForRenew,
			HostPublicKey:             c.HostPublicKey,
			ID:                        c.ID,
			LastTransaction:           c.Transaction,
			NetAddress:                netAddress,
			RenterFunds:               c.RenterFunds,
			Size:                      size,
			StartHeight:               c.StartHeight,
			StorageSpending:           c.StorageSpending,
			StorageSpendingDeprecated: c.StorageSpending,
			TotalCost:                 c.TotalCost,
			UploadSpending:            c.UploadSpending,
		}
		if goodForRenew {
			activeContracts = append(activeContracts, contract)
		} else if inactive && !goodForRenew {
			inactiveContracts = append(inactiveContracts, contract)
		}
		contracts = append(contracts, contract)
	}

	// Get expired contracts
	if expired || inactive {
		for _, c := range api.renter.OldContracts() {
			var size uint64
			if len(c.Transaction.FileContractRevisions) != 0 {
				size = c.Transaction.FileContractRevisions[0].NewFileSize
			}

			// Fetch host address
			var netAddress modules.NetAddress
			hdbe, exists := api.renter.Host(c.HostPublicKey)
			if exists {
				netAddress = hdbe.NetAddress
			}

			// Fetch utilities for contract
			var goodForUpload bool
			var goodForRenew bool
			if utility, ok := api.renter.ContractUtility(c.HostPublicKey); ok {
				goodForUpload = utility.GoodForUpload
				goodForRenew = utility.GoodForRenew
			}

			contract := RenterContract{
				DownloadSpending:          c.DownloadSpending,
				EndHeight:                 c.EndHeight,
				Fees:                      c.TxnFee.Add(c.SiafundFee).Add(c.ContractFee),
				GoodForUpload:             goodForUpload,
				GoodForRenew:              goodForRenew,
				HostPublicKey:             c.HostPublicKey,
				ID:                        c.ID,
				LastTransaction:           c.Transaction,
				NetAddress:                netAddress,
				RenterFunds:               c.RenterFunds,
				Size:                      size,
				StartHeight:               c.StartHeight,
				StorageSpending:           c.StorageSpending,
				StorageSpendingDeprecated: c.StorageSpending,
				TotalCost:                 c.TotalCost,
				UploadSpending:            c.UploadSpending,
			}
			if expired && c.EndHeight < blockHeight {
				expiredContracts = append(expiredContracts, contract)
			} else if inactive && c.EndHeight >= blockHeight {
				inactiveContracts = append(inactiveContracts, contract)
			}
		}
<<<<<<< HEAD

		oldContracts = append(oldContracts, RenterContract{
			DownloadSpending:          c.DownloadSpending,
			EndHeight:                 c.EndHeight,
			Fees:                      c.TxnFee.Add(c.ContractFee),
			GoodForUpload:             goodForUpload,
			GoodForRenew:              goodForRenew,
			HostPublicKey:             c.HostPublicKey,
			ID:                        c.ID,
			LastTransaction:           c.Transaction,
			NetAddress:                netAddress,
			RenterFunds:               c.RenterFunds,
			Size:                      size,
			StartHeight:               c.StartHeight,
			StorageSpending:           c.StorageSpending,
			StorageSpendingDeprecated: c.StorageSpending,
			TotalCost:                 c.TotalCost,
			UploadSpending:            c.UploadSpending,
		})
=======
>>>>>>> bad0c406
	}

	WriteJSON(w, RenterContracts{
		Contracts:         contracts,
		ActiveContracts:   activeContracts,
		InactiveContracts: inactiveContracts,
		ExpiredContracts:  expiredContracts,
	})
}

// renterClearDownloadsHandler handles the API call to request to clear the download queue.
func (api *API) renterClearDownloadsHandler(w http.ResponseWriter, req *http.Request, _ httprouter.Params) {
	var afterTime time.Time
	beforeTime := types.EndOfTime
	beforeStr, afterStr := req.FormValue("before"), req.FormValue("after")
	if beforeStr != "" {
		beforeInt, err := strconv.ParseInt(beforeStr, 10, 64)
		if err != nil {
			WriteError(w, Error{"parsing integer value for parameter `before` failed: " + err.Error()}, http.StatusBadRequest)
			return
		}
		beforeTime = time.Unix(0, beforeInt)
	}
	if afterStr != "" {
		afterInt, err := strconv.ParseInt(afterStr, 10, 64)
		if err != nil {
			WriteError(w, Error{"parsing integer value for parameter `after` failed: " + err.Error()}, http.StatusBadRequest)
			return
		}
		afterTime = time.Unix(0, afterInt)
	}

	err := api.renter.ClearDownloadHistory(afterTime, beforeTime)
	if err != nil {
		WriteError(w, Error{err.Error()}, http.StatusBadRequest)
		return
	}
	WriteSuccess(w)
}

// renterDownloadsHandler handles the API call to request the download queue.
func (api *API) renterDownloadsHandler(w http.ResponseWriter, _ *http.Request, _ httprouter.Params) {
	var downloads []DownloadInfo
	for _, di := range api.renter.DownloadHistory() {
		downloads = append(downloads, DownloadInfo{
			Destination:     di.Destination,
			DestinationType: di.DestinationType,
			Filesize:        di.Length,
			Length:          di.Length,
			Offset:          di.Offset,
			SiaPath:         di.SiaPath,

			Completed:            di.Completed,
			EndTime:              di.EndTime,
			Error:                di.Error,
			Received:             di.Received,
			StartTime:            di.StartTime,
			StartTimeUnix:        di.StartTimeUnix,
			TotalDataTransferred: di.TotalDataTransferred,
		})
	}
	WriteJSON(w, RenterDownloadQueue{
		Downloads: downloads,
	})
}

// renterLoadHandler handles the API call to load a '.sia' file.
func (api *API) renterLoadHandler(w http.ResponseWriter, req *http.Request, _ httprouter.Params) {
	source := req.FormValue("source")
	if !filepath.IsAbs(source) {
		WriteError(w, Error{"source must be an absolute path"}, http.StatusBadRequest)
		return
	}

	files, err := api.renter.LoadSharedFiles(source)
	if err != nil {
		WriteError(w, Error{err.Error()}, http.StatusBadRequest)
		return
	}

	WriteJSON(w, RenterLoad{FilesAdded: files})
}

// renterLoadAsciiHandler handles the API call to load a '.sia' file
// in ASCII form.
func (api *API) renterLoadASCIIHandler(w http.ResponseWriter, req *http.Request, _ httprouter.Params) {
	files, err := api.renter.LoadSharedFilesASCII(req.FormValue("asciisia"))
	if err != nil {
		WriteError(w, Error{err.Error()}, http.StatusBadRequest)
		return
	}

	WriteJSON(w, RenterLoad{FilesAdded: files})
}

// renterRenameHandler handles the API call to rename a file entry in the
// renter.
func (api *API) renterRenameHandler(w http.ResponseWriter, req *http.Request, ps httprouter.Params) {
	err := api.renter.RenameFile(strings.TrimPrefix(ps.ByName("hyperspacepath"), "/"), req.FormValue("newhyperspacepath"))
	if err != nil {
		WriteError(w, Error{err.Error()}, http.StatusBadRequest)
		return
	}

	WriteSuccess(w)
}

// renterFileHandler handles the API call to return specific file.
func (api *API) renterFileHandler(w http.ResponseWriter, req *http.Request, ps httprouter.Params) {
	file, err := api.renter.File(strings.TrimPrefix(ps.ByName("hyperspacepath"), "/"))
	if err != nil {
		WriteError(w, Error{err.Error()}, http.StatusBadRequest)
		return
	}
	WriteJSON(w, RenterFile{
		File: file,
	})
}

// renterFilesHandler handles the API call to list all of the files.
func (api *API) renterFilesHandler(w http.ResponseWriter, req *http.Request, _ httprouter.Params) {
	WriteJSON(w, RenterFiles{
		Files: api.renter.FileList(),
	})
}

// renterPricesHandler reports the expected costs of various actions given the
// renter settings and the set of available hosts.
func (api *API) renterPricesHandler(w http.ResponseWriter, req *http.Request, _ httprouter.Params) {
	WriteJSON(w, RenterPricesGET{
		RenterPriceEstimation: api.renter.PriceEstimation(),
	})
}

// renterDeleteHandler handles the API call to delete a file entry from the
// renter.
func (api *API) renterDeleteHandler(w http.ResponseWriter, req *http.Request, ps httprouter.Params) {
	err := api.renter.DeleteFile(strings.TrimPrefix(ps.ByName("hyperspacepath"), "/"))
	if err != nil {
		WriteError(w, Error{err.Error()}, http.StatusBadRequest)
		return
	}

	WriteSuccess(w)
}

// renterDownloadHandler handles the API call to download a file.
func (api *API) renterDownloadHandler(w http.ResponseWriter, req *http.Request, ps httprouter.Params) {
	params, err := parseDownloadParameters(w, req, ps)
	if err != nil {
		WriteError(w, Error{err.Error()}, http.StatusBadRequest)
		return
	}
	if params.Async {
		err = api.renter.DownloadAsync(params)
	} else {
		err = api.renter.Download(params)
	}
	if err != nil {
		WriteError(w, Error{"download failed: " + err.Error()}, http.StatusInternalServerError)
		return
	}
	if params.Httpwriter == nil {
		// `httpresp=true` causes writes to w before this line is run, automatically
		// adding `200 Status OK` code to response. Calling this results in a
		// multiple calls to WriteHeaders() errors.
		WriteSuccess(w)
		return
	}
}

// renterDownloadAsyncHandler handles the API call to download a file asynchronously.
func (api *API) renterDownloadAsyncHandler(w http.ResponseWriter, req *http.Request, ps httprouter.Params) {
	req.ParseForm()
	req.Form.Set("async", "true")
	api.renterDownloadHandler(w, req, ps)
}

// parseDownloadParameters parses the download parameters passed to the
// /renter/download endpoint. Validation of these parameters is done by the
// renter.
func parseDownloadParameters(w http.ResponseWriter, req *http.Request, ps httprouter.Params) (modules.RenterDownloadParameters, error) {
	destination := req.FormValue("destination")

	// The offset and length in bytes.
	offsetparam := req.FormValue("offset")
	lengthparam := req.FormValue("length")

	// Determines whether the response is written to response body.
	httprespparam := req.FormValue("httpresp")

	// Determines whether to return on completion of download or straight away.
	// If httprespparam is present, this parameter is ignored.
	asyncparam := req.FormValue("async")

	// Parse the offset and length parameters.
	var offset, length uint64
	if len(offsetparam) > 0 {
		_, err := fmt.Sscan(offsetparam, &offset)
		if err != nil {
			return modules.RenterDownloadParameters{}, build.ExtendErr("could not decode the offset as uint64: ", err)
		}
	}
	if len(lengthparam) > 0 {
		_, err := fmt.Sscan(lengthparam, &length)
		if err != nil {
			return modules.RenterDownloadParameters{}, build.ExtendErr("could not decode the offset as uint64: ", err)
		}
	}

	// Parse the httpresp parameter.
	httpresp, err := scanBool(httprespparam)
	if err != nil {
		return modules.RenterDownloadParameters{}, build.ExtendErr("httpresp parameter could not be parsed", err)
	}

	// Parse the async parameter.
	async, err := scanBool(asyncparam)
	if err != nil {
		return modules.RenterDownloadParameters{}, build.ExtendErr("async parameter could not be parsed", err)
	}

	hyperspacepath := strings.TrimPrefix(ps.ByName("hyperspacepath"), "/") // Sia file name.

	dp := modules.RenterDownloadParameters{
		Destination: destination,
		Async:       async,
		Length:      length,
		Offset:      offset,
		SiaPath:     hyperspacepath,
	}
	if httpresp {
		dp.Httpwriter = w
	}

	return dp, nil
}

// renterShareHandler handles the API call to create a '.sia' file that
// shares a set of file.
func (api *API) renterShareHandler(w http.ResponseWriter, req *http.Request, ps httprouter.Params) {
	destination := req.FormValue("destination")
	// Check that the destination path is absolute.
	if !filepath.IsAbs(destination) {
		WriteError(w, Error{"destination must be an absolute path"}, http.StatusBadRequest)
		return
	}

	err := api.renter.ShareFiles(strings.Split(req.FormValue("hyperspacepaths"), ","), destination)
	if err != nil {
		WriteError(w, Error{err.Error()}, http.StatusBadRequest)
		return
	}

	WriteSuccess(w)
}

// renterShareAsciiHandler handles the API call to return a '.sia' file
// in ascii form.
func (api *API) renterShareASCIIHandler(w http.ResponseWriter, req *http.Request, ps httprouter.Params) {
	ascii, err := api.renter.ShareFilesASCII(strings.Split(req.FormValue("hyperspacepaths"), ","))
	if err != nil {
		WriteError(w, Error{err.Error()}, http.StatusBadRequest)
		return
	}
	WriteJSON(w, RenterShareASCII{
		ASCIIsia: ascii,
	})
}

// renterStreamHandler handles downloads from the /renter/stream endpoint
func (api *API) renterStreamHandler(w http.ResponseWriter, req *http.Request, ps httprouter.Params) {
	siaPath := strings.TrimPrefix(ps.ByName("hyperspacepath"), "/")
	fileName, streamer, err := api.renter.Streamer(siaPath)
	if err != nil {
		WriteError(w, Error{fmt.Sprintf("failed to create download streamer: %v", err)},
			http.StatusInternalServerError)
		return
	}
	http.ServeContent(w, req, fileName, time.Time{}, streamer)
}

// renterUploadHandler handles the API call to upload a file.
func (api *API) renterUploadHandler(w http.ResponseWriter, req *http.Request, ps httprouter.Params) {
	source := req.FormValue("source")
	if !filepath.IsAbs(source) {
		WriteError(w, Error{"source must be an absolute path"}, http.StatusBadRequest)
		return
	}

	// Check whether the erasure coding parameters have been supplied.
	var ec modules.ErasureCoder
	if req.FormValue("datapieces") != "" || req.FormValue("paritypieces") != "" {
		// Check that both values have been supplied.
		if req.FormValue("datapieces") == "" || req.FormValue("paritypieces") == "" {
			WriteError(w, Error{"must provide both the datapieces parameter and the paritypieces parameter if specifying erasure coding parameters"}, http.StatusBadRequest)
			return
		}

		// Parse the erasure coding parameters.
		var dataPieces, parityPieces int
		_, err := fmt.Sscan(req.FormValue("datapieces"), &dataPieces)
		if err != nil {
			WriteError(w, Error{"unable to read parameter 'datapieces': " + err.Error()}, http.StatusBadRequest)
			return
		}
		_, err = fmt.Sscan(req.FormValue("paritypieces"), &parityPieces)
		if err != nil {
			WriteError(w, Error{"unable to read parameter 'paritypieces': " + err.Error()}, http.StatusBadRequest)
			return
		}

		// Verify that sane values for parityPieces and redundancy are being
		// supplied.
		if parityPieces < requiredParityPieces {
			WriteError(w, Error{fmt.Sprintf("a minimum of %v parity pieces is required, but %v parity pieces requested", parityPieces, requiredParityPieces)}, http.StatusBadRequest)
			return
		}
		redundancy := float64(dataPieces+parityPieces) / float64(dataPieces)
		if float64(dataPieces+parityPieces)/float64(dataPieces) < requiredRedundancy {
			WriteError(w, Error{fmt.Sprintf("a redundancy of %.2f is required, but redundancy of %.2f supplied", redundancy, requiredRedundancy)}, http.StatusBadRequest)
			return
		}

		// Create the erasure coder.
		ec, err = renter.NewRSCode(dataPieces, parityPieces)
		if err != nil {
			WriteError(w, Error{"unable to encode file using the provided parameters: " + err.Error()}, http.StatusBadRequest)
			return
		}
	}

	// Call the renter to upload the file.
	err := api.renter.Upload(modules.FileUploadParams{
		Source:      source,
		SiaPath:     strings.TrimPrefix(ps.ByName("hyperspacepath"), "/"),
		ErasureCode: ec,
	})
	if err != nil {
		WriteError(w, Error{"upload failed: " + err.Error()}, http.StatusInternalServerError)
		return
	}
	WriteSuccess(w)
}<|MERGE_RESOLUTION|>--- conflicted
+++ resolved
@@ -8,17 +8,10 @@
 	"strings"
 	"time"
 
-<<<<<<< HEAD
 	"github.com/HyperspaceApp/Hyperspace/build"
 	"github.com/HyperspaceApp/Hyperspace/modules"
 	"github.com/HyperspaceApp/Hyperspace/modules/renter"
 	"github.com/HyperspaceApp/Hyperspace/types"
-=======
-	"gitlab.com/NebulousLabs/Sia/build"
-	"gitlab.com/NebulousLabs/Sia/modules"
-	"gitlab.com/NebulousLabs/Sia/modules/renter"
-	"gitlab.com/NebulousLabs/Sia/types"
->>>>>>> bad0c406
 
 	"github.com/julienschmidt/httprouter"
 )
@@ -405,28 +398,6 @@
 				inactiveContracts = append(inactiveContracts, contract)
 			}
 		}
-<<<<<<< HEAD
-
-		oldContracts = append(oldContracts, RenterContract{
-			DownloadSpending:          c.DownloadSpending,
-			EndHeight:                 c.EndHeight,
-			Fees:                      c.TxnFee.Add(c.ContractFee),
-			GoodForUpload:             goodForUpload,
-			GoodForRenew:              goodForRenew,
-			HostPublicKey:             c.HostPublicKey,
-			ID:                        c.ID,
-			LastTransaction:           c.Transaction,
-			NetAddress:                netAddress,
-			RenterFunds:               c.RenterFunds,
-			Size:                      size,
-			StartHeight:               c.StartHeight,
-			StorageSpending:           c.StorageSpending,
-			StorageSpendingDeprecated: c.StorageSpending,
-			TotalCost:                 c.TotalCost,
-			UploadSpending:            c.UploadSpending,
-		})
-=======
->>>>>>> bad0c406
 	}
 
 	WriteJSON(w, RenterContracts{
