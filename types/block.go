--- conflicted
+++ resolved
@@ -165,11 +165,7 @@
 	return b.Header().ID()
 }
 
-<<<<<<< HEAD
-// MerkleTree would return merkle tree of the block
-=======
 // MerkleTree return the MerkleTree of the block
->>>>>>> 373f9a06
 func (b Block) MerkleTree() *crypto.MerkleTree {
 	tree := crypto.NewTree()
 	var buf bytes.Buffer
