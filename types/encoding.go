package types

import (
	"bytes"
	"encoding/hex"
	"encoding/json"
	"fmt"
	"io"
	"math/big"
	"strings"
	"unsafe"

	"github.com/HyperspaceApp/Hyperspace/build"
	"github.com/HyperspaceApp/Hyperspace/crypto"
	"github.com/HyperspaceApp/Hyperspace/encoding"
)

// sanityCheckWriter checks that the bytes written to w exactly match the
// bytes in buf.
type sanityCheckWriter struct {
	w   io.Writer
	buf *bytes.Buffer
}

func (s sanityCheckWriter) Write(p []byte) (int, error) {
	if !bytes.Equal(p, s.buf.Next(len(p))) {
		panic("encoding mismatch")
	}
	return s.w.Write(p)
}

// MarshalSia implements the encoding.SiaMarshaler interface.
func (b Block) MarshalSia(w io.Writer) error {
	if build.DEBUG {
		// Sanity check: compare against the old encoding
		buf := new(bytes.Buffer)
		encoding.NewEncoder(buf).EncodeAll(
			b.ParentID,
			b.Nonce,
			b.Timestamp,
			b.MinerPayouts,
			b.Transactions,
		)
		w = sanityCheckWriter{w, buf}
	}

	e := encoding.NewEncoder(w)
	e.Write(b.ParentID[:])
	e.Write(b.Nonce[:])
	e.WriteUint64(uint64(b.Timestamp))
	e.WriteInt(len(b.MinerPayouts))
	for i := range b.MinerPayouts {
		b.MinerPayouts[i].MarshalSia(e)
	}
	e.WriteInt(len(b.Transactions))
	for i := range b.Transactions {
		if err := b.Transactions[i].MarshalSia(e); err != nil {
			return err
		}
	}
	return e.Err()
}

// UnmarshalSia implements the encoding.SiaUnmarshaler interface.
func (b *Block) UnmarshalSia(r io.Reader) error {
	if build.DEBUG {
		// Sanity check: compare against the old decoding
		buf := new(bytes.Buffer)
		r = io.TeeReader(r, buf)

		defer func() {
			checkB := new(Block)
			if err := encoding.UnmarshalAll(buf.Bytes(),
				&checkB.ParentID,
				&checkB.Nonce,
				&checkB.Timestamp,
				&checkB.MinerPayouts,
				&checkB.Transactions,
			); err != nil {
				// don't check invalid blocks
				return
			}
			if crypto.HashObject(b) != crypto.HashObject(checkB) {
				panic("decoding differs!")
			}
		}()
	}

	d := encoding.NewDecoder(r)
	d.ReadFull(b.ParentID[:])
	d.ReadFull(b.Nonce[:])
	b.Timestamp = Timestamp(d.NextUint64())
	// MinerPayouts
	b.MinerPayouts = make([]SiacoinOutput, d.NextPrefix(unsafe.Sizeof(SiacoinOutput{})))
	for i := range b.MinerPayouts {
		b.MinerPayouts[i].UnmarshalSia(d)
	}
	// Transactions
	b.Transactions = make([]Transaction, d.NextPrefix(unsafe.Sizeof(Transaction{})))
	for i := range b.Transactions {
		b.Transactions[i].UnmarshalSia(d)
	}
	return d.Err()
}

// MarshalJSON marshales a block id as a hex string.
func (bid BlockID) MarshalJSON() ([]byte, error) {
	return json.Marshal(bid.String())
}

// String prints the block id in hex.
func (bid BlockID) String() string {
	return fmt.Sprintf("%x", bid[:])
}

// LoadString loads a BlockID from a string
func (bid *BlockID) LoadString(str string) error {
	return (*crypto.Hash)(bid).LoadString(str)
}

// UnmarshalJSON decodes the json hex string of the block id.
func (bid *BlockID) UnmarshalJSON(b []byte) error {
	return (*crypto.Hash)(bid).UnmarshalJSON(b)
}

// MarshalSia implements the encoding.SiaMarshaler interface.
func (cf CoveredFields) MarshalSia(w io.Writer) error {
	e := encoding.NewEncoder(w)
	e.WriteBool(cf.WholeTransaction)
	fields := [][]uint64{
		cf.SiacoinInputs,
		cf.SiacoinOutputs,
		cf.FileContracts,
		cf.FileContractRevisions,
		cf.StorageProofs,
		cf.MinerFees,
		cf.ArbitraryData,
		cf.TransactionSignatures,
	}
	for _, f := range fields {
		e.WriteInt(len(f))
		for _, u := range f {
			e.WriteUint64(u)
		}
	}
	return e.Err()
}

// MarshalSiaSize returns the encoded size of cf.
func (cf CoveredFields) MarshalSiaSize() (size int) {
	size++ // WholeTransaction
	size += 8 + len(cf.SiacoinInputs)*8
	size += 8 + len(cf.SiacoinOutputs)*8
	size += 8 + len(cf.FileContracts)*8
	size += 8 + len(cf.FileContractRevisions)*8
	size += 8 + len(cf.StorageProofs)*8
	size += 8 + len(cf.MinerFees)*8
	size += 8 + len(cf.ArbitraryData)*8
	size += 8 + len(cf.TransactionSignatures)*8
	return
}

// UnmarshalSia implements the encoding.SiaUnmarshaler interface.
func (cf *CoveredFields) UnmarshalSia(r io.Reader) error {
	d := encoding.NewDecoder(r)
	buf := make([]byte, 1)
	d.ReadFull(buf)
	cf.WholeTransaction = (buf[0] == 1)
	fields := []*[]uint64{
		&cf.SiacoinInputs,
		&cf.SiacoinOutputs,
		&cf.FileContracts,
		&cf.FileContractRevisions,
		&cf.StorageProofs,
		&cf.MinerFees,
		&cf.ArbitraryData,
		&cf.TransactionSignatures,
	}
	for i := range fields {
		f := make([]uint64, d.NextPrefix(unsafe.Sizeof(uint64(0))))
		for i := range f {
			f[i] = d.NextUint64()
		}
		*fields[i] = f
	}
	return d.Err()
}

// MarshalJSON implements the json.Marshaler interface.
func (c Currency) MarshalJSON() ([]byte, error) {
	// Must enclosed the value in quotes; otherwise JS will convert it to a
	// double and lose precision.
	return []byte(`"` + c.String() + `"`), nil
}

// UnmarshalJSON implements the json.Unmarshaler interface. An error is
// returned if a negative number is provided.
func (c *Currency) UnmarshalJSON(b []byte) error {
	// UnmarshalJSON does not expect quotes
	b = bytes.Trim(b, `"`)
	err := c.i.UnmarshalJSON(b)
	if err != nil {
		return err
	}
	if c.i.Sign() < 0 {
		c.i = *big.NewInt(0)
		return ErrNegativeCurrency
	}
	return nil
}

// MarshalSia implements the encoding.SiaMarshaler interface. It writes the
// byte-slice representation of the Currency's internal big.Int to w. Note
// that as the bytes of the big.Int correspond to the absolute value of the
// integer, there is no way to marshal a negative Currency.
func (c Currency) MarshalSia(w io.Writer) error {
	// from math/big/arith.go
	const (
		_m    = ^big.Word(0)
		_logS = _m>>8&1 + _m>>16&1 + _m>>32&1
		_S    = 1 << _logS // number of bytes per big.Word
	)

	// get raw bits and seek to first zero byte
	bits := c.i.Bits()
	var i int
	for i = len(bits)*_S - 1; i >= 0; i-- {
		if bits[i/_S]>>(uint(i%_S)*8) != 0 {
			break
		}
	}

	// write length prefix
	e := encoding.NewEncoder(w)
	e.WriteInt(i + 1)

	// write bytes
	for ; i >= 0; i-- {
		e.WriteByte(byte(bits[i/_S] >> (uint(i%_S) * 8)))
	}
	return e.Err()
}

// MarshalSiaSize returns the encoded size of c.
func (c Currency) MarshalSiaSize() int {
	// from math/big/arith.go
	const (
		_m    = ^big.Word(0)
		_logS = _m>>8&1 + _m>>16&1 + _m>>32&1
		_S    = 1 << _logS // number of bytes per big.Word
	)

	// start with the number of Words * number of bytes per Word, then
	// subtract trailing bytes that are 0
	bits := c.i.Bits()
	size := len(bits) * _S
zeros:
	for i := len(bits) - 1; i >= 0; i-- {
		for j := _S - 1; j >= 0; j-- {
			if (bits[i] >> uintptr(j*8)) != 0 {
				break zeros
			}
			size--
		}
	}
	return 8 + size // account for length prefix
}

// UnmarshalSia implements the encoding.SiaUnmarshaler interface.
func (c *Currency) UnmarshalSia(r io.Reader) error {
	d := encoding.NewDecoder(r)
	var dec Currency
	dec.i.SetBytes(d.ReadPrefixedBytes())
	*c = dec
	return d.Err()
}

// HumanString prints the Currency using human readable units. The unit used
// will be the largest unit that results in a value greater than 1. The value is
// rounded to 4 significant digits.
func (c Currency) HumanString() string {
	pico := SiacoinPrecision.Div64(1e12)
	if c.Cmp(pico) < 0 {
		return c.String() + " H"
	}

	// iterate until we find a unit greater than c
	mag := pico
	unit := ""
	for _, unit = range []string{"pS", "nS", "uS", "mS", "SC", "KS", "MS", "GS", "TS"} {
		if c.Cmp(mag.Mul64(1e3)) < 0 {
			break
		} else if unit != "TS" {
			// don't want to perform this multiply on the last iter; that
			// would give us 1.235 TS instead of 1235 TS
			mag = mag.Mul64(1e3)
		}
	}

	num := new(big.Rat).SetInt(c.Big())
	denom := new(big.Rat).SetInt(mag.Big())
	res, _ := new(big.Rat).Mul(num, denom.Inv(denom)).Float64()

	return fmt.Sprintf("%.4g %s", res, unit)
}

// String implements the fmt.Stringer interface.
func (c Currency) String() string {
	return c.i.String()
}

// Scan implements the fmt.Scanner interface, allowing Currency values to be
// scanned from text.
func (c *Currency) Scan(s fmt.ScanState, ch rune) error {
	var dec Currency
	err := dec.i.Scan(s, ch)
	if err != nil {
		return err
	}
	if dec.i.Sign() < 0 {
		return ErrNegativeCurrency
	}
	*c = dec
	return nil
}

// MarshalSia implements the encoding.SiaMarshaler interface.
func (fc FileContract) MarshalSia(w io.Writer) error {
	e := encoding.NewEncoder(w)
	e.WriteUint64(fc.FileSize)
	e.Write(fc.FileMerkleRoot[:])
	e.WriteUint64(uint64(fc.WindowStart))
	e.WriteUint64(uint64(fc.WindowEnd))
	fc.Payout.MarshalSia(e)
	e.WriteInt(len(fc.ValidProofOutputs))
	for _, sco := range fc.ValidProofOutputs {
		sco.MarshalSia(e)
	}
	e.WriteInt(len(fc.MissedProofOutputs))
	for _, sco := range fc.MissedProofOutputs {
		sco.MarshalSia(e)
	}
	e.Write(fc.UnlockHash[:])
	e.WriteUint64(fc.RevisionNumber)
	return e.Err()
}

// MarshalSiaSize returns the encoded size of fc.
func (fc FileContract) MarshalSiaSize() (size int) {
	size += 8 // FileSize
	size += len(fc.FileMerkleRoot)
	size += 8 + 8 // WindowStart + WindowEnd
	size += fc.Payout.MarshalSiaSize()
	size += 8
	for _, sco := range fc.ValidProofOutputs {
		size += sco.Value.MarshalSiaSize()
		size += len(sco.UnlockHash)
	}
	size += 8
	for _, sco := range fc.MissedProofOutputs {
		size += sco.Value.MarshalSiaSize()
		size += len(sco.UnlockHash)
	}
	size += len(fc.UnlockHash)
	size += 8 // RevisionNumber
	return
}

// UnmarshalSia implements the encoding.SiaUnmarshaler interface.
func (fc *FileContract) UnmarshalSia(r io.Reader) error {
	d := encoding.NewDecoder(r)
	fc.FileSize = d.NextUint64()
	d.ReadFull(fc.FileMerkleRoot[:])
	fc.WindowStart = BlockHeight(d.NextUint64())
	fc.WindowEnd = BlockHeight(d.NextUint64())
	fc.Payout.UnmarshalSia(d)
	fc.ValidProofOutputs = make([]SiacoinOutput, d.NextPrefix(unsafe.Sizeof(SiacoinOutput{})))
	for i := range fc.ValidProofOutputs {
		fc.ValidProofOutputs[i].UnmarshalSia(d)
	}
	fc.MissedProofOutputs = make([]SiacoinOutput, d.NextPrefix(unsafe.Sizeof(SiacoinOutput{})))
	for i := range fc.MissedProofOutputs {
		fc.MissedProofOutputs[i].UnmarshalSia(d)
	}
	d.ReadFull(fc.UnlockHash[:])
	fc.RevisionNumber = d.NextUint64()
	return d.Err()
}

// MarshalSia implements the encoding.SiaMarshaler interface.
func (fcr FileContractRevision) MarshalSia(w io.Writer) error {
	e := encoding.NewEncoder(w)
	e.Write(fcr.ParentID[:])
	fcr.UnlockConditions.MarshalSia(e)
	e.WriteUint64(fcr.NewRevisionNumber)
	e.WriteUint64(fcr.NewFileSize)
	e.Write(fcr.NewFileMerkleRoot[:])
	e.WriteUint64(uint64(fcr.NewWindowStart))
	e.WriteUint64(uint64(fcr.NewWindowEnd))
	e.WriteInt(len(fcr.NewValidProofOutputs))
	for _, sco := range fcr.NewValidProofOutputs {
		sco.MarshalSia(e)
	}
	e.WriteInt(len(fcr.NewMissedProofOutputs))
	for _, sco := range fcr.NewMissedProofOutputs {
		sco.MarshalSia(e)
	}
	e.Write(fcr.NewUnlockHash[:])
	return e.Err()
}

// MarshalSiaSize returns the encoded size of fcr.
func (fcr FileContractRevision) MarshalSiaSize() (size int) {
	size += len(fcr.ParentID)
	size += fcr.UnlockConditions.MarshalSiaSize()
	size += 8 // NewRevisionNumber
	size += 8 // NewFileSize
	size += len(fcr.NewFileMerkleRoot)
	size += 8 + 8 // NewWindowStart + NewWindowEnd
	size += 8
	for _, sco := range fcr.NewValidProofOutputs {
		size += sco.Value.MarshalSiaSize()
		size += len(sco.UnlockHash)
	}
	size += 8
	for _, sco := range fcr.NewMissedProofOutputs {
		size += sco.Value.MarshalSiaSize()
		size += len(sco.UnlockHash)
	}
	size += len(fcr.NewUnlockHash)
	return
}

// UnmarshalSia implements the encoding.SiaUnmarshaler interface.
func (fcr *FileContractRevision) UnmarshalSia(r io.Reader) error {
	d := encoding.NewDecoder(r)
	d.ReadFull(fcr.ParentID[:])
	fcr.UnlockConditions.UnmarshalSia(d)
	fcr.NewRevisionNumber = d.NextUint64()
	fcr.NewFileSize = d.NextUint64()
	d.ReadFull(fcr.NewFileMerkleRoot[:])
	fcr.NewWindowStart = BlockHeight(d.NextUint64())
	fcr.NewWindowEnd = BlockHeight(d.NextUint64())
	fcr.NewValidProofOutputs = make([]SiacoinOutput, d.NextPrefix(unsafe.Sizeof(SiacoinOutput{})))
	for i := range fcr.NewValidProofOutputs {
		fcr.NewValidProofOutputs[i].UnmarshalSia(d)
	}
	fcr.NewMissedProofOutputs = make([]SiacoinOutput, d.NextPrefix(unsafe.Sizeof(SiacoinOutput{})))
	for i := range fcr.NewMissedProofOutputs {
		fcr.NewMissedProofOutputs[i].UnmarshalSia(d)
	}
	d.ReadFull(fcr.NewUnlockHash[:])
	return d.Err()
}

// LoadString loads a FileContractID from a string
func (fcid *FileContractID) LoadString(str string) error {
	return (*crypto.Hash)(fcid).LoadString(str)
}

// MarshalJSON marshals an id as a hex string.
func (fcid FileContractID) MarshalJSON() ([]byte, error) {
	return json.Marshal(fcid.String())
}

// String prints the id in hex.
func (fcid FileContractID) String() string {
	return fmt.Sprintf("%x", fcid[:])
}

// UnmarshalJSON decodes the json hex string of the id.
func (fcid *FileContractID) UnmarshalJSON(b []byte) error {
	return (*crypto.Hash)(fcid).UnmarshalJSON(b)
}

// MarshalJSON marshals an id as a hex string.
func (oid OutputID) MarshalJSON() ([]byte, error) {
	return json.Marshal(oid.String())
}

// String prints the id in hex.
func (oid OutputID) String() string {
	return fmt.Sprintf("%x", oid[:])
}

// UnmarshalJSON decodes the json hex string of the id.
func (oid *OutputID) UnmarshalJSON(b []byte) error {
	return (*crypto.Hash)(oid).UnmarshalJSON(b)
}

// MarshalSia implements the encoding.SiaMarshaler interface.
func (sci SiacoinInput) MarshalSia(w io.Writer) error {
	e := encoding.NewEncoder(w)
	e.Write(sci.ParentID[:])
	sci.UnlockConditions.MarshalSia(e)
	return e.Err()
}

// UnmarshalSia implements the encoding.SiaUnmarshaler interface.
func (sci *SiacoinInput) UnmarshalSia(r io.Reader) error {
	d := encoding.NewDecoder(r)
	d.ReadFull(sci.ParentID[:])
	sci.UnlockConditions.UnmarshalSia(d)
	return d.Err()
}

// MarshalSia implements the encoding.SiaMarshaler interface.
func (sco SiacoinOutput) MarshalSia(w io.Writer) error {
	e := encoding.NewEncoder(w)
	sco.Value.MarshalSia(e)
	e.Write(sco.UnlockHash[:])
	return e.Err()
}

// UnmarshalSia implements the encoding.SiaUnmarshaler interface.
func (sco *SiacoinOutput) UnmarshalSia(r io.Reader) error {
	d := encoding.NewDecoder(r)
	sco.Value.UnmarshalSia(d)
	d.ReadFull(sco.UnlockHash[:])
	return d.Err()
}

// MarshalJSON marshals an id as a hex string.
func (scoid SiacoinOutputID) MarshalJSON() ([]byte, error) {
	return json.Marshal(scoid.String())
}

// String prints the id in hex.
func (scoid SiacoinOutputID) String() string {
	return fmt.Sprintf("%x", scoid[:])
}

// UnmarshalJSON decodes the json hex string of the id.
func (scoid *SiacoinOutputID) UnmarshalJSON(b []byte) error {
	return (*crypto.Hash)(scoid).UnmarshalJSON(b)
}

// MarshalSia implements the encoding.SiaMarshaler interface.
func (spk SiaPublicKey) MarshalSia(w io.Writer) error {
	e := encoding.NewEncoder(w)
	e.Write(spk.Algorithm[:])
	e.WritePrefixedBytes(spk.Key)
	return e.Err()
}

// UnmarshalSia implements the encoding.SiaUnmarshaler interface.
func (spk *SiaPublicKey) UnmarshalSia(r io.Reader) error {
	d := encoding.NewDecoder(r)
	d.ReadFull(spk.Algorithm[:])
	spk.Key = d.ReadPrefixedBytes()
	return d.Err()
}

// LoadString is the inverse of SiaPublicKey.String().
func (spk *SiaPublicKey) LoadString(s string) {
	parts := strings.Split(s, ":")
	if len(parts) != 2 {
		return
	}
	var err error
	spk.Key, err = hex.DecodeString(parts[1])
	if err != nil {
		spk.Key = nil
		return
	}
	copy(spk.Algorithm[:], []byte(parts[0]))
}

// String defines how to print a SiaPublicKey - hex is used to keep things
// compact during logging. The key type prefix and lack of a checksum help to
// separate it from a sia address.
func (spk SiaPublicKey) String() string {
	return spk.Algorithm.String() + ":" + fmt.Sprintf("%x", spk.Key)
}

// UnmarshalJSON unmarshals a SiaPublicKey as JSON.
func (spk *SiaPublicKey) UnmarshalJSON(b []byte) error {
	spk.LoadString(string(bytes.Trim(b, `"`)))
	if spk.Key == nil {
		// fallback to old (base64) encoding
		var oldSPK struct {
			Algorithm Specifier
			Key       []byte
		}
		if err := json.Unmarshal(b, &oldSPK); err != nil {
			return err
		}
		spk.Algorithm, spk.Key = oldSPK.Algorithm, oldSPK.Key
	}
	return nil
}

// MarshalJSON marshals a specifier as a string.
func (s Specifier) MarshalJSON() ([]byte, error) {
	return json.Marshal(s.String())
}

// String returns the specifier as a string, trimming any trailing zeros.
func (s Specifier) String() string {
	// See issue #13
	if s == SpecifierSiacoinOutput {
		return "siacoin output"
	}

	var i int
	for i = range s {
		if s[i] == 0 {
			break
		}
	}
	return string(s[:i])
}

// UnmarshalJSON decodes the json string of the specifier.
func (s *Specifier) UnmarshalJSON(b []byte) error {
	var str string
	if err := json.Unmarshal(b, &str); err != nil {
		return err
	}
	copy(s[:], str)
	return nil
}

// MarshalSia implements the encoding.SiaMarshaler interface.
func (sp *StorageProof) MarshalSia(w io.Writer) error {
	e := encoding.NewEncoder(w)
	e.Write(sp.ParentID[:])
	e.Write(sp.Segment[:])
	e.WriteInt(len(sp.HashSet))
	for i := range sp.HashSet {
		e.Write(sp.HashSet[i][:])
	}
	return e.Err()
}

// UnmarshalSia implements the encoding.SiaUnmarshaler interface.
func (sp *StorageProof) UnmarshalSia(r io.Reader) error {
	d := encoding.NewDecoder(r)
	d.ReadFull(sp.ParentID[:])
	d.ReadFull(sp.Segment[:])
	sp.HashSet = make([]crypto.Hash, d.NextPrefix(unsafe.Sizeof(crypto.Hash{})))
	for i := range sp.HashSet {
		d.ReadFull(sp.HashSet[i][:])
	}
	return d.Err()
}

// MarshalSia implements the encoding.SiaMarshaler interface.
func (t Transaction) MarshalSia(w io.Writer) error {
	if build.DEBUG {
		// Sanity check: compare against the old encoding
		buf := new(bytes.Buffer)
		encoding.NewEncoder(buf).EncodeAll(
			t.SiacoinInputs,
			t.SiacoinOutputs,
			t.FileContracts,
			t.FileContractRevisions,
			t.StorageProofs,
			t.MinerFees,
			t.ArbitraryData,
			t.TransactionSignatures,
		)
		w = sanityCheckWriter{w, buf}
	}

	e := encoding.NewEncoder(w)
	t.marshalSiaNoSignatures(e)
	e.WriteInt(len((t.TransactionSignatures)))
	for i := range t.TransactionSignatures {
		t.TransactionSignatures[i].MarshalSia(e)
	}
	return e.Err()
}

// MarshalSiaNoSignatures is a helper function for calculating certain hashes
// that do not include the transaction's signatures.
func (t Transaction) marshalSiaNoSignatures(w io.Writer) {
	e := encoding.NewEncoder(w)
	e.WriteInt(len((t.SiacoinInputs)))
	for i := range t.SiacoinInputs {
		t.SiacoinInputs[i].MarshalSia(e)
	}
	e.WriteInt(len((t.SiacoinOutputs)))
	for i := range t.SiacoinOutputs {
		t.SiacoinOutputs[i].MarshalSia(e)
	}
	e.WriteInt(len((t.FileContracts)))
	for i := range t.FileContracts {
		t.FileContracts[i].MarshalSia(e)
	}
	e.WriteInt(len((t.FileContractRevisions)))
	for i := range t.FileContractRevisions {
		t.FileContractRevisions[i].MarshalSia(e)
	}
	e.WriteInt(len((t.StorageProofs)))
	for i := range t.StorageProofs {
		t.StorageProofs[i].MarshalSia(e)
	}
	e.WriteInt(len((t.MinerFees)))
	for i := range t.MinerFees {
		t.MinerFees[i].MarshalSia(e)
	}
	e.WriteInt(len((t.ArbitraryData)))
	for i := range t.ArbitraryData {
		e.WritePrefixedBytes(t.ArbitraryData[i])
	}
}

// MarshalSiaNoSignatures is a wrapper used for the miningpool module.
// NOTE: Remove it when will be not needed
func (t Transaction) MarshalSiaNoSignatures(w io.Writer) {
	t.marshalSiaNoSignatures(w)
}

// MarshalSiaSize returns the encoded size of t.
func (t Transaction) MarshalSiaSize() (size int) {
	size += 8
	for _, sci := range t.SiacoinInputs {
		size += len(sci.ParentID)
		size += sci.UnlockConditions.MarshalSiaSize()
	}
	size += 8
	for _, sco := range t.SiacoinOutputs {
		size += sco.Value.MarshalSiaSize()
		size += len(sco.UnlockHash)
	}
	size += 8
	for i := range t.FileContracts {
		size += t.FileContracts[i].MarshalSiaSize()
	}
	size += 8
	for i := range t.FileContractRevisions {
		size += t.FileContractRevisions[i].MarshalSiaSize()
	}
	size += 8
	for _, sp := range t.StorageProofs {
		size += len(sp.ParentID)
		size += len(sp.Segment)
		size += 8 + len(sp.HashSet)*crypto.HashSize
	}
	size += 8
	for i := range t.MinerFees {
		size += t.MinerFees[i].MarshalSiaSize()
	}
	size += 8
	for i := range t.ArbitraryData {
		size += 8 + len(t.ArbitraryData[i])
	}
	size += 8
	for _, ts := range t.TransactionSignatures {
		size += len(ts.ParentID)
		size += 8 // ts.PublicKeyIndex
		size += 8 // ts.Timelock
		size += ts.CoveredFields.MarshalSiaSize()
		size += 8 + len(ts.Signature)
	}

	// Sanity check against the slower method.
	if build.DEBUG {
		expectedSize := len(encoding.Marshal(t))
		if expectedSize != size {
			panic("Transaction size different from expected size.")
		}
	}
	return
}

// UnmarshalSia implements the encoding.SiaUnmarshaler interface.
func (t *Transaction) UnmarshalSia(r io.Reader) error {
	d := encoding.NewDecoder(r)
	t.SiacoinInputs = make([]SiacoinInput, d.NextPrefix(unsafe.Sizeof(SiacoinInput{})))
	for i := range t.SiacoinInputs {
		t.SiacoinInputs[i].UnmarshalSia(d)
	}
	t.SiacoinOutputs = make([]SiacoinOutput, d.NextPrefix(unsafe.Sizeof(SiacoinOutput{})))
	for i := range t.SiacoinOutputs {
		t.SiacoinOutputs[i].UnmarshalSia(d)
	}
	t.FileContracts = make([]FileContract, d.NextPrefix(unsafe.Sizeof(FileContract{})))
	for i := range t.FileContracts {
		t.FileContracts[i].UnmarshalSia(d)
	}
	t.FileContractRevisions = make([]FileContractRevision, d.NextPrefix(unsafe.Sizeof(FileContractRevision{})))
	for i := range t.FileContractRevisions {
		t.FileContractRevisions[i].UnmarshalSia(d)
	}
	t.StorageProofs = make([]StorageProof, d.NextPrefix(unsafe.Sizeof(StorageProof{})))
	for i := range t.StorageProofs {
		t.StorageProofs[i].UnmarshalSia(d)
	}
	t.MinerFees = make([]Currency, d.NextPrefix(unsafe.Sizeof(Currency{})))
	for i := range t.MinerFees {
		t.MinerFees[i].UnmarshalSia(d)
	}
	t.ArbitraryData = make([][]byte, d.NextPrefix(unsafe.Sizeof([]byte{})))
	for i := range t.ArbitraryData {
		t.ArbitraryData[i] = d.ReadPrefixedBytes()
	}
	t.TransactionSignatures = make([]TransactionSignature, d.NextPrefix(unsafe.Sizeof(TransactionSignature{})))
	for i := range t.TransactionSignatures {
		t.TransactionSignatures[i].UnmarshalSia(d)
	}
	return d.Err()
}

// MarshalJSON marshals an id as a hex string.
func (tid TransactionID) MarshalJSON() ([]byte, error) {
	return json.Marshal(tid.String())
}

// String prints the id in hex.
func (tid TransactionID) String() string {
	return fmt.Sprintf("%x", tid[:])
}

// UnmarshalJSON decodes the json hex string of the id.
func (tid *TransactionID) UnmarshalJSON(b []byte) error {
	return (*crypto.Hash)(tid).UnmarshalJSON(b)
}

// MarshalSia implements the encoding.SiaMarshaler interface.
func (ts TransactionSignature) MarshalSia(w io.Writer) error {
	e := encoding.NewEncoder(w)
	e.Write(ts.ParentID[:])
	e.WriteUint64(ts.PublicKeyIndex)
	e.WriteUint64(uint64(ts.Timelock))
	ts.CoveredFields.MarshalSia(e)
	e.WritePrefixedBytes(ts.Signature)
	return e.Err()
}

// UnmarshalSia implements the encoding.SiaUnmarshaler interface.
func (ts *TransactionSignature) UnmarshalSia(r io.Reader) error {
	d := encoding.NewDecoder(r)
	d.ReadFull(ts.ParentID[:])
	ts.PublicKeyIndex = d.NextUint64()
	ts.Timelock = BlockHeight(d.NextUint64())
	ts.CoveredFields.UnmarshalSia(d)
	ts.Signature = d.ReadPrefixedBytes()
	return d.Err()
}

// MarshalSia implements the encoding.SiaMarshaler interface.
func (uc UnlockConditions) MarshalSia(w io.Writer) error {
	e := encoding.NewEncoder(w)
	e.WriteUint64(uint64(uc.Timelock))
	e.WriteInt(len(uc.PublicKeys))
	for _, spk := range uc.PublicKeys {
		spk.MarshalSia(e)
	}
	e.WriteUint64(uc.SignaturesRequired)
	return e.Err()
}

// MarshalSiaSize returns the encoded size of uc.
func (uc UnlockConditions) MarshalSiaSize() (size int) {
	size += 8 // Timelock
	size += 8 // length prefix for PublicKeys
	for _, spk := range uc.PublicKeys {
		size += len(spk.Algorithm)
		size += 8 + len(spk.Key)
	}
	size += 8 // SignaturesRequired
	return
}

// UnmarshalSia implements the encoding.SiaUnmarshaler interface.
func (uc *UnlockConditions) UnmarshalSia(r io.Reader) error {
	d := encoding.NewDecoder(r)
	uc.Timelock = BlockHeight(d.NextUint64())
	uc.PublicKeys = make([]SiaPublicKey, d.NextPrefix(unsafe.Sizeof(SiaPublicKey{})))
	for i := range uc.PublicKeys {
		uc.PublicKeys[i].UnmarshalSia(d)
	}
	uc.SignaturesRequired = d.NextUint64()
	return d.Err()
}

// MarshalJSON is implemented on the unlock hash to always produce a hex string
// upon marshalling.
func (uh UnlockHash) MarshalJSON() ([]byte, error) {
	return json.Marshal(uh.String())
}

// UnmarshalJSON is implemented on the unlock hash to recover an unlock hash
// that has been encoded to a hex string.
func (uh *UnlockHash) UnmarshalJSON(b []byte) error {
	// Check the length of b.
	if len(b) != crypto.HashSize*2+UnlockHashChecksumSize*2+2 && len(b) != crypto.HashSize*2+2 {
		return ErrUnlockHashWrongLen
	}
	return uh.LoadString(string(b[1 : len(b)-1]))
}

// String returns the hex representation of the unlock hash as a string - this
// includes a checksum.
func (uh UnlockHash) String() string {
	uhChecksum := crypto.HashObject(uh)
	return fmt.Sprintf("%x%x", uh[:], uhChecksum[:UnlockHashChecksumSize])
}

// LoadString loads a hex representation (including checksum) of an unlock hash
// into an unlock hash object. An error is returned if the string is invalid or
// fails the checksum.
func (uh *UnlockHash) LoadString(strUH string) error {
	// Check the length of strUH.
	if len(strUH) != crypto.HashSize*2+UnlockHashChecksumSize*2 {
		return ErrUnlockHashWrongLen
	}

	// Decode the unlock hash.
	var byteUnlockHash []byte
	var checksum []byte
	_, err := fmt.Sscanf(strUH[:crypto.HashSize*2], "%x", &byteUnlockHash)
	if err != nil {
		return err
	}

	// Decode and verify the checksum.
	_, err = fmt.Sscanf(strUH[crypto.HashSize*2:], "%x", &checksum)
	if err != nil {
		return err
	}
	expectedChecksum := crypto.HashBytes(byteUnlockHash)
	if !bytes.Equal(expectedChecksum[:UnlockHashChecksumSize], checksum) {
		return ErrInvalidUnlockHashChecksum
	}

	copy(uh[:], byteUnlockHash[:])
	return nil
}

// Scan implements the fmt.Scanner interface, allowing UnlockHash values to be
// scanned from text.
func (uh *UnlockHash) Scan(s fmt.ScanState, ch rune) error {
	s.SkipSpace()
	tok, err := s.Token(false, nil)
	if err != nil {
		return err
	}
	return uh.LoadString(string(tok))
}

<<<<<<< HEAD
// MarshalSia marshal filter to bytes
func (f GCSFilter) MarshalSia(w io.Writer) error {
	e := encoding.NewEncoder(w)
	e.WritePrefixedBytes(f.filter.NPBytes())
	return nil
}

// UnmarshalSia unmarshal filter from bytes
func (f *GCSFilter) UnmarshalSia(r io.Reader) error {
	d := encoding.NewDecoder(r)
	err := f.LoadBytes(d.ReadPrefixedBytes())
	if err != nil {
		return err
	}
	return nil
=======
// MustParseAddress parses an address string to an UnlockHash, panicking
// if parsing fails.
//
// MustParseAddress should never be called on untrusted input; it is
// provided only for convenience when working with address strings that are
// known to be valid, such as the addresses in GenesisSiafundAllocation. To
// parse untrusted address strings, use the LoadString method of UnlockHash.
func MustParseAddress(addrStr string) (addr UnlockHash) {
	if err := addr.LoadString(addrStr); err != nil {
		panic(err)
	}
	return
>>>>>>> b1c0ea88
}<|MERGE_RESOLUTION|>--- conflicted
+++ resolved
@@ -941,7 +941,6 @@
 	return uh.LoadString(string(tok))
 }
 
-<<<<<<< HEAD
 // MarshalSia marshal filter to bytes
 func (f GCSFilter) MarshalSia(w io.Writer) error {
 	e := encoding.NewEncoder(w)
@@ -957,7 +956,8 @@
 		return err
 	}
 	return nil
-=======
+}
+
 // MustParseAddress parses an address string to an UnlockHash, panicking
 // if parsing fails.
 //
@@ -970,5 +970,4 @@
 		panic(err)
 	}
 	return
->>>>>>> b1c0ea88
 }