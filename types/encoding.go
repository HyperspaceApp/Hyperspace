package types

import (
	"bytes"
	"encoding/hex"
	"encoding/json"
	"fmt"
	"io"
	"math/big"
	"strings"
	"unsafe"

<<<<<<< HEAD
	"github.com/HyperspaceApp/Hyperspace/build"
	"github.com/HyperspaceApp/Hyperspace/crypto"
	"github.com/HyperspaceApp/Hyperspace/encoding"
=======
	"gitlab.com/NebulousLabs/Sia/build"
	"gitlab.com/NebulousLabs/Sia/crypto"
	"gitlab.com/NebulousLabs/Sia/encoding"
>>>>>>> bad0c406
)

// sanityCheckWriter checks that the bytes written to w exactly match the
// bytes in buf.
type sanityCheckWriter struct {
	w   io.Writer
	buf *bytes.Buffer
}

func (s sanityCheckWriter) Write(p []byte) (int, error) {
	if !bytes.Equal(p, s.buf.Next(len(p))) {
		panic("encoding mismatch")
	}
	return s.w.Write(p)
}

// MarshalSia implements the encoding.SiaMarshaler interface.
func (b Block) MarshalSia(w io.Writer) error {
	if build.DEBUG {
		// Sanity check: compare against the old encoding
		buf := new(bytes.Buffer)
		encoding.NewEncoder(buf).EncodeAll(
			b.ParentID,
			b.Nonce,
			b.Timestamp,
			b.MinerPayouts,
			b.Transactions,
		)
		w = sanityCheckWriter{w, buf}
	}

	e := encoding.NewEncoder(w)
	e.Write(b.ParentID[:])
	e.Write(b.Nonce[:])
	e.WriteUint64(uint64(b.Timestamp))
	e.WriteInt(len(b.MinerPayouts))
	for i := range b.MinerPayouts {
		b.MinerPayouts[i].MarshalSia(e)
	}
	e.WriteInt(len(b.Transactions))
	for i := range b.Transactions {
		if err := b.Transactions[i].MarshalSia(e); err != nil {
			return err
		}
	}
	return e.Err()
}

// UnmarshalSia implements the encoding.SiaUnmarshaler interface.
func (b *Block) UnmarshalSia(r io.Reader) error {
	if build.DEBUG {
		// Sanity check: compare against the old decoding
		buf := new(bytes.Buffer)
		r = io.TeeReader(r, buf)

		defer func() {
			checkB := new(Block)
			if err := encoding.UnmarshalAll(buf.Bytes(),
				&checkB.ParentID,
				&checkB.Nonce,
				&checkB.Timestamp,
				&checkB.MinerPayouts,
				&checkB.Transactions,
			); err != nil {
				// don't check invalid blocks
				return
			}
			if crypto.HashObject(b) != crypto.HashObject(checkB) {
				panic("decoding differs!")
			}
		}()
	}

	d := encoding.NewDecoder(r)
	d.ReadFull(b.ParentID[:])
	d.ReadFull(b.Nonce[:])
	b.Timestamp = Timestamp(d.NextUint64())
	// MinerPayouts
	b.MinerPayouts = make([]SiacoinOutput, d.NextPrefix(unsafe.Sizeof(SiacoinOutput{})))
	for i := range b.MinerPayouts {
		b.MinerPayouts[i].UnmarshalSia(d)
	}
	// Transactions
	b.Transactions = make([]Transaction, d.NextPrefix(unsafe.Sizeof(Transaction{})))
	for i := range b.Transactions {
		b.Transactions[i].UnmarshalSia(d)
	}
	return d.Err()
}

// MarshalJSON marshales a block id as a hex string.
func (bid BlockID) MarshalJSON() ([]byte, error) {
	return json.Marshal(bid.String())
}

// String prints the block id in hex.
func (bid BlockID) String() string {
	return fmt.Sprintf("%x", bid[:])
}

// LoadString loads a BlockID from a string
func (bid *BlockID) LoadString(str string) error {
	return (*crypto.Hash)(bid).LoadString(str)
}

// UnmarshalJSON decodes the json hex string of the block id.
func (bid *BlockID) UnmarshalJSON(b []byte) error {
	return (*crypto.Hash)(bid).UnmarshalJSON(b)
}

// MarshalSia implements the encoding.SiaMarshaler interface.
func (cf CoveredFields) MarshalSia(w io.Writer) error {
	e := encoding.NewEncoder(w)
	e.WriteBool(cf.WholeTransaction)
	fields := [][]uint64{
		cf.SiacoinInputs,
		cf.SiacoinOutputs,
		cf.FileContracts,
		cf.FileContractRevisions,
		cf.StorageProofs,
		cf.MinerFees,
		cf.ArbitraryData,
		cf.TransactionSignatures,
	}
	for _, f := range fields {
		e.WriteInt(len(f))
		for _, u := range f {
			e.WriteUint64(u)
		}
	}
	return e.Err()
}

// MarshalSiaSize returns the encoded size of cf.
func (cf CoveredFields) MarshalSiaSize() (size int) {
	size++ // WholeTransaction
	size += 8 + len(cf.SiacoinInputs)*8
	size += 8 + len(cf.SiacoinOutputs)*8
	size += 8 + len(cf.FileContracts)*8
	size += 8 + len(cf.FileContractRevisions)*8
	size += 8 + len(cf.StorageProofs)*8
	size += 8 + len(cf.MinerFees)*8
	size += 8 + len(cf.ArbitraryData)*8
	size += 8 + len(cf.TransactionSignatures)*8
	return
}

// UnmarshalSia implements the encoding.SiaUnmarshaler interface.
func (cf *CoveredFields) UnmarshalSia(r io.Reader) error {
	d := encoding.NewDecoder(r)
	buf := make([]byte, 1)
	d.ReadFull(buf)
	cf.WholeTransaction = (buf[0] == 1)
	fields := []*[]uint64{
		&cf.SiacoinInputs,
		&cf.SiacoinOutputs,
		&cf.FileContracts,
		&cf.FileContractRevisions,
		&cf.StorageProofs,
		&cf.MinerFees,
		&cf.ArbitraryData,
		&cf.TransactionSignatures,
	}
	for i := range fields {
		f := make([]uint64, d.NextPrefix(unsafe.Sizeof(uint64(0))))
		for i := range f {
			f[i] = d.NextUint64()
		}
		*fields[i] = f
	}
	return d.Err()
}

// MarshalJSON implements the json.Marshaler interface.
func (c Currency) MarshalJSON() ([]byte, error) {
	// Must enclosed the value in quotes; otherwise JS will convert it to a
	// double and lose precision.
	return []byte(`"` + c.String() + `"`), nil
}

// UnmarshalJSON implements the json.Unmarshaler interface. An error is
// returned if a negative number is provided.
func (c *Currency) UnmarshalJSON(b []byte) error {
	// UnmarshalJSON does not expect quotes
	b = bytes.Trim(b, `"`)
	err := c.i.UnmarshalJSON(b)
	if err != nil {
		return err
	}
	if c.i.Sign() < 0 {
		c.i = *big.NewInt(0)
		return ErrNegativeCurrency
	}
	return nil
}

// MarshalSia implements the encoding.SiaMarshaler interface. It writes the
// byte-slice representation of the Currency's internal big.Int to w. Note
// that as the bytes of the big.Int correspond to the absolute value of the
// integer, there is no way to marshal a negative Currency.
func (c Currency) MarshalSia(w io.Writer) error {
	// from math/big/arith.go
	const (
		_m    = ^big.Word(0)
		_logS = _m>>8&1 + _m>>16&1 + _m>>32&1
		_S    = 1 << _logS // number of bytes per big.Word
	)

	// get raw bits and seek to first zero byte
	bits := c.i.Bits()
	var i int
	for i = len(bits)*_S - 1; i >= 0; i-- {
		if bits[i/_S]>>(uint(i%_S)*8) != 0 {
			break
		}
	}

	// write length prefix
	e := encoding.NewEncoder(w)
	e.WriteInt(i + 1)

	// write bytes
	for ; i >= 0; i-- {
		e.WriteByte(byte(bits[i/_S] >> (uint(i%_S) * 8)))
	}
	return e.Err()
}

// MarshalSiaSize returns the encoded size of c.
func (c Currency) MarshalSiaSize() int {
	// from math/big/arith.go
	const (
		_m    = ^big.Word(0)
		_logS = _m>>8&1 + _m>>16&1 + _m>>32&1
		_S    = 1 << _logS // number of bytes per big.Word
	)

	// start with the number of Words * number of bytes per Word, then
	// subtract trailing bytes that are 0
	bits := c.i.Bits()
	size := len(bits) * _S
zeros:
	for i := len(bits) - 1; i >= 0; i-- {
		for j := _S - 1; j >= 0; j-- {
			if (bits[i] >> uintptr(j*8)) != 0 {
				break zeros
			}
			size--
		}
	}
	return 8 + size // account for length prefix
}

// UnmarshalSia implements the encoding.SiaUnmarshaler interface.
func (c *Currency) UnmarshalSia(r io.Reader) error {
	d := encoding.NewDecoder(r)
	var dec Currency
	dec.i.SetBytes(d.ReadPrefixedBytes())
	*c = dec
	return d.Err()
}

// HumanString prints the Currency using human readable units. The unit used
// will be the largest unit that results in a value greater than 1. The value is
// rounded to 4 significant digits.
func (c Currency) HumanString() string {
	pico := SiacoinPrecision.Div64(1e12)
	if c.Cmp(pico) < 0 {
		return c.String() + " H"
	}

	// iterate until we find a unit greater than c
	mag := pico
	unit := ""
	for _, unit = range []string{"pS", "nS", "uS", "mS", "SC", "KS", "MS", "GS", "TS"} {
		if c.Cmp(mag.Mul64(1e3)) < 0 {
			break
		} else if unit != "TS" {
			// don't want to perform this multiply on the last iter; that
			// would give us 1.235 TS instead of 1235 TS
			mag = mag.Mul64(1e3)
		}
	}

	num := new(big.Rat).SetInt(c.Big())
	denom := new(big.Rat).SetInt(mag.Big())
	res, _ := new(big.Rat).Mul(num, denom.Inv(denom)).Float64()

	return fmt.Sprintf("%.4g %s", res, unit)
}

// String implements the fmt.Stringer interface.
func (c Currency) String() string {
	return c.i.String()
}

// Scan implements the fmt.Scanner interface, allowing Currency values to be
// scanned from text.
func (c *Currency) Scan(s fmt.ScanState, ch rune) error {
	var dec Currency
	err := dec.i.Scan(s, ch)
	if err != nil {
		return err
	}
	if dec.i.Sign() < 0 {
		return ErrNegativeCurrency
	}
	*c = dec
	return nil
}

// MarshalSia implements the encoding.SiaMarshaler interface.
func (fc FileContract) MarshalSia(w io.Writer) error {
	e := encoding.NewEncoder(w)
	e.WriteUint64(fc.FileSize)
	e.Write(fc.FileMerkleRoot[:])
	e.WriteUint64(uint64(fc.WindowStart))
	e.WriteUint64(uint64(fc.WindowEnd))
	fc.Payout.MarshalSia(e)
	e.WriteInt(len(fc.ValidProofOutputs))
	for _, sco := range fc.ValidProofOutputs {
		sco.MarshalSia(e)
	}
	e.WriteInt(len(fc.MissedProofOutputs))
	for _, sco := range fc.MissedProofOutputs {
		sco.MarshalSia(e)
	}
	e.Write(fc.UnlockHash[:])
	e.WriteUint64(fc.RevisionNumber)
	return e.Err()
}

// MarshalSiaSize returns the encoded size of fc.
func (fc FileContract) MarshalSiaSize() (size int) {
	size += 8 // FileSize
	size += len(fc.FileMerkleRoot)
	size += 8 + 8 // WindowStart + WindowEnd
	size += fc.Payout.MarshalSiaSize()
	size += 8
	for _, sco := range fc.ValidProofOutputs {
		size += sco.Value.MarshalSiaSize()
		size += len(sco.UnlockHash)
	}
	size += 8
	for _, sco := range fc.MissedProofOutputs {
		size += sco.Value.MarshalSiaSize()
		size += len(sco.UnlockHash)
	}
	size += len(fc.UnlockHash)
	size += 8 // RevisionNumber
	return
}

// UnmarshalSia implements the encoding.SiaUnmarshaler interface.
func (fc *FileContract) UnmarshalSia(r io.Reader) error {
	d := encoding.NewDecoder(r)
	fc.FileSize = d.NextUint64()
	d.ReadFull(fc.FileMerkleRoot[:])
	fc.WindowStart = BlockHeight(d.NextUint64())
	fc.WindowEnd = BlockHeight(d.NextUint64())
	fc.Payout.UnmarshalSia(d)
	fc.ValidProofOutputs = make([]SiacoinOutput, d.NextPrefix(unsafe.Sizeof(SiacoinOutput{})))
	for i := range fc.ValidProofOutputs {
		fc.ValidProofOutputs[i].UnmarshalSia(d)
	}
	fc.MissedProofOutputs = make([]SiacoinOutput, d.NextPrefix(unsafe.Sizeof(SiacoinOutput{})))
	for i := range fc.MissedProofOutputs {
		fc.MissedProofOutputs[i].UnmarshalSia(d)
	}
	d.ReadFull(fc.UnlockHash[:])
	fc.RevisionNumber = d.NextUint64()
	return d.Err()
}

// MarshalSia implements the encoding.SiaMarshaler interface.
func (fcr FileContractRevision) MarshalSia(w io.Writer) error {
	e := encoding.NewEncoder(w)
	e.Write(fcr.ParentID[:])
	fcr.UnlockConditions.MarshalSia(e)
	e.WriteUint64(fcr.NewRevisionNumber)
	e.WriteUint64(fcr.NewFileSize)
	e.Write(fcr.NewFileMerkleRoot[:])
	e.WriteUint64(uint64(fcr.NewWindowStart))
	e.WriteUint64(uint64(fcr.NewWindowEnd))
	e.WriteInt(len(fcr.NewValidProofOutputs))
	for _, sco := range fcr.NewValidProofOutputs {
		sco.MarshalSia(e)
	}
	e.WriteInt(len(fcr.NewMissedProofOutputs))
	for _, sco := range fcr.NewMissedProofOutputs {
		sco.MarshalSia(e)
	}
	e.Write(fcr.NewUnlockHash[:])
	return e.Err()
}

// MarshalSiaSize returns the encoded size of fcr.
func (fcr FileContractRevision) MarshalSiaSize() (size int) {
	size += len(fcr.ParentID)
	size += fcr.UnlockConditions.MarshalSiaSize()
	size += 8 // NewRevisionNumber
	size += 8 // NewFileSize
	size += len(fcr.NewFileMerkleRoot)
	size += 8 + 8 // NewWindowStart + NewWindowEnd
	size += 8
	for _, sco := range fcr.NewValidProofOutputs {
		size += sco.Value.MarshalSiaSize()
		size += len(sco.UnlockHash)
	}
	size += 8
	for _, sco := range fcr.NewMissedProofOutputs {
		size += sco.Value.MarshalSiaSize()
		size += len(sco.UnlockHash)
	}
	size += len(fcr.NewUnlockHash)
	return
}

// UnmarshalSia implements the encoding.SiaUnmarshaler interface.
func (fcr *FileContractRevision) UnmarshalSia(r io.Reader) error {
	d := encoding.NewDecoder(r)
	d.ReadFull(fcr.ParentID[:])
	fcr.UnlockConditions.UnmarshalSia(d)
	fcr.NewRevisionNumber = d.NextUint64()
	fcr.NewFileSize = d.NextUint64()
	d.ReadFull(fcr.NewFileMerkleRoot[:])
	fcr.NewWindowStart = BlockHeight(d.NextUint64())
	fcr.NewWindowEnd = BlockHeight(d.NextUint64())
	fcr.NewValidProofOutputs = make([]SiacoinOutput, d.NextPrefix(unsafe.Sizeof(SiacoinOutput{})))
	for i := range fcr.NewValidProofOutputs {
		fcr.NewValidProofOutputs[i].UnmarshalSia(d)
	}
	fcr.NewMissedProofOutputs = make([]SiacoinOutput, d.NextPrefix(unsafe.Sizeof(SiacoinOutput{})))
	for i := range fcr.NewMissedProofOutputs {
		fcr.NewMissedProofOutputs[i].UnmarshalSia(d)
	}
	d.ReadFull(fcr.NewUnlockHash[:])
	return d.Err()
}

// LoadString loads a FileContractID from a string
func (fcid *FileContractID) LoadString(str string) error {
	return (*crypto.Hash)(fcid).LoadString(str)
}

// MarshalJSON marshals an id as a hex string.
func (fcid FileContractID) MarshalJSON() ([]byte, error) {
	return json.Marshal(fcid.String())
}

// String prints the id in hex.
func (fcid FileContractID) String() string {
	return fmt.Sprintf("%x", fcid[:])
}

// UnmarshalJSON decodes the json hex string of the id.
func (fcid *FileContractID) UnmarshalJSON(b []byte) error {
	return (*crypto.Hash)(fcid).UnmarshalJSON(b)
}

// MarshalJSON marshals an id as a hex string.
func (oid OutputID) MarshalJSON() ([]byte, error) {
	return json.Marshal(oid.String())
}

// String prints the id in hex.
func (oid OutputID) String() string {
	return fmt.Sprintf("%x", oid[:])
}

// UnmarshalJSON decodes the json hex string of the id.
func (oid *OutputID) UnmarshalJSON(b []byte) error {
	return (*crypto.Hash)(oid).UnmarshalJSON(b)
}

// MarshalSia implements the encoding.SiaMarshaler interface.
func (sci SiacoinInput) MarshalSia(w io.Writer) error {
	e := encoding.NewEncoder(w)
	e.Write(sci.ParentID[:])
	sci.UnlockConditions.MarshalSia(e)
	return e.Err()
}

// UnmarshalSia implements the encoding.SiaUnmarshaler interface.
func (sci *SiacoinInput) UnmarshalSia(r io.Reader) error {
	d := encoding.NewDecoder(r)
	d.ReadFull(sci.ParentID[:])
	sci.UnlockConditions.UnmarshalSia(d)
	return d.Err()
}

// MarshalSia implements the encoding.SiaMarshaler interface.
func (sco SiacoinOutput) MarshalSia(w io.Writer) error {
	e := encoding.NewEncoder(w)
	sco.Value.MarshalSia(e)
	e.Write(sco.UnlockHash[:])
	return e.Err()
}

// UnmarshalSia implements the encoding.SiaUnmarshaler interface.
func (sco *SiacoinOutput) UnmarshalSia(r io.Reader) error {
	d := encoding.NewDecoder(r)
	sco.Value.UnmarshalSia(d)
	d.ReadFull(sco.UnlockHash[:])
	return d.Err()
}

// MarshalJSON marshals an id as a hex string.
func (scoid SiacoinOutputID) MarshalJSON() ([]byte, error) {
	return json.Marshal(scoid.String())
}

// String prints the id in hex.
func (scoid SiacoinOutputID) String() string {
	return fmt.Sprintf("%x", scoid[:])
}

// UnmarshalJSON decodes the json hex string of the id.
func (scoid *SiacoinOutputID) UnmarshalJSON(b []byte) error {
	return (*crypto.Hash)(scoid).UnmarshalJSON(b)
}

// MarshalSia implements the encoding.SiaMarshaler interface.
<<<<<<< HEAD
=======
func (sfi SiafundInput) MarshalSia(w io.Writer) error {
	e := encoding.NewEncoder(w)
	e.Write(sfi.ParentID[:])
	sfi.UnlockConditions.MarshalSia(e)
	e.Write(sfi.ClaimUnlockHash[:])
	return e.Err()
}

// UnmarshalSia implements the encoding.SiaUnmarshaler interface.
func (sfi *SiafundInput) UnmarshalSia(r io.Reader) error {
	d := encoding.NewDecoder(r)
	d.ReadFull(sfi.ParentID[:])
	sfi.UnlockConditions.UnmarshalSia(d)
	d.ReadFull(sfi.ClaimUnlockHash[:])
	return d.Err()
}

// MarshalSia implements the encoding.SiaMarshaler interface.
func (sfo SiafundOutput) MarshalSia(w io.Writer) error {
	e := encoding.NewEncoder(w)
	sfo.Value.MarshalSia(e)
	e.Write(sfo.UnlockHash[:])
	sfo.ClaimStart.MarshalSia(e)
	return e.Err()
}

// UnmarshalSia implements the encoding.SiaUnmarshaler interface.
func (sfo *SiafundOutput) UnmarshalSia(r io.Reader) error {
	d := encoding.NewDecoder(r)
	sfo.Value.UnmarshalSia(d)
	d.ReadFull(sfo.UnlockHash[:])
	sfo.ClaimStart.UnmarshalSia(d)
	return d.Err()
}

// MarshalJSON marshals an id as a hex string.
func (sfoid SiafundOutputID) MarshalJSON() ([]byte, error) {
	return json.Marshal(sfoid.String())
}

// String prints the id in hex.
func (sfoid SiafundOutputID) String() string {
	return fmt.Sprintf("%x", sfoid[:])
}

// UnmarshalJSON decodes the json hex string of the id.
func (sfoid *SiafundOutputID) UnmarshalJSON(b []byte) error {
	return (*crypto.Hash)(sfoid).UnmarshalJSON(b)
}

// MarshalSia implements the encoding.SiaMarshaler interface.
>>>>>>> bad0c406
func (spk SiaPublicKey) MarshalSia(w io.Writer) error {
	e := encoding.NewEncoder(w)
	e.Write(spk.Algorithm[:])
	e.WritePrefixedBytes(spk.Key)
	return e.Err()
}

// UnmarshalSia implements the encoding.SiaUnmarshaler interface.
func (spk *SiaPublicKey) UnmarshalSia(r io.Reader) error {
	d := encoding.NewDecoder(r)
	d.ReadFull(spk.Algorithm[:])
	spk.Key = d.ReadPrefixedBytes()
	return d.Err()
}

// LoadString is the inverse of SiaPublicKey.String().
func (spk *SiaPublicKey) LoadString(s string) {
	parts := strings.Split(s, ":")
	if len(parts) != 2 {
		return
	}
	var err error
	spk.Key, err = hex.DecodeString(parts[1])
	if err != nil {
		spk.Key = nil
		return
	}
	copy(spk.Algorithm[:], []byte(parts[0]))
}

// String defines how to print a SiaPublicKey - hex is used to keep things
// compact during logging. The key type prefix and lack of a checksum help to
// separate it from a sia address.
func (spk *SiaPublicKey) String() string {
	return spk.Algorithm.String() + ":" + fmt.Sprintf("%x", spk.Key)
}

// MarshalJSON marshals a specifier as a string.
func (s Specifier) MarshalJSON() ([]byte, error) {
	return json.Marshal(s.String())
}

// String returns the specifier as a string, trimming any trailing zeros.
func (s Specifier) String() string {
	var i int
	for i = range s {
		if s[i] == 0 {
			break
		}
	}
	return string(s[:i])
}

// UnmarshalJSON decodes the json string of the specifier.
func (s *Specifier) UnmarshalJSON(b []byte) error {
	var str string
	if err := json.Unmarshal(b, &str); err != nil {
		return err
	}
	copy(s[:], str)
	return nil
}

// MarshalSia implements the encoding.SiaMarshaler interface.
func (sp *StorageProof) MarshalSia(w io.Writer) error {
	e := encoding.NewEncoder(w)
	e.Write(sp.ParentID[:])
	e.Write(sp.Segment[:])
	e.WriteInt(len(sp.HashSet))
	for i := range sp.HashSet {
		e.Write(sp.HashSet[i][:])
	}
	return e.Err()
}

// UnmarshalSia implements the encoding.SiaUnmarshaler interface.
func (sp *StorageProof) UnmarshalSia(r io.Reader) error {
	d := encoding.NewDecoder(r)
	d.ReadFull(sp.ParentID[:])
	d.ReadFull(sp.Segment[:])
	sp.HashSet = make([]crypto.Hash, d.NextPrefix(unsafe.Sizeof(crypto.Hash{})))
	for i := range sp.HashSet {
		d.ReadFull(sp.HashSet[i][:])
	}
	return d.Err()
}

// MarshalSia implements the encoding.SiaMarshaler interface.
func (t Transaction) MarshalSia(w io.Writer) error {
	if build.DEBUG {
		// Sanity check: compare against the old encoding
		buf := new(bytes.Buffer)
		encoding.NewEncoder(buf).EncodeAll(
			t.SiacoinInputs,
			t.SiacoinOutputs,
			t.FileContracts,
			t.FileContractRevisions,
			t.StorageProofs,
			t.MinerFees,
			t.ArbitraryData,
			t.TransactionSignatures,
		)
		w = sanityCheckWriter{w, buf}
	}

<<<<<<< HEAD
	e := encoder(w)
	t.MarshalSiaNoSignatures(e)
=======
	e := encoding.NewEncoder(w)
	t.marshalSiaNoSignatures(e)
>>>>>>> bad0c406
	e.WriteInt(len((t.TransactionSignatures)))
	for i := range t.TransactionSignatures {
		t.TransactionSignatures[i].MarshalSia(e)
	}
	return e.Err()
}

// MarshalSiaNoSignatures is a helper function for calculating certain hashes
// that do not include the transaction's signatures.
<<<<<<< HEAD
func (t Transaction) MarshalSiaNoSignatures(w io.Writer) {
	e := encoder(w)
=======
func (t Transaction) marshalSiaNoSignatures(w io.Writer) {
	e := encoding.NewEncoder(w)
>>>>>>> bad0c406
	e.WriteInt(len((t.SiacoinInputs)))
	for i := range t.SiacoinInputs {
		t.SiacoinInputs[i].MarshalSia(e)
	}
	e.WriteInt(len((t.SiacoinOutputs)))
	for i := range t.SiacoinOutputs {
		t.SiacoinOutputs[i].MarshalSia(e)
	}
	e.WriteInt(len((t.FileContracts)))
	for i := range t.FileContracts {
		t.FileContracts[i].MarshalSia(e)
	}
	e.WriteInt(len((t.FileContractRevisions)))
	for i := range t.FileContractRevisions {
		t.FileContractRevisions[i].MarshalSia(e)
	}
	e.WriteInt(len((t.StorageProofs)))
	for i := range t.StorageProofs {
		t.StorageProofs[i].MarshalSia(e)
	}
	e.WriteInt(len((t.MinerFees)))
	for i := range t.MinerFees {
		t.MinerFees[i].MarshalSia(e)
	}
	e.WriteInt(len((t.ArbitraryData)))
	for i := range t.ArbitraryData {
		e.WritePrefixedBytes(t.ArbitraryData[i])
	}
}

// MarshalSiaSize returns the encoded size of t.
func (t Transaction) MarshalSiaSize() (size int) {
	size += 8
	for _, sci := range t.SiacoinInputs {
		size += len(sci.ParentID)
		size += sci.UnlockConditions.MarshalSiaSize()
	}
	size += 8
	for _, sco := range t.SiacoinOutputs {
		size += sco.Value.MarshalSiaSize()
		size += len(sco.UnlockHash)
	}
	size += 8
	for i := range t.FileContracts {
		size += t.FileContracts[i].MarshalSiaSize()
	}
	size += 8
	for i := range t.FileContractRevisions {
		size += t.FileContractRevisions[i].MarshalSiaSize()
	}
	size += 8
	for _, sp := range t.StorageProofs {
		size += len(sp.ParentID)
		size += len(sp.Segment)
		size += 8 + len(sp.HashSet)*crypto.HashSize
	}
	size += 8
	for i := range t.MinerFees {
		size += t.MinerFees[i].MarshalSiaSize()
	}
	size += 8
	for i := range t.ArbitraryData {
		size += 8 + len(t.ArbitraryData[i])
	}
	size += 8
	for _, ts := range t.TransactionSignatures {
		size += len(ts.ParentID)
		size += 8 // ts.PublicKeyIndex
		size += 8 // ts.Timelock
		size += ts.CoveredFields.MarshalSiaSize()
		size += 8 + len(ts.Signature)
	}

	// Sanity check against the slower method.
	if build.DEBUG {
		expectedSize := len(encoding.Marshal(t))
		if expectedSize != size {
			panic("Transaction size different from expected size.")
		}
	}
	return
}

// UnmarshalSia implements the encoding.SiaUnmarshaler interface.
func (t *Transaction) UnmarshalSia(r io.Reader) error {
	d := encoding.NewDecoder(r)
	t.SiacoinInputs = make([]SiacoinInput, d.NextPrefix(unsafe.Sizeof(SiacoinInput{})))
	for i := range t.SiacoinInputs {
		t.SiacoinInputs[i].UnmarshalSia(d)
	}
	t.SiacoinOutputs = make([]SiacoinOutput, d.NextPrefix(unsafe.Sizeof(SiacoinOutput{})))
	for i := range t.SiacoinOutputs {
		t.SiacoinOutputs[i].UnmarshalSia(d)
	}
	t.FileContracts = make([]FileContract, d.NextPrefix(unsafe.Sizeof(FileContract{})))
	for i := range t.FileContracts {
		t.FileContracts[i].UnmarshalSia(d)
	}
	t.FileContractRevisions = make([]FileContractRevision, d.NextPrefix(unsafe.Sizeof(FileContractRevision{})))
	for i := range t.FileContractRevisions {
		t.FileContractRevisions[i].UnmarshalSia(d)
	}
	t.StorageProofs = make([]StorageProof, d.NextPrefix(unsafe.Sizeof(StorageProof{})))
	for i := range t.StorageProofs {
		t.StorageProofs[i].UnmarshalSia(d)
	}
	t.MinerFees = make([]Currency, d.NextPrefix(unsafe.Sizeof(Currency{})))
	for i := range t.MinerFees {
		t.MinerFees[i].UnmarshalSia(d)
	}
	t.ArbitraryData = make([][]byte, d.NextPrefix(unsafe.Sizeof([]byte{})))
	for i := range t.ArbitraryData {
		t.ArbitraryData[i] = d.ReadPrefixedBytes()
	}
	t.TransactionSignatures = make([]TransactionSignature, d.NextPrefix(unsafe.Sizeof(TransactionSignature{})))
	for i := range t.TransactionSignatures {
		t.TransactionSignatures[i].UnmarshalSia(d)
	}
	return d.Err()
}

// MarshalJSON marshals an id as a hex string.
func (tid TransactionID) MarshalJSON() ([]byte, error) {
	return json.Marshal(tid.String())
}

// String prints the id in hex.
func (tid TransactionID) String() string {
	return fmt.Sprintf("%x", tid[:])
}

// UnmarshalJSON decodes the json hex string of the id.
func (tid *TransactionID) UnmarshalJSON(b []byte) error {
	return (*crypto.Hash)(tid).UnmarshalJSON(b)
}

// MarshalSia implements the encoding.SiaMarshaler interface.
func (ts TransactionSignature) MarshalSia(w io.Writer) error {
	e := encoding.NewEncoder(w)
	e.Write(ts.ParentID[:])
	e.WriteUint64(ts.PublicKeyIndex)
	e.WriteUint64(uint64(ts.Timelock))
	ts.CoveredFields.MarshalSia(e)
	e.WritePrefixedBytes(ts.Signature)
	return e.Err()
}

// UnmarshalSia implements the encoding.SiaUnmarshaler interface.
func (ts *TransactionSignature) UnmarshalSia(r io.Reader) error {
	d := encoding.NewDecoder(r)
	d.ReadFull(ts.ParentID[:])
	ts.PublicKeyIndex = d.NextUint64()
	ts.Timelock = BlockHeight(d.NextUint64())
	ts.CoveredFields.UnmarshalSia(d)
	ts.Signature = d.ReadPrefixedBytes()
	return d.Err()
}

// MarshalSia implements the encoding.SiaMarshaler interface.
func (uc UnlockConditions) MarshalSia(w io.Writer) error {
	e := encoding.NewEncoder(w)
	e.WriteUint64(uint64(uc.Timelock))
	e.WriteInt(len(uc.PublicKeys))
	for _, spk := range uc.PublicKeys {
		spk.MarshalSia(e)
	}
	e.WriteUint64(uc.SignaturesRequired)
	return e.Err()
}

// MarshalSiaSize returns the encoded size of uc.
func (uc UnlockConditions) MarshalSiaSize() (size int) {
	size += 8 // Timelock
	size += 8 // length prefix for PublicKeys
	for _, spk := range uc.PublicKeys {
		size += len(spk.Algorithm)
		size += 8 + len(spk.Key)
	}
	size += 8 // SignaturesRequired
	return
}

// UnmarshalSia implements the encoding.SiaUnmarshaler interface.
func (uc *UnlockConditions) UnmarshalSia(r io.Reader) error {
	d := encoding.NewDecoder(r)
	uc.Timelock = BlockHeight(d.NextUint64())
	uc.PublicKeys = make([]SiaPublicKey, d.NextPrefix(unsafe.Sizeof(SiaPublicKey{})))
	for i := range uc.PublicKeys {
		uc.PublicKeys[i].UnmarshalSia(d)
	}
	uc.SignaturesRequired = d.NextUint64()
	return d.Err()
}

// MarshalJSON is implemented on the unlock hash to always produce a hex string
// upon marshalling.
func (uh UnlockHash) MarshalJSON() ([]byte, error) {
	return json.Marshal(uh.String())
}

// UnmarshalJSON is implemented on the unlock hash to recover an unlock hash
// that has been encoded to a hex string.
func (uh *UnlockHash) UnmarshalJSON(b []byte) error {
	// Check the length of b.
	if len(b) != crypto.HashSize*2+UnlockHashChecksumSize*2+2 && len(b) != crypto.HashSize*2+2 {
		return ErrUnlockHashWrongLen
	}
	return uh.LoadString(string(b[1 : len(b)-1]))
}

// String returns the hex representation of the unlock hash as a string - this
// includes a checksum.
func (uh UnlockHash) String() string {
	uhChecksum := crypto.HashObject(uh)
	return fmt.Sprintf("%x%x", uh[:], uhChecksum[:UnlockHashChecksumSize])
}

// LoadString loads a hex representation (including checksum) of an unlock hash
// into an unlock hash object. An error is returned if the string is invalid or
// fails the checksum.
func (uh *UnlockHash) LoadString(strUH string) error {
	// Check the length of strUH.
	if len(strUH) != crypto.HashSize*2+UnlockHashChecksumSize*2 {
		return ErrUnlockHashWrongLen
	}

	// Decode the unlock hash.
	var byteUnlockHash []byte
	var checksum []byte
	_, err := fmt.Sscanf(strUH[:crypto.HashSize*2], "%x", &byteUnlockHash)
	if err != nil {
		return err
	}

	// Decode and verify the checksum.
	_, err = fmt.Sscanf(strUH[crypto.HashSize*2:], "%x", &checksum)
	if err != nil {
		return err
	}
	expectedChecksum := crypto.HashBytes(byteUnlockHash)
	if !bytes.Equal(expectedChecksum[:UnlockHashChecksumSize], checksum) {
		return ErrInvalidUnlockHashChecksum
	}

	copy(uh[:], byteUnlockHash[:])
	return nil
}

// Scan implements the fmt.Scanner interface, allowing UnlockHash values to be
// scanned from text.
func (uh *UnlockHash) Scan(s fmt.ScanState, ch rune) error {
	s.SkipSpace()
	tok, err := s.Token(false, nil)
	if err != nil {
		return err
	}
	return uh.LoadString(string(tok))
}<|MERGE_RESOLUTION|>--- conflicted
+++ resolved
@@ -10,15 +10,9 @@
 	"strings"
 	"unsafe"
 
-<<<<<<< HEAD
 	"github.com/HyperspaceApp/Hyperspace/build"
 	"github.com/HyperspaceApp/Hyperspace/crypto"
 	"github.com/HyperspaceApp/Hyperspace/encoding"
-=======
-	"gitlab.com/NebulousLabs/Sia/build"
-	"gitlab.com/NebulousLabs/Sia/crypto"
-	"gitlab.com/NebulousLabs/Sia/encoding"
->>>>>>> bad0c406
 )
 
 // sanityCheckWriter checks that the bytes written to w exactly match the
@@ -542,60 +536,6 @@
 }
 
 // MarshalSia implements the encoding.SiaMarshaler interface.
-<<<<<<< HEAD
-=======
-func (sfi SiafundInput) MarshalSia(w io.Writer) error {
-	e := encoding.NewEncoder(w)
-	e.Write(sfi.ParentID[:])
-	sfi.UnlockConditions.MarshalSia(e)
-	e.Write(sfi.ClaimUnlockHash[:])
-	return e.Err()
-}
-
-// UnmarshalSia implements the encoding.SiaUnmarshaler interface.
-func (sfi *SiafundInput) UnmarshalSia(r io.Reader) error {
-	d := encoding.NewDecoder(r)
-	d.ReadFull(sfi.ParentID[:])
-	sfi.UnlockConditions.UnmarshalSia(d)
-	d.ReadFull(sfi.ClaimUnlockHash[:])
-	return d.Err()
-}
-
-// MarshalSia implements the encoding.SiaMarshaler interface.
-func (sfo SiafundOutput) MarshalSia(w io.Writer) error {
-	e := encoding.NewEncoder(w)
-	sfo.Value.MarshalSia(e)
-	e.Write(sfo.UnlockHash[:])
-	sfo.ClaimStart.MarshalSia(e)
-	return e.Err()
-}
-
-// UnmarshalSia implements the encoding.SiaUnmarshaler interface.
-func (sfo *SiafundOutput) UnmarshalSia(r io.Reader) error {
-	d := encoding.NewDecoder(r)
-	sfo.Value.UnmarshalSia(d)
-	d.ReadFull(sfo.UnlockHash[:])
-	sfo.ClaimStart.UnmarshalSia(d)
-	return d.Err()
-}
-
-// MarshalJSON marshals an id as a hex string.
-func (sfoid SiafundOutputID) MarshalJSON() ([]byte, error) {
-	return json.Marshal(sfoid.String())
-}
-
-// String prints the id in hex.
-func (sfoid SiafundOutputID) String() string {
-	return fmt.Sprintf("%x", sfoid[:])
-}
-
-// UnmarshalJSON decodes the json hex string of the id.
-func (sfoid *SiafundOutputID) UnmarshalJSON(b []byte) error {
-	return (*crypto.Hash)(sfoid).UnmarshalJSON(b)
-}
-
-// MarshalSia implements the encoding.SiaMarshaler interface.
->>>>>>> bad0c406
 func (spk SiaPublicKey) MarshalSia(w io.Writer) error {
 	e := encoding.NewEncoder(w)
 	e.Write(spk.Algorithm[:])
@@ -701,13 +641,8 @@
 		w = sanityCheckWriter{w, buf}
 	}
 
-<<<<<<< HEAD
-	e := encoder(w)
-	t.MarshalSiaNoSignatures(e)
-=======
 	e := encoding.NewEncoder(w)
 	t.marshalSiaNoSignatures(e)
->>>>>>> bad0c406
 	e.WriteInt(len((t.TransactionSignatures)))
 	for i := range t.TransactionSignatures {
 		t.TransactionSignatures[i].MarshalSia(e)
@@ -717,13 +652,8 @@
 
 // MarshalSiaNoSignatures is a helper function for calculating certain hashes
 // that do not include the transaction's signatures.
-<<<<<<< HEAD
-func (t Transaction) MarshalSiaNoSignatures(w io.Writer) {
-	e := encoder(w)
-=======
 func (t Transaction) marshalSiaNoSignatures(w io.Writer) {
 	e := encoding.NewEncoder(w)
->>>>>>> bad0c406
 	e.WriteInt(len((t.SiacoinInputs)))
 	for i := range t.SiacoinInputs {
 		t.SiacoinInputs[i].MarshalSia(e)
