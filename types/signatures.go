--- conflicted
+++ resolved
@@ -178,49 +178,17 @@
 
 // SigHash returns the hash of the fields in a transaction covered by a given
 // signature. See CoveredFields for more details.
-<<<<<<< HEAD
 func (t Transaction) SigHash(i int) (hash crypto.Hash) {
-	cf := t.TransactionSignatures[i].CoveredFields
-	h := crypto.NewHash()
-	if cf.WholeTransaction {
-		t.marshalSiaNoSignatures(h)
-		h.Write(t.TransactionSignatures[i].ParentID[:])
-		encoding.WriteUint64(h, t.TransactionSignatures[i].PublicKeyIndex)
-		encoding.WriteUint64(h, uint64(t.TransactionSignatures[i].Timelock))
-	} else {
-		for _, input := range cf.SiacoinInputs {
-			t.SiacoinInputs[input].MarshalSia(h)
-		}
-		for _, output := range cf.SiacoinOutputs {
-			t.SiacoinOutputs[output].MarshalSia(h)
-		}
-		for _, contract := range cf.FileContracts {
-			t.FileContracts[contract].MarshalSia(h)
-		}
-		for _, revision := range cf.FileContractRevisions {
-			t.FileContractRevisions[revision].MarshalSia(h)
-		}
-		for _, storageProof := range cf.StorageProofs {
-			t.StorageProofs[storageProof].MarshalSia(h)
-		}
-		for _, minerFee := range cf.MinerFees {
-			t.MinerFees[minerFee].MarshalSia(h)
-		}
-		for _, arbData := range cf.ArbitraryData {
-			encoding.WritePrefixedBytes(h, t.ArbitraryData[arbData])
-		}
-=======
-func (t Transaction) SigHash(i int, height BlockHeight) (hash crypto.Hash) {
 	sig := t.TransactionSignatures[i]
 	if sig.CoveredFields.WholeTransaction {
-		return t.wholeSigHash(sig, height)
-	}
-	return t.partialSigHash(sig.CoveredFields, height)
+		return t.wholeSigHash(sig)
+	}
+	return t.partialSigHash(sig.CoveredFields)
 }
 
 // wholeSigHash calculates the hash for a signature that specifies
 // WholeTransaction = true.
-func (t *Transaction) wholeSigHash(sig TransactionSignature, height BlockHeight) (hash crypto.Hash) {
+func (t *Transaction) wholeSigHash(sig TransactionSignature) (hash crypto.Hash) {
 	h := crypto.NewHash()
 	e := encoding.NewEncoder(h)
 
@@ -244,18 +212,9 @@
 	for i := range t.StorageProofs {
 		t.StorageProofs[i].MarshalSia(e)
 	}
-	e.WriteInt(len((t.SiafundInputs)))
-	for i := range t.SiafundInputs {
-		t.SiafundInputs[i].MarshalSia(e)
-	}
-	e.WriteInt(len((t.SiafundOutputs)))
-	for i := range t.SiafundOutputs {
-		t.SiafundOutputs[i].MarshalSia(e)
-	}
 	e.WriteInt(len((t.MinerFees)))
 	for i := range t.MinerFees {
 		t.MinerFees[i].MarshalSia(e)
->>>>>>> fedf5cd5
 	}
 	e.WriteInt(len((t.ArbitraryData)))
 	for i := range t.ArbitraryData {
@@ -276,7 +235,7 @@
 
 // partialSigHash calculates the hash of the fields of the transaction
 // specified in cf.
-func (t *Transaction) partialSigHash(cf CoveredFields, height BlockHeight) (hash crypto.Hash) {
+func (t *Transaction) partialSigHash(cf CoveredFields) (hash crypto.Hash) {
 	h := crypto.NewHash()
 
 	for _, input := range cf.SiacoinInputs {
@@ -293,12 +252,6 @@
 	}
 	for _, storageProof := range cf.StorageProofs {
 		t.StorageProofs[storageProof].MarshalSia(h)
-	}
-	for _, siafundInput := range cf.SiafundInputs {
-		t.SiafundInputs[siafundInput].MarshalSia(h)
-	}
-	for _, siafundOutput := range cf.SiafundOutputs {
-		t.SiafundOutputs[siafundOutput].MarshalSia(h)
 	}
 	for _, minerFee := range cf.MinerFees {
 		t.MinerFees[minerFee].MarshalSia(h)
