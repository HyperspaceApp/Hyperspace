--- conflicted
+++ resolved
@@ -15,19 +15,6 @@
 )
 
 var (
-	// ASICHardforkHeight is the height at which the hardfork targeting
-	// selected ASICs was activated.
-	ASICHardforkHeight BlockHeight
-
-	// ASICHardforkFactor is the factor by which the hashrate of targeted
-	// ASICs will be reduced.
-	ASICHardforkFactor = uint64(1)
-
-	// ASICHardforkReplayProtectionPrefix is a byte that prefixes
-	// SiacoinInputs and SiafundInputs when calculating SigHashes to protect
-	// against replay attacks.
-	ASICHardforkReplayProtectionPrefix = []byte(nil)
-
 	// BlockFrequency is the desired number of seconds that
 	// should elapse, on average, between successive Blocks.
 	BlockFrequency BlockHeight
@@ -187,17 +174,9 @@
 		// can coordinate their actions over a the developer testnets, but fast
 		// enough that there isn't much time wasted on waiting for things to
 		// happen.
-<<<<<<< HEAD
 		BlockFrequency = 120                     // 12 seconds: slow enough for developers to see ~each block, fast enough that blocks don't waste time.
 		MaturityDelay = 100                      // 60 seconds before a delayed output matures.
 		GenesisTimestamp = Timestamp(1532510500) // Change as necessary.
-=======
-		ASICHardforkHeight = 20
-
-		BlockFrequency = 12                      // 12 seconds: slow enough for developers to see ~each block, fast enough that blocks don't waste time.
-		MaturityDelay = 10                       // 60 seconds before a delayed output matures.
-		GenesisTimestamp = Timestamp(1424139000) // Change as necessary.
->>>>>>> 63cb6005
 		RootTarget = Target{0, 0, 2}             // Standard developer CPUs will be able to mine blocks with the race library activated.
 
 		TargetWindow = 20                              // Difficulty is adjusted based on prior 20 blocks.
@@ -217,8 +196,6 @@
 	} else if build.Release == "testing" {
 		// 'testing' settings are for automatic testing, and create much faster
 		// environments than a human can interact with.
-		ASICHardforkHeight = 5
-
 		BlockFrequency = 1 // As fast as possible
 		MaturityDelay = 3
 		GenesisTimestamp = CurrentTimestamp() - 1e6
@@ -245,8 +222,6 @@
 	} else if build.Release == "standard" {
 		// 'standard' settings are for the full network. They are slow enough
 		// that the network is secure in a real-world byzantine environment.
-		ASICHardforkHeight = 179000
-
 		// A block time of 1 block per 10 minutes is chosen to follow Bitcoin's
 		// example. The security lost by lowering the block time is not
 		// insignificant, and the convenience gained by lowering the blocktime
