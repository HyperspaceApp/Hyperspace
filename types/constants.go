package types

// constants.go contains the Sia constants. Depending on which build tags are
// used, the constants will be initialized to different values.
//
// CONTRIBUTE: We don't have way to check that the non-test constants are all
// sane, plus we have no coverage for them.

import (
	"math"
	"math/big"
	"time"

	"github.com/HyperspaceApp/Hyperspace/build"
)

var (
	// BlockFrequency is the desired number of seconds that
	// should elapse, on average, between successive Blocks.
	BlockFrequency BlockHeight
	// BlockSizeLimit is the maximum size of a binary-encoded Block
	// that is permitted by the consensus rules.
	BlockSizeLimit = uint64(2e6)
<<<<<<< HEAD
	// DevFundDenom is the denominator of the block subsidy that goes
	// to support development of the network instead of the miners
	DevFundDenom = NewCurrency64(10)
	// DevFundUnlockHash is the unlock hash for the dev fund subsidy
	DevFundUnlockHash = UnlockHash{122, 187, 109, 95, 232, 79, 59, 94, 168, 154, 242, 9, 73, 45, 6, 21, 151, 78, 195, 98, 197, 65, 115, 155, 229, 181, 208, 12, 31, 116, 69, 196}
=======
	// BlocksPerHour is the number of blocks expected to be mined per hour.
	BlocksPerHour = uint64(6)
	// BlocksPerDay is the number of blocks expected to be mined per day.
	BlocksPerDay = 24 * BlocksPerHour
	// BlocksPerWeek is the number of blocks expected to be mined per week.
	BlocksPerWeek = 7 * BlocksPerDay
	// BlocksPerMonth is the number of blocks expected to be mined per month.
	BlocksPerMonth = 30 * BlocksPerDay
	// BlocksPerYear is the number of blocks expected to be mined per year.
	BlocksPerYear = 365 * BlocksPerDay
>>>>>>> 32623a19

	// EndOfTime is value to be used when a date in the future is needed for
	// validation
	EndOfTime = time.Unix(0, math.MaxInt64)

	// ExtremeFutureThreshold is a temporal limit beyond which Blocks are
	// discarded by the consensus rules. When incoming Blocks are processed, their
	// Timestamp is allowed to exceed the processor's current time by a small amount.
	// But if the Timestamp is further into the future than ExtremeFutureThreshold,
	// the Block is immediately discarded.
	ExtremeFutureThreshold Timestamp
	// FutureThreshold is a temporal limit beyond which Blocks are
	// discarded by the consensus rules. When incoming Blocks are processed, their
	// Timestamp is allowed to exceed the processor's current time by no more than
	// FutureThreshold. If the excess duration is larger than FutureThreshold, but
	// smaller than ExtremeFutureThreshold, the Block may be held in memory until
	// the Block's Timestamp exceeds the current time by less than FutureThreshold.
	FutureThreshold Timestamp
	// GenesisAllocation is the output creating all the initial coins allocated
	// in the genesis block
	GenesisAllocation []SiacoinOutput
	// GenesisAirdropAllocation is the output creating the initial coins allocated
	// for the airdrop at network launch
	GenesisAirdropAllocation []SiacoinOutput
	// GenesisDeveloperAllocation is the output creating the initial coins allocated
	// for the developer airdrop at network launch
	GenesisDeveloperAllocation []SiacoinOutput
	// GenesisContributorAllocation is the output creating the initial coins allocated
	// for the developer airdrop at network launch
	GenesisContributorAllocation []SiacoinOutput
	// GenesisPoolAllocation is the output creating the initial coins allocated
	// for the developer airdrop at network launch
	GenesisPoolAllocation []SiacoinOutput
	// GenesisBlock is the first block of the block chain
	GenesisBlock Block

	// GenesisID is used in many places. Calculating it once saves lots of
	// redundant computation.
	GenesisID BlockID

	// GenesisTimestamp is the timestamp when genesis block was mined
	GenesisTimestamp Timestamp
	// FirstCoinbase is the coinbase reward of the Genesis block.
	FirstCoinbase = uint64(24e8)
	// SecondCoinbase is the coinbase reward of the 2nd block.
	SecondCoinbase = uint64(6e8)
	// InitialCoinbase is the coinbase reward of the first block following the
	// initial 2 blocks.
	InitialCoinbase = uint64(60e3)
	// AirdropValue is the total amount of coins generated in the genesis block
	// for the airdrop.
	AirdropValue = NewCurrency64(35373763032).Mul(SiacoinPrecision).Div(NewCurrency64(10))
	// SingleDeveloperAirdropValue is the amount of coins generated in the genesis
	// block for each developer's airdrop
	SingleDeveloperAirdropValue = NewCurrency64(54e6).Mul(SiacoinPrecision)
	// NumDevelopers is the number of developers who split the DeveloperAirdrop
	NumDevelopers = uint64(10)
	// DeveloperAirdropValue is the total amount of coins generated in the genesis
	// block for the developers airdrops
	DeveloperAirdropValue = SingleDeveloperAirdropValue.Mul(NewCurrency64(NumDevelopers))
	// SingleContributorAirdropValue is the amount of coins generated in the genesis
	// block for each contributor's airdrop
	SingleContributorAirdropValue = NewCurrency64(10e6).Mul(SiacoinPrecision)
	// NumContributors is the number of contributors who split the ContributorAirdrop
	NumContributors = uint64(6)
	// ContributorAirdropValue is the total amount of coins generated in the genesis
	// block for the contributor airdrop
	ContributorAirdropValue = SingleContributorAirdropValue.Mul(NewCurrency64(NumContributors))
	// SinglePoolAirdropValue is the amount of coins generated in the genesis
	// block for each pool's airdrop
	SinglePoolAirdropValue = NewCurrency64(2 * InitialCoinbase).Mul(SiacoinPrecision)
	// NumPools is the number of developers who split the DeveloperAirdrop
	NumPools = uint64(7)
	// PoolAirdropValue is the total amount of coins generated in the genesis
	// block for the pool airdrop
	PoolAirdropValue = SinglePoolAirdropValue.Mul(NewCurrency64(NumPools))
	// MaturityDelay specifies the number of blocks that a maturity-required output
	// is required to be on hold before it can be spent on the blockchain.
	// Outputs are maturity-required if they are highly likely to be altered or
	// invalidated in the event of a small reorg. One example is the block reward,
	// as a small reorg may invalidate the block reward. File contract payouts also
	// are subject to a maturity delay.
	MaturityDelay BlockHeight
	// MaxTargetAdjustmentDown restrict how much the block difficulty is allowed to
	// change in a single step, which is important to limit the effect of difficulty
	// raising and lowering attacks.
	MaxTargetAdjustmentDown *big.Rat
	// MaxTargetAdjustmentUp restrict how much the block difficulty is allowed to
	// change in a single step, which is important to limit the effect of difficulty
	// raising and lowering attacks.
	MaxTargetAdjustmentUp *big.Rat
	// MedianTimestampWindow tells us how many blocks to look back when calculating
	// the median timestamp over the previous n blocks. The timestamp of a block is
	// not allowed to be less than or equal to the median timestamp of the previous n
	// blocks, where for Sia this number is typically 11.
	MedianTimestampWindow = uint64(11)
	// MinimumCoinbase is the minimum coinbase reward for a block.
	// The coinbase decreases in each block after the Genesis block,
	// but it will not decrease past MinimumCoinbase.
	MinimumCoinbase uint64

	// Oak constants. Oak is the name of the difficulty algorithm for Hyperspace.

	// OakDecayDenom is the denominator for how much the total timestamp is decayed
	// each step.
	OakDecayDenom int64
	// OakDecayNum is the numerator for how much the total timestamp is decayed each
	// step.
	OakDecayNum int64
	// OakTxnSizeLimit is the maximum size allowed for a transaction.
	OakTxnSizeLimit = uint64(64e3) // 64 KB
	// OakMaxBlockShift is the maximum number of seconds that the oak algorithm will shift
	// the difficulty.
	OakMaxBlockShift int64
	// OakMaxDrop is the drop is the maximum amount that the difficulty will drop each block.
	OakMaxDrop *big.Rat
	// OakMaxRise is the maximum amount that the difficulty will rise each block.
	OakMaxRise *big.Rat

	// RootDepth is the cumulative target of all blocks. The root depth is essentially
	// the maximum possible target, there have been no blocks yet, so there is no
	// cumulated difficulty yet.
	RootDepth = Target{255, 255, 255, 255, 255, 255, 255, 255, 255, 255, 255, 255, 255, 255, 255, 255, 255, 255, 255, 255, 255, 255, 255, 255, 255, 255, 255, 255, 255, 255, 255, 255}
	// RootTarget is the target for the genesis block - basically how much work needs
	// to be done in order to mine the first block. The difficulty adjustment algorithm
	// takes over from there.
	RootTarget Target
	// SiacoinPrecision is the number of base units in a siacoin. The Sia network has a very
	// large number of base units. We call 10^24 of these a siacoin.
	//
	// The base unit for Bitcoin is called a satoshi. We call 10^8 satoshis a bitcoin,
	// even though the code itself only ever works with satoshis.
	SiacoinPrecision = NewCurrency(new(big.Int).Exp(big.NewInt(10), big.NewInt(24), nil))
	// TargetWindow is the number of blocks to look backwards when determining how much
	// time has passed vs. how many blocks have been created. It's only used in the old,
	// broken difficulty adjustment algorithm.
	TargetWindow BlockHeight
)

// init checks which build constant is in place and initializes the variables
// accordingly.
func init() {
	if build.Release == "dev" {
		// 'dev' settings are for small developer testnets, usually on the same
		// computer. Settings are slow enough that a small team of developers
		// can coordinate their actions over a the developer testnets, but fast
		// enough that there isn't much time wasted on waiting for things to
		// happen.
		BlockFrequency = 120                     // 12 seconds: slow enough for developers to see ~each block, fast enough that blocks don't waste time.
		MaturityDelay = 100                      // 60 seconds before a delayed output matures.
		GenesisTimestamp = Timestamp(1532510500) // Change as necessary.
		RootTarget = Target{0, 0, 2}             // Standard developer CPUs will be able to mine blocks with the race library activated.

		TargetWindow = 20                              // Difficulty is adjusted based on prior 20 blocks.
		MaxTargetAdjustmentUp = big.NewRat(120, 100)   // Difficulty adjusts quickly.
		MaxTargetAdjustmentDown = big.NewRat(100, 120) // Difficulty adjusts quickly.
		FutureThreshold = 2 * 60                       // 2 minutes.
		ExtremeFutureThreshold = 4 * 60                // 4 minutes.

		MinimumCoinbase = 6000

		OakDecayNum = 985
		OakDecayDenom = 1000
		OakMaxBlockShift = 3
		OakMaxRise = big.NewRat(102, 100)
		OakMaxDrop = big.NewRat(100, 102)

	} else if build.Release == "testing" {
		// 'testing' settings are for automatic testing, and create much faster
		// environments than a human can interact with.
		BlockFrequency = 1 // As fast as possible
		MaturityDelay = 3
		GenesisTimestamp = CurrentTimestamp() - 1e6
		RootTarget = Target{128} // Takes an expected 2 hashes; very fast for testing but still probes 'bad hash' code.

		// A restrictive difficulty clamp prevents the difficulty from climbing
		// during testing, as the resolution on the difficulty adjustment is
		// only 1 second and testing mining should be happening substantially
		// faster than that.
		TargetWindow = 200
		MaxTargetAdjustmentUp = big.NewRat(10001, 10000)
		MaxTargetAdjustmentDown = big.NewRat(9999, 10000)
		FutureThreshold = 3        // 3 seconds
		ExtremeFutureThreshold = 6 // 6 seconds

		MinimumCoinbase = 59990 // Minimum coinbase is hit after 10 blocks to make testing minimum-coinbase code easier.

		OakDecayNum = 9999
		OakDecayDenom = 10e3
		OakMaxBlockShift = 3
		OakMaxRise = big.NewRat(10001, 10e3)
		OakMaxDrop = big.NewRat(10e3, 10001)

	} else if build.Release == "standard" {
		// 'standard' settings are for the full network. They are slow enough
		// that the network is secure in a real-world byzantine environment.

		// A block time of 1 block per 10 minutes is chosen to follow Bitcoin's
		// example. The security lost by lowering the block time is not
		// insignificant, and the convenience gained by lowering the blocktime
		// even down to 90 seconds is not significant. I do feel that 10
		// minutes could even be too short, but it has worked well for Bitcoin.
		BlockFrequency = 600

		// Payouts take 1 day to mature. This is to prevent a class of double
		// spending attacks parties unintentionally spend coins that will stop
		// existing after a blockchain reorganization. There are multiple
		// classes of payouts in Sia that depend on a previous block - if that
		// block changes, then the output changes and the previously existing
		// output ceases to exist. This delay stops both unintentional double
		// spending and stops a small set of long-range mining attacks.
		MaturityDelay = 144

		// The genesis timestamp is set to July 25th, which is when the
		// network went live.
		GenesisTimestamp = Timestamp(1532510521) // July 25, 2018 9:22:00 GMT

		// The RootTarget was set such that the developers could reasonable
		// premine 100 blocks in a day. It was known to the developers at launch
		// this this was at least one and perhaps two orders of magnitude too
		// small.
		RootTarget = Target{0, 0, 0, 4}

		// When the difficulty is adjusted, it is adjusted by looking at the
		// timestamp of the 1000th previous block. This minimizes the abilities
		// of miners to attack the network using rogue timestamps.
		TargetWindow = 1e3

		// The difficulty adjustment is clamped to 2.5x every 500 blocks. This
		// corresponds to 6.25x every 2 weeks, which can be compared to
		// Bitcoin's clamp of 4x every 2 weeks. The difficulty clamp is
		// primarily to stop difficulty raising attacks. Sia's safety margin is
		// similar to Bitcoin's despite the looser clamp because Sia's
		// difficulty is adjusted four times as often. This does result in
		// greater difficulty oscillation, a tradeoff that was chosen to be
		// acceptable due to Sia's more vulnerable position as an altcoin.
		MaxTargetAdjustmentUp = big.NewRat(25, 10)
		MaxTargetAdjustmentDown = big.NewRat(10, 25)

		// Blocks will not be accepted if their timestamp is more than 3 hours
		// into the future, but will be accepted as soon as they are no longer
		// 3 hours into the future. Blocks that are greater than 5 hours into
		// the future are rejected outright, as it is assumed that by the time
		// 2 hours have passed, those blocks will no longer be on the longest
		// chain. Blocks cannot be kept forever because this opens a DoS
		// vector.
		FutureThreshold = 3 * 60 * 60        // 3 hours.
		ExtremeFutureThreshold = 5 * 60 * 60 // 5 hours.

		// The minimum coinbase is set to 6,000. Because the coinbase
		// decreases by 1 every time, it means that Sia's coinbase will have an
		// increasingly potent dropoff for about 5 years, until inflation more
		// or less permanently settles around 2%.
		MinimumCoinbase = 6000

		// The decay is kept at 995/1000, or a decay of about 0.5% each block.
		// This puts the halflife of a block's relevance at about 1 day. This
		// allows the difficulty to adjust rapidly if the hashrate is adjusting
		// rapidly, while still keeping a relatively strong insulation against
		// random variance.
		OakDecayNum = 995
		OakDecayDenom = 1e3

		// The block shift determines the most that the difficulty adjustment
		// algorithm is allowed to shift the target block time. With a block
		// frequency of 600 seconds, the min target block time is 200 seconds,
		// and the max target block time is 1800 seconds.
		OakMaxBlockShift = 3

		// The max rise and max drop for the difficulty is kept at 0.4% per
		// block, which means that in 1008 blocks the difficulty can move a
		// maximum of about 55x. This is significant, and means that dramatic
		// hashrate changes can be responded to quickly, while still forcing an
		// attacker to do a significant amount of work in order to execute a
		// difficulty raising attack, and minimizing the chance that an attacker
		// can get lucky and fake a ton of work.
		OakMaxRise = big.NewRat(1004, 1e3)
		OakMaxDrop = big.NewRat(1e3, 1004)

	}

	// Create the initial tokens for the airdrop
	GenesisAirdropAllocation = []SiacoinOutput{
		{
			Value:      AirdropValue,
			UnlockHash: UnlockHash{150, 207, 110, 1, 194, 164, 204, 225, 187, 15, 120, 146, 252, 172, 94, 0, 0, 196, 135, 188, 142, 90, 195, 136, 222, 112, 8, 160, 222, 92, 241, 22},
		},
	}

	GenesisDeveloperAllocation = []SiacoinOutput{
		{
			Value:      SingleDeveloperAirdropValue,
			UnlockHash: UnlockHash{189, 162, 236, 165, 81, 140, 186, 212, 48, 188, 83, 121, 5, 132, 178, 40, 182, 183, 121, 42, 232, 252, 32, 211, 239, 245, 49, 174, 178, 182, 45, 64},
		},

		{
			Value:      SingleDeveloperAirdropValue,
			UnlockHash: UnlockHash{147, 113, 100, 98, 203, 109, 75, 159, 145, 249, 149, 185, 68, 254, 25, 106, 19, 10, 210, 148, 165, 83, 4, 114, 63, 240, 167, 66, 185, 7, 161, 122},
		},

		{
			Value:      SingleDeveloperAirdropValue,
			UnlockHash: UnlockHash{237, 53, 147, 42, 115, 194, 55, 27, 39, 197, 178, 204, 174, 50, 169, 174, 117, 188, 39, 34, 77, 176, 175, 169, 53, 97, 233, 234, 232, 194, 212, 40},
		},

		{
			Value:      SingleDeveloperAirdropValue,
			UnlockHash: UnlockHash{128, 87, 40, 7, 165, 220, 242, 0, 88, 204, 84, 174, 113, 109, 17, 199, 27, 36, 120, 116, 207, 252, 131, 129, 6, 55, 69, 68, 32, 172, 246, 152},
		},

		{
			Value:      SingleDeveloperAirdropValue,
			UnlockHash: UnlockHash{107, 179, 160, 141, 208, 78, 91, 20, 168, 241, 183, 38, 166, 48, 175, 254, 234, 78, 248, 87, 161, 154, 121, 176, 224, 129, 67, 138, 92, 77, 11, 113},
		},

		{
			Value:      SingleDeveloperAirdropValue,
			UnlockHash: UnlockHash{174, 169, 126, 149, 129, 194, 124, 81, 190, 76, 241, 100, 247, 74, 234, 79, 205, 125, 44, 30, 170, 152, 158, 17, 103, 130, 241, 67, 50, 147, 16, 92},
		},

		{
			Value:      SingleDeveloperAirdropValue,
			UnlockHash: UnlockHash{10, 164, 223, 171, 5, 19, 75, 231, 52, 57, 148, 215, 128, 12, 87, 68, 37, 165, 125, 41, 90, 248, 91, 181, 15, 4, 181, 64, 205, 41, 203, 208},
		},

		{
			Value:      SingleDeveloperAirdropValue,
			UnlockHash: UnlockHash{196, 124, 178, 27, 31, 175, 132, 82, 177, 13, 211, 131, 242, 162, 193, 152, 231, 146, 81, 5, 52, 46, 69, 7, 61, 124, 218, 218, 9, 46, 27, 196},
		},

		{
			Value:      SingleDeveloperAirdropValue,
			UnlockHash: UnlockHash{56, 246, 104, 35, 95, 33, 79, 205, 80, 20, 175, 191, 140, 98, 6, 167, 245, 226, 190, 158, 208, 108, 52, 222, 224, 10, 168, 50, 29, 67, 76, 156},
		},

		{
			Value:      SingleDeveloperAirdropValue,
			UnlockHash: UnlockHash{124, 73, 85, 177, 28, 192, 69, 85, 222, 166, 190, 24, 107, 109, 143, 105, 46, 218, 123, 159, 215, 122, 11, 35, 47, 183, 94, 236, 190, 21, 33, 79},
		},
	}

	GenesisContributorAllocation = []SiacoinOutput{
		{
			Value:      SingleContributorAirdropValue,
			UnlockHash: UnlockHash{218, 158, 104, 142, 55, 232, 182, 179, 46, 41, 5, 94, 231, 83, 162, 228, 36, 249, 123, 177, 99, 246, 21, 122, 86, 137, 23, 231, 102, 36, 186, 105},
		},

		{
			Value:      SingleContributorAirdropValue,
			UnlockHash: UnlockHash{125, 212, 14, 206, 111, 167, 163, 202, 124, 67, 124, 200, 145, 192, 149, 225, 161, 200, 238, 57, 224, 25, 210, 94, 216, 201, 96, 39, 236, 74, 15, 147},
		},

		{
			Value:      SingleContributorAirdropValue,
			UnlockHash: UnlockHash{60, 91, 48, 246, 158, 21, 87, 155, 51, 110, 225, 41, 235, 215, 13, 108, 165, 158, 35, 223, 253, 221, 14, 39, 148, 226, 181, 6, 166, 2, 239, 34},
		},

		{
			Value:      SingleContributorAirdropValue,
			UnlockHash: UnlockHash{165, 182, 125, 195, 81, 68, 196, 134, 77, 61, 98, 223, 84, 220, 167, 31, 135, 201, 139, 173, 187, 229, 243, 79, 233, 103, 108, 102, 114, 232, 59, 73},
		},

		{
			Value:      SingleContributorAirdropValue,
			UnlockHash: UnlockHash{196, 99, 157, 119, 181, 114, 208, 148, 146, 198, 13, 250, 104, 67, 40, 161, 22, 158, 132, 70, 224, 5, 83, 54, 3, 51, 80, 53, 165, 218, 54, 14},
		},

		{
			Value:      SingleContributorAirdropValue,
			UnlockHash: UnlockHash{119, 226, 125, 129, 89, 187, 96, 150, 149, 93, 165, 168, 117, 112, 28, 60, 15, 73, 115, 64, 29, 20, 22, 222, 230, 176, 172, 51, 109, 191, 68, 49},
		},
	}

	GenesisPoolAllocation = []SiacoinOutput{
		{
			Value:      SinglePoolAirdropValue,
			UnlockHash: UnlockHash{205, 253, 28, 199, 100, 195, 88, 56, 142, 135, 0, 151, 162, 225, 185, 111, 136, 112, 137, 89, 35, 108, 174, 91, 21, 160, 141, 217, 63, 139, 148, 94},
		},

		{
			Value:      SinglePoolAirdropValue,
			UnlockHash: UnlockHash{173, 49, 115, 131, 130, 63, 132, 96, 148, 178, 201, 241, 144, 68, 203, 225, 97, 69, 95, 192, 34, 4, 146, 82, 32, 208, 139, 10, 223, 234, 239, 52},
		},

		{
			Value:      SinglePoolAirdropValue,
			UnlockHash: UnlockHash{170, 204, 225, 98, 230, 29, 94, 196, 22, 232, 239, 214, 129, 134, 115, 35, 189, 203, 64, 195, 144, 113, 84, 130, 203, 211, 237, 113, 20, 237, 109, 251},
		},

		{
			Value:      SinglePoolAirdropValue,
			UnlockHash: UnlockHash{36, 172, 106, 133, 70, 60, 73, 79, 77, 117, 237, 26, 103, 207, 192, 207, 153, 51, 16, 63, 212, 144, 223, 254, 83, 249, 125, 245, 177, 209, 191, 199},
		},

		{
			Value:      SinglePoolAirdropValue,
			UnlockHash: UnlockHash{95, 204, 254, 87, 39, 195, 235, 56, 210, 6, 143, 179, 251, 227, 224, 14, 114, 90, 223, 159, 209, 255, 157, 121, 104, 213, 229, 81, 215, 221, 166, 147},
		},

		{
			Value:      SinglePoolAirdropValue,
			UnlockHash: UnlockHash{13, 237, 150, 118, 197, 194, 35, 81, 161, 198, 233, 154, 25, 245, 112, 205, 79, 30, 0, 176, 20, 6, 66, 35, 17, 170, 24, 183, 76, 183, 201, 180},
		},

		{
			Value:      SinglePoolAirdropValue,
			UnlockHash: UnlockHash{255, 53, 211, 173, 62, 94, 73, 87, 119, 12, 48, 2, 28, 39, 68, 145, 146, 143, 157, 169, 28, 61, 61, 106, 112, 15, 235, 164, 187, 58, 220, 113},
		},
	}
	GenesisAllocation = append(GenesisAllocation, GenesisAirdropAllocation...)
	GenesisAllocation = append(GenesisAllocation, GenesisDeveloperAllocation...)
	GenesisAllocation = append(GenesisAllocation, GenesisContributorAllocation...)
	GenesisAllocation = append(GenesisAllocation, GenesisPoolAllocation...)
	// Create the genesis block.
	GenesisBlock = Block{
		Timestamp: GenesisTimestamp,
		Transactions: []Transaction{
			{SiacoinOutputs: GenesisAllocation},
		},
	}
	// Calculate the genesis ID.
	GenesisID = GenesisBlock.ID()
}<|MERGE_RESOLUTION|>--- conflicted
+++ resolved
@@ -21,13 +21,11 @@
 	// BlockSizeLimit is the maximum size of a binary-encoded Block
 	// that is permitted by the consensus rules.
 	BlockSizeLimit = uint64(2e6)
-<<<<<<< HEAD
 	// DevFundDenom is the denominator of the block subsidy that goes
 	// to support development of the network instead of the miners
 	DevFundDenom = NewCurrency64(10)
 	// DevFundUnlockHash is the unlock hash for the dev fund subsidy
 	DevFundUnlockHash = UnlockHash{122, 187, 109, 95, 232, 79, 59, 94, 168, 154, 242, 9, 73, 45, 6, 21, 151, 78, 195, 98, 197, 65, 115, 155, 229, 181, 208, 12, 31, 116, 69, 196}
-=======
 	// BlocksPerHour is the number of blocks expected to be mined per hour.
 	BlocksPerHour = uint64(6)
 	// BlocksPerDay is the number of blocks expected to be mined per day.
@@ -38,7 +36,6 @@
 	BlocksPerMonth = 30 * BlocksPerDay
 	// BlocksPerYear is the number of blocks expected to be mined per year.
 	BlocksPerYear = 365 * BlocksPerDay
->>>>>>> 32623a19
 
 	// EndOfTime is value to be used when a date in the future is needed for
 	// validation
