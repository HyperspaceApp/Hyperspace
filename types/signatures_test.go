package types

import (
	"bytes"
<<<<<<< HEAD
=======
	"crypto/rand"
	"strings"
>>>>>>> dc1ae257
	"testing"

	"github.com/NebulousLabs/Sia/crypto"
)

// TestEd25519PublicKey tests the Ed25519PublicKey function.
func TestEd25519PublicKey(t *testing.T) {
	_, pk, err := crypto.GenerateKeyPair()
	if err != nil {
		t.Fatal(err)
	}
	spk := Ed25519PublicKey(pk)
	if spk.Algorithm != SignatureEd25519 {
		t.Error("Ed25519PublicKey created key with wrong algorithm specifier:", spk.Algorithm)
	}
	if !bytes.Equal(spk.Key, pk[:]) {
		t.Error("Ed25519PublicKey created key with wrong data")
	}
}

// TestUnlockHash runs the UnlockHash code.
func TestUnlockHash(t *testing.T) {
	uc := UnlockConditions{
		Timelock: 1,
		PublicKeys: []SiaPublicKey{
			{
				Algorithm: SignatureEntropy,
				Key:       []byte{'f', 'a', 'k', 'e'},
			},
		},
		SignaturesRequired: 3,
	}

	_ = uc.UnlockHash()
}

// TestSigHash runs the SigHash function of the transaction type.
func TestSigHash(t *testing.T) {
	txn := Transaction{
		SiacoinInputs:         []SiacoinInput{{}},
		SiacoinOutputs:        []SiacoinOutput{{}},
		FileContracts:         []FileContract{{}},
		FileContractRevisions: []FileContractRevision{{}},
		StorageProofs:         []StorageProof{{}},
		SiafundInputs:         []SiafundInput{{}},
		SiafundOutputs:        []SiafundOutput{{}},
		MinerFees:             []Currency{{}},
		ArbitraryData:         [][]byte{{'o'}, {'t'}},
		TransactionSignatures: []TransactionSignature{
			{
				CoveredFields: CoveredFields{
					WholeTransaction: true,
				},
			},
			{
				CoveredFields: CoveredFields{
					SiacoinInputs:         []uint64{0},
					SiacoinOutputs:        []uint64{0},
					FileContracts:         []uint64{0},
					FileContractRevisions: []uint64{0},
					StorageProofs:         []uint64{0},
					SiafundInputs:         []uint64{0},
					SiafundOutputs:        []uint64{0},
					MinerFees:             []uint64{0},
					ArbitraryData:         []uint64{0},
					TransactionSignatures: []uint64{0},
				},
			},
		},
	}

	_ = txn.SigHash(0)
	_ = txn.SigHash(1)

}

// TestSortedUnique probes the sortedUnique function.
func TestSortedUnique(t *testing.T) {
	su := []uint64{3, 5, 6, 8, 12}
	if !sortedUnique(su, 13) {
		t.Error("sortedUnique rejected a valid array")
	}
	if sortedUnique(su, 12) {
		t.Error("sortedUnique accepted an invalid max")
	}
	if sortedUnique(su, 11) {
		t.Error("sortedUnique accepted an invalid max")
	}

	unsorted := []uint64{3, 5, 3}
	if sortedUnique(unsorted, 6) {
		t.Error("sortedUnique accepted an unsorted array")
	}

	repeats := []uint64{2, 4, 4, 7}
	if sortedUnique(repeats, 8) {
		t.Error("sortedUnique accepted an array with repeats")
	}

	bothFlaws := []uint64{2, 3, 4, 5, 6, 6, 4}
	if sortedUnique(bothFlaws, 7) {
		t.Error("Sorted unique accetped array with multiple flaws")
	}
}

// TestTransactionValidCoveredFields probes the validCoveredFields menthod of
// the transaction type.
func TestTransactionValidCoveredFields(t *testing.T) {
	if testing.Short() {
		t.SkipNow()
	}

	// Create a transaction with all fields filled in minimally. The first
	// check has a legal CoveredFields object with 'WholeTransaction' set.
	txn := Transaction{
		SiacoinInputs:         []SiacoinInput{{}},
		SiacoinOutputs:        []SiacoinOutput{{}},
		FileContracts:         []FileContract{{}},
		FileContractRevisions: []FileContractRevision{{}},
		StorageProofs:         []StorageProof{{}},
		SiafundInputs:         []SiafundInput{{}},
		SiafundOutputs:        []SiafundOutput{{}},
		MinerFees:             []Currency{{}},
		ArbitraryData:         [][]byte{{'o'}, {'t'}},
		TransactionSignatures: []TransactionSignature{
			{
				CoveredFields: CoveredFields{
					WholeTransaction: true,
				},
			},
		},
	}
	err := txn.validCoveredFields()
	if err != nil {
		t.Error(err)
	}

	// Second check has CoveredFields object where 'WholeTransaction' is not
	// set.
	txn.TransactionSignatures = append(txn.TransactionSignatures, TransactionSignature{
		CoveredFields: CoveredFields{
			SiacoinOutputs:        []uint64{0},
			MinerFees:             []uint64{0},
			ArbitraryData:         []uint64{0},
			FileContractRevisions: []uint64{0},
		},
	})
	err = txn.validCoveredFields()
	if err != nil {
		t.Error(err)
	}

	// Add signature coverage to the first signature. This should not violate
	// any rules.
	txn.TransactionSignatures[0].CoveredFields.TransactionSignatures = []uint64{1}
	err = txn.validCoveredFields()
	if err != nil {
		t.Error(err)
	}

	// Add siacoin output coverage to the first signature. This should violate
	// rules, as the fields are not allowed to be set when 'WholeTransaction'
	// is set.
	txn.TransactionSignatures[0].CoveredFields.SiacoinOutputs = []uint64{0}
	err = txn.validCoveredFields()
	if err != ErrWholeTransactionViolation {
		t.Error("Expecting ErrWholeTransactionViolation, got", err)
	}

	// Create a SortedUnique violation instead of a WholeTransactionViolation.
	txn.TransactionSignatures[0].CoveredFields.SiacoinOutputs = nil
	txn.TransactionSignatures[0].CoveredFields.TransactionSignatures = []uint64{1, 2}
	err = txn.validCoveredFields()
	if err != ErrSortedUniqueViolation {
		t.Error("Expecting ErrSortedUniqueViolation, got", err)
	}
}

// TestTransactionValidSignatures probes the validSignatures method of the
// Transaction type.
func TestTransactionValidSignatures(t *testing.T) {
	// Create keys for use in signing and verifying.
	sk, pk, err := crypto.GenerateKeyPair()
	if err != nil {
		t.Fatal(err)
	}

	// Create UnlockConditions with 3 keys, 2 of which are required. The first
	// possible key is a standard signature. The second key is an unknown
	// signature type, which should always be accepted. The final type is an
	// entropy type, which should never be accepted.
	uc := UnlockConditions{
		PublicKeys: []SiaPublicKey{
			{Algorithm: SignatureEd25519, Key: pk[:]},
			{},
			{Algorithm: SignatureEntropy},
		},
		SignaturesRequired: 2,
	}

	// Create a transaction with each type of unlock condition.
	txn := Transaction{
		SiacoinInputs: []SiacoinInput{
			{UnlockConditions: uc},
		},
		FileContractRevisions: []FileContractRevision{
			{UnlockConditions: uc},
		},
		SiafundInputs: []SiafundInput{
			{UnlockConditions: uc},
		},
	}
	txn.FileContractRevisions[0].ParentID[0] = 1 // can't overlap with other objects
	txn.SiafundInputs[0].ParentID[0] = 2         // can't overlap with other objects

	// Create the signatures that spend the output.
	txn.TransactionSignatures = []TransactionSignature{
		// First signatures use cryptography.
		{
			Timelock:      5,
			CoveredFields: CoveredFields{WholeTransaction: true},
		},
		{
			CoveredFields: CoveredFields{WholeTransaction: true},
		},
		{
			CoveredFields: CoveredFields{WholeTransaction: true},
		},

		// The second signatures should always work for being unrecognized
		// types.
		{PublicKeyIndex: 1},
		{PublicKeyIndex: 1},
		{PublicKeyIndex: 1},
	}
	txn.TransactionSignatures[1].ParentID[0] = 1
	txn.TransactionSignatures[2].ParentID[0] = 2
	txn.TransactionSignatures[4].ParentID[0] = 1
	txn.TransactionSignatures[5].ParentID[0] = 2
	sigHash0 := txn.SigHash(0)
	sigHash1 := txn.SigHash(1)
	sigHash2 := txn.SigHash(2)
	sig0, err := crypto.SignHash(sigHash0, sk)
	if err != nil {
		t.Fatal(err)
	}
	sig1, err := crypto.SignHash(sigHash1, sk)
	if err != nil {
		t.Fatal(err)
	}
	sig2, err := crypto.SignHash(sigHash2, sk)
	if err != nil {
		t.Fatal(err)
	}
	txn.TransactionSignatures[0].Signature = sig0[:]
	txn.TransactionSignatures[1].Signature = sig1[:]
	txn.TransactionSignatures[2].Signature = sig2[:]

	// Check that the signing was successful.
	err = txn.validSignatures(10)
	if err != nil {
		t.Error(err)
	}

	// Corrupt one of the signatures.
	sig0[0]++
	txn.TransactionSignatures[0].Signature = sig0[:]
	err = txn.validSignatures(10)
	if err == nil {
		t.Error("Corrupted a signature but the txn was still accepted as valid!")
	}
	sig0[0]--
	txn.TransactionSignatures[0].Signature = sig0[:]

	// Fail the validCoveredFields check.
	txn.TransactionSignatures[0].CoveredFields.SiacoinInputs = []uint64{33}
	err = txn.validSignatures(10)
	if err == nil {
		t.Error("failed to flunk the validCoveredFields check")
	}
	txn.TransactionSignatures[0].CoveredFields.SiacoinInputs = nil

	// Double spend a SiacoinInput, FileContractTermination, and SiafundInput.
	txn.SiacoinInputs = append(txn.SiacoinInputs, SiacoinInput{UnlockConditions: UnlockConditions{}})
	err = txn.validSignatures(10)
	if err == nil {
		t.Error("failed to double spend a siacoin input")
	}
	txn.SiacoinInputs = txn.SiacoinInputs[:len(txn.SiacoinInputs)-1]
	txn.FileContractRevisions = append(txn.FileContractRevisions, FileContractRevision{UnlockConditions: UnlockConditions{}})
	err = txn.validSignatures(10)
	if err == nil {
		t.Error("failed to double spend a file contract termination")
	}
	txn.FileContractRevisions = txn.FileContractRevisions[:len(txn.FileContractRevisions)-1]
	txn.SiafundInputs = append(txn.SiafundInputs, SiafundInput{UnlockConditions: UnlockConditions{}})
	err = txn.validSignatures(10)
	if err == nil {
		t.Error("failed to double spend a siafund input")
	}
	txn.SiafundInputs = txn.SiafundInputs[:len(txn.SiafundInputs)-1]

	// Add a frivolous signature
	txn.TransactionSignatures = append(txn.TransactionSignatures, TransactionSignature{})
	err = txn.validSignatures(10)
	if err != ErrFrivolousSignature {
		t.Error(err)
	}
	txn.TransactionSignatures = txn.TransactionSignatures[:len(txn.TransactionSignatures)-1]

	// Replace one of the cryptography signatures with an always-accepted
	// signature. This should get rejected because the always-accepted
	// signature has already been used.
	tmpTxn0 := txn.TransactionSignatures[0]
	txn.TransactionSignatures[0] = TransactionSignature{PublicKeyIndex: 1}
	err = txn.validSignatures(10)
	if err != ErrPublicKeyOveruse {
		t.Error(err)
	}
	txn.TransactionSignatures[0] = tmpTxn0

	// Fail the timelock check for signatures.
	err = txn.validSignatures(4)
	if err != ErrPrematureSignature {
		t.Error(err)
	}

	// Try to spend an entropy signature.
	txn.TransactionSignatures[0] = TransactionSignature{PublicKeyIndex: 2}
	err = txn.validSignatures(10)
	if err != ErrEntropyKey {
		t.Error(err)
	}
	txn.TransactionSignatures[0] = tmpTxn0

	// Try to point to a nonexistent public key.
	txn.TransactionSignatures[0] = TransactionSignature{PublicKeyIndex: 5}
	err = txn.validSignatures(10)
	if err != ErrInvalidPubKeyIndex {
		t.Error(err)
	}
	txn.TransactionSignatures[0] = tmpTxn0

	// Insert a malformed public key into the transaction.
	txn.SiacoinInputs[0].UnlockConditions.PublicKeys[0].Key = []byte{'b', 'a', 'd'}
	err = txn.validSignatures(10)
	if err == nil {
		t.Error(err)
	}
	txn.SiacoinInputs[0].UnlockConditions.PublicKeys[0].Key = pk[:]

	// Insert a malformed signature into the transaction.
	txn.TransactionSignatures[0].Signature = []byte{'m', 'a', 'l'}
	err = txn.validSignatures(10)
	if err == nil {
		t.Error(err)
	}
	txn.TransactionSignatures[0] = tmpTxn0

	// Try to spend a transaction when not every required signature is
	// available.
	txn.TransactionSignatures = txn.TransactionSignatures[1:]
	err = txn.validSignatures(10)
	if err != ErrMissingSignatures {
		t.Error(err)
	}
}

// TestSiaPublicKeyLoadString checks that the LoadString method is the proper
// inverse of the String() method, also checks that there are no stupid panics
// or severe errors.
func TestSiaPublicKeyLoadString(t *testing.T) {
	spk := SiaPublicKey{
		Algorithm: SignatureEd25519,
		Key:       make([]byte, 32),
	}
	_, err := rand.Read(spk.Key)
	if err != nil {
		t.Fatal(err)
	}

	spkString := spk.String()
	var loadedSPK SiaPublicKey
	loadedSPK.LoadString(spkString)
	if !bytes.Equal(loadedSPK.Algorithm[:], spk.Algorithm[:]) {
		t.Error("SiaPublicKey is not loading correctly")
	}
	if !bytes.Equal(loadedSPK.Key, spk.Key) {
		t.Log(loadedSPK.Key, spk.Key)
		t.Error("SiaPublicKey is not loading correctly")
	}

	// Try loading crappy strings.
	parts := strings.Split(spkString, ":")
	spk.LoadString(parts[0])
	spk.LoadString(parts[0][1:])
	spk.LoadString(parts[0][:1])
	spk.LoadString(parts[1])
	spk.LoadString(parts[1][1:])
	spk.LoadString(parts[1][:1])
	spk.LoadString(parts[0] + parts[1])

}

// TestSiaPublicKeyString does a quick check to verify that the String method
// on the SiaPublicKey is producing the expected output.
func TestSiaPublicKeyString(t *testing.T) {
	spk := SiaPublicKey{
		Algorithm: SignatureEd25519,
		Key:       make([]byte, 32),
	}

	if spk.String() != "ed25519:0000000000000000000000000000000000000000000000000000000000000000" {
		t.Error("got wrong value for spk.String():", spk.String())
	}
}<|MERGE_RESOLUTION|>--- conflicted
+++ resolved
@@ -2,11 +2,8 @@
 
 import (
 	"bytes"
-<<<<<<< HEAD
-=======
 	"crypto/rand"
 	"strings"
->>>>>>> dc1ae257
 	"testing"
 
 	"github.com/NebulousLabs/Sia/crypto"
