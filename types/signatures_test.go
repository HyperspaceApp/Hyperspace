package types

import (
	"bytes"
	"testing"

	"github.com/HyperspaceApp/Hyperspace/crypto"
)

// TestEd25519PublicKey tests the Ed25519PublicKey function.
func TestEd25519PublicKey(t *testing.T) {
	_, pk := crypto.GenerateKeyPair()
	spk := Ed25519PublicKey(pk)
	if spk.Algorithm != SignatureEd25519 {
		t.Error("Ed25519PublicKey created key with wrong algorithm specifier:", spk.Algorithm)
	}
	if !bytes.Equal(spk.Key, pk[:]) {
		t.Error("Ed25519PublicKey created key with wrong data")
	}
}

// TestUnlockHash runs the UnlockHash code.
func TestUnlockHash(t *testing.T) {
	uc := UnlockConditions{
		Timelock: 1,
		PublicKeys: []SiaPublicKey{
			{
				Algorithm: SignatureEntropy,
				Key:       []byte{'f', 'a', 'k', 'e'},
			},
		},
		SignaturesRequired: 3,
	}

	_ = uc.UnlockHash()
}

// TestSigHash runs the SigHash function of the transaction type.
func TestSigHash(t *testing.T) {
	txn := Transaction{
		SiacoinInputs:         []SiacoinInput{{}},
		SiacoinOutputs:        []SiacoinOutput{{}},
		FileContracts:         []FileContract{{}},
		FileContractRevisions: []FileContractRevision{{}},
		StorageProofs:         []StorageProof{{}},
		MinerFees:             []Currency{{}},
		ArbitraryData:         [][]byte{{'o'}, {'t'}},
		TransactionSignatures: []TransactionSignature{
			{
				CoveredFields: CoveredFields{
					WholeTransaction: true,
				},
			},
			{
				CoveredFields: CoveredFields{
					SiacoinInputs:         []uint64{0},
					SiacoinOutputs:        []uint64{0},
					FileContracts:         []uint64{0},
					FileContractRevisions: []uint64{0},
					StorageProofs:         []uint64{0},
					MinerFees:             []uint64{0},
					ArbitraryData:         []uint64{0},
					TransactionSignatures: []uint64{0},
				},
			},
		},
	}

	_ = txn.SigHash(0)
	_ = txn.SigHash(1)

}

// TestSortedUnique probes the sortedUnique function.
func TestSortedUnique(t *testing.T) {
	su := []uint64{3, 5, 6, 8, 12}
	if !sortedUnique(su, 13) {
		t.Error("sortedUnique rejected a valid array")
	}
	if sortedUnique(su, 12) {
		t.Error("sortedUnique accepted an invalid max")
	}
	if sortedUnique(su, 11) {
		t.Error("sortedUnique accepted an invalid max")
	}

	unsorted := []uint64{3, 5, 3}
	if sortedUnique(unsorted, 6) {
		t.Error("sortedUnique accepted an unsorted array")
	}

	repeats := []uint64{2, 4, 4, 7}
	if sortedUnique(repeats, 8) {
		t.Error("sortedUnique accepted an array with repeats")
	}

	bothFlaws := []uint64{2, 3, 4, 5, 6, 6, 4}
	if sortedUnique(bothFlaws, 7) {
		t.Error("Sorted unique accetped array with multiple flaws")
	}
}

// TestTransactionValidCoveredFields probes the validCoveredFields method of
// the transaction type.
func TestTransactionValidCoveredFields(t *testing.T) {
	if testing.Short() {
		t.SkipNow()
	}

	// Create a transaction with all fields filled in minimally. The first
	// check has a legal CoveredFields object with 'WholeTransaction' set.
	txn := Transaction{
		SiacoinInputs:         []SiacoinInput{{}},
		SiacoinOutputs:        []SiacoinOutput{{}},
		FileContracts:         []FileContract{{}},
		FileContractRevisions: []FileContractRevision{{}},
		StorageProofs:         []StorageProof{{}},
		MinerFees:             []Currency{{}},
		ArbitraryData:         [][]byte{{'o'}, {'t'}},
		TransactionSignatures: []TransactionSignature{{
			CoveredFields: CoveredFields{WholeTransaction: true},
		}},
	}
	err := txn.validCoveredFields()
	if err != nil {
		t.Error(err)
	}

	// Second check has CoveredFields object where 'WholeTransaction' is not
	// set.
	txn.TransactionSignatures = append(txn.TransactionSignatures, TransactionSignature{
		CoveredFields: CoveredFields{
			SiacoinOutputs:        []uint64{0},
			MinerFees:             []uint64{0},
			ArbitraryData:         []uint64{0},
			FileContractRevisions: []uint64{0},
		},
	})
	err = txn.validCoveredFields()
	if err != nil {
		t.Error(err)
	}

	// Add signature coverage to the first signature. This should not violate
	// any rules.
	txn.TransactionSignatures[0].CoveredFields.TransactionSignatures = []uint64{1}
	err = txn.validCoveredFields()
	if err != nil {
		t.Error(err)
	}

	// Add siacoin output coverage to the first signature. This should violate
	// rules, as the fields are not allowed to be set when 'WholeTransaction'
	// is set.
	txn.TransactionSignatures[0].CoveredFields.SiacoinOutputs = []uint64{0}
	err = txn.validCoveredFields()
	if err != ErrWholeTransactionViolation {
		t.Error("Expecting ErrWholeTransactionViolation, got", err)
	}

	// Create a SortedUnique violation instead of a WholeTransactionViolation.
	txn.TransactionSignatures[0].CoveredFields.SiacoinOutputs = nil
	txn.TransactionSignatures[0].CoveredFields.TransactionSignatures = []uint64{1, 2}
	err = txn.validCoveredFields()
	if err != ErrSortedUniqueViolation {
		t.Error("Expecting ErrSortedUniqueViolation, got", err)
	}

	// Clear the CoveredFields completely.
	txn.TransactionSignatures[0].CoveredFields = CoveredFields{}
	err = txn.validCoveredFields()
	if err != ErrWholeTransactionViolation {
		t.Error("Expecting ErrWholeTransactionViolation, got", err)
	}
}

// TestTransactionValidSignatures probes the validSignatures method of the
// Transaction type.
func TestTransactionValidSignatures(t *testing.T) {
	// Create keys for use in signing and verifying.
	sk, pk := crypto.GenerateKeyPair()

	// Create UnlockConditions with 3 keys, 2 of which are required. The first
	// possible key is a standard signature. The second key is an unknown
	// signature type, which should always be accepted. The final type is an
	// entropy type, which should never be accepted.
	uc := UnlockConditions{
		PublicKeys: []SiaPublicKey{
			{Algorithm: SignatureEd25519, Key: pk[:]},
			{},
			{Algorithm: SignatureEntropy},
		},
		SignaturesRequired: 2,
	}

	// Create a transaction with each type of unlock condition.
	txn := Transaction{
		SiacoinInputs: []SiacoinInput{
			{UnlockConditions: uc},
		},
		FileContractRevisions: []FileContractRevision{
			{UnlockConditions: uc},
		},
	}
	txn.FileContractRevisions[0].ParentID[0] = 1 // can't overlap with other objects

	// Create the signatures that spend the output.
	txn.TransactionSignatures = []TransactionSignature{
		// First signatures use cryptography.
		{
			Timelock:      5,
			CoveredFields: CoveredFields{WholeTransaction: true},
		},
		{
			CoveredFields: CoveredFields{WholeTransaction: true},
		},
		/*
			{
				CoveredFields: CoveredFields{WholeTransaction: true},
			},
		*/

		// The second signatures should always work for being unrecognized
		// types.
<<<<<<< HEAD
		{PublicKeyIndex: 1},
		{PublicKeyIndex: 1},
		/*
			{PublicKeyIndex: 1},
		*/
=======
		{PublicKeyIndex: 1, CoveredFields: CoveredFields{WholeTransaction: true}},
		{PublicKeyIndex: 1, CoveredFields: CoveredFields{WholeTransaction: true}},
		{PublicKeyIndex: 1, CoveredFields: CoveredFields{WholeTransaction: true}},
>>>>>>> 655052f5
	}
	txn.TransactionSignatures[1].ParentID[0] = 1
	//txn.TransactionSignatures[2].ParentID[0] = 2
	/*
		txn.TransactionSignatures[4].ParentID[0] = 1
	*/
	// modified
	txn.TransactionSignatures[3].ParentID[0] = 1
	//txn.TransactionSignatures[5].ParentID[0] = 2
	sigHash0 := txn.SigHash(0)
	sigHash1 := txn.SigHash(1)
	//sigHash2 := txn.SigHash(2)
	sig0 := crypto.SignHash(sigHash0, sk)
	sig1 := crypto.SignHash(sigHash1, sk)
	//sig2 := crypto.SignHash(sigHash2, sk)
	txn.TransactionSignatures[0].Signature = sig0[:]
	txn.TransactionSignatures[1].Signature = sig1[:]
	//txn.TransactionSignatures[2].Signature = sig2[:]

	// Check that the signing was successful.
	err := txn.validSignatures(10)
	if err != nil {
		t.Error(err)
	}

	// Corrupt one of the signatures.
	sig0[0]++
	txn.TransactionSignatures[0].Signature = sig0[:]
	err = txn.validSignatures(10)
	if err == nil {
		t.Error("Corrupted a signature but the txn was still accepted as valid!")
	}
	sig0[0]--
	txn.TransactionSignatures[0].Signature = sig0[:]

	// Fail the validCoveredFields check.
	txn.TransactionSignatures[0].CoveredFields.SiacoinInputs = []uint64{33}
	err = txn.validSignatures(10)
	if err == nil {
		t.Error("failed to flunk the validCoveredFields check")
	}
	txn.TransactionSignatures[0].CoveredFields.SiacoinInputs = nil

	// Double spend a SiacoinInput and FileContractTermination.
	txn.SiacoinInputs = append(txn.SiacoinInputs, SiacoinInput{UnlockConditions: UnlockConditions{}})
	err = txn.validSignatures(10)
	if err == nil {
		t.Error("failed to double spend a siacoin input")
	}
	txn.SiacoinInputs = txn.SiacoinInputs[:len(txn.SiacoinInputs)-1]
	txn.FileContractRevisions = append(txn.FileContractRevisions, FileContractRevision{UnlockConditions: UnlockConditions{}})
	err = txn.validSignatures(10)
	if err == nil {
		t.Error("failed to double spend a file contract termination")
	}
	txn.FileContractRevisions = txn.FileContractRevisions[:len(txn.FileContractRevisions)-1]

	// Add a frivolous signature
	txn.TransactionSignatures = append(txn.TransactionSignatures, TransactionSignature{CoveredFields: CoveredFields{WholeTransaction: true}})
	err = txn.validSignatures(10)
	if err != ErrFrivolousSignature {
		t.Error(err)
	}
	txn.TransactionSignatures = txn.TransactionSignatures[:len(txn.TransactionSignatures)-1]

	// Replace one of the cryptography signatures with an always-accepted
	// signature. This should get rejected because the always-accepted
	// signature has already been used.
	tmpTxn0 := txn.TransactionSignatures[0]
	txn.TransactionSignatures[0] = TransactionSignature{PublicKeyIndex: 1, CoveredFields: CoveredFields{WholeTransaction: true}}
	err = txn.validSignatures(10)
	if err != ErrPublicKeyOveruse {
		t.Error(err)
	}
	txn.TransactionSignatures[0] = tmpTxn0

	// Fail the timelock check for signatures.
	err = txn.validSignatures(4)
	if err != ErrPrematureSignature {
		t.Error(err)
	}

	// Try to spend an entropy signature.
	txn.TransactionSignatures[0] = TransactionSignature{PublicKeyIndex: 2, CoveredFields: CoveredFields{WholeTransaction: true}}
	err = txn.validSignatures(10)
	if err != ErrEntropyKey {
		t.Error(err)
	}
	txn.TransactionSignatures[0] = tmpTxn0

	// Try to point to a nonexistent public key.
	txn.TransactionSignatures[0] = TransactionSignature{PublicKeyIndex: 5, CoveredFields: CoveredFields{WholeTransaction: true}}
	err = txn.validSignatures(10)
	if err != ErrInvalidPubKeyIndex {
		t.Error(err)
	}
	txn.TransactionSignatures[0] = tmpTxn0

	// Insert a malformed public key into the transaction.
	txn.SiacoinInputs[0].UnlockConditions.PublicKeys[0].Key = []byte{'b', 'a', 'd'}
	err = txn.validSignatures(10)
	if err == nil {
		t.Error(err)
	}
	txn.SiacoinInputs[0].UnlockConditions.PublicKeys[0].Key = pk[:]

	// Insert a malformed signature into the transaction.
	txn.TransactionSignatures[0].Signature = []byte{'m', 'a', 'l'}
	err = txn.validSignatures(10)
	if err == nil {
		t.Error(err)
	}
	txn.TransactionSignatures[0] = tmpTxn0

	// Try to spend a transaction when not every required signature is
	// available.
	txn.TransactionSignatures = txn.TransactionSignatures[1:]
	err = txn.validSignatures(10)
	if err != ErrMissingSignatures {
		t.Error(err)
	}
}<|MERGE_RESOLUTION|>--- conflicted
+++ resolved
@@ -222,17 +222,9 @@
 
 		// The second signatures should always work for being unrecognized
 		// types.
-<<<<<<< HEAD
-		{PublicKeyIndex: 1},
-		{PublicKeyIndex: 1},
-		/*
-			{PublicKeyIndex: 1},
-		*/
-=======
 		{PublicKeyIndex: 1, CoveredFields: CoveredFields{WholeTransaction: true}},
 		{PublicKeyIndex: 1, CoveredFields: CoveredFields{WholeTransaction: true}},
-		{PublicKeyIndex: 1, CoveredFields: CoveredFields{WholeTransaction: true}},
->>>>>>> 655052f5
+		// {PublicKeyIndex: 1, CoveredFields: CoveredFields{WholeTransaction: true}},
 	}
 	txn.TransactionSignatures[1].ParentID[0] = 1
 	//txn.TransactionSignatures[2].ParentID[0] = 2
