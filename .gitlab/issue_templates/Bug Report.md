--- conflicted
+++ resolved
@@ -8,11 +8,6 @@
 
 ## How to reproduce it (as minimally and precisely as possible)
 
-<<<<<<< HEAD
-**Environment**
+## Environment
 * Hyperspace version:
-=======
-## Environment
-* Sia version:
->>>>>>> 655052f5
 * OS: