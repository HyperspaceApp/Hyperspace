--- conflicted
+++ resolved
@@ -102,15 +102,10 @@
 		handleHTTPRequest(mux, "/wallet", srv.walletHandler)                           // GET
 		handleHTTPRequest(mux, "/wallet/address", srv.walletAddressHandler)            // GET
 		handleHTTPRequest(mux, "/wallet/backup", srv.walletBackupHandler)              // POST
-<<<<<<< HEAD
-		handleHTTPRequest(mux, "/wallet/encrypt", srv.walletEncryptHandler)            // POST
+		handleHTTPRequest(mux, "/wallet/encrypt", srv.walletEncryptHandler)            // POST - COMPATv0.4.0
+		handleHTTPRequest(mux, "/wallet/init", srv.walletInitHandler)                  // POST
 		handleHTTPRequest(mux, "/wallet/load/033x", srv.walletLoad033xHandler)         // POST
 		handleHTTPRequest(mux, "/wallet/lock", srv.walletLockHandler)                  // POST
-=======
-		handleHTTPRequest(mux, "/wallet/init", srv.walletInitHandler)                  // POST
-		handleHTTPRequest(mux, "/wallet/encrypt", srv.walletEncryptHandler)            // POST - COMPATv0.4.0
-		handleHTTPRequest(mux, "/wallet/lock", srv.walletLockHandler)                  // PUT
->>>>>>> de30ee6d
 		handleHTTPRequest(mux, "/wallet/seeds", srv.walletSeedsHandler)                // GET, POST
 		handleHTTPRequest(mux, "/wallet/siacoins", srv.walletSiacoinsHandler)          // POST
 		handleHTTPRequest(mux, "/wallet/siafunds", srv.walletSiafundsHandler)          // POST
