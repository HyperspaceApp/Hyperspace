package main

import (
	"errors"
	"fmt"
	"os"
	"os/signal"
	"strconv"
	"strings"
	"syscall"
	"time"

	"github.com/HyperspaceApp/Hyperspace/build"
	fileConfig "github.com/HyperspaceApp/Hyperspace/config"
	"github.com/HyperspaceApp/Hyperspace/crypto"
	"github.com/HyperspaceApp/Hyperspace/modules"
	"github.com/HyperspaceApp/Hyperspace/profile"
	mnemonics "github.com/HyperspaceApp/entropy-mnemonics"
	deadlock "github.com/sasha-s/go-deadlock"

	"github.com/spf13/cobra"
	"github.com/spf13/viper"
	"golang.org/x/crypto/ssh/terminal"
)

// passwordPrompt securely reads a password from stdin.
func passwordPrompt(prompt string) (string, error) {
	fmt.Print(prompt)
	pw, err := terminal.ReadPassword(int(syscall.Stdin))
	fmt.Println()
	return string(pw), err
}

// verifyAPISecurity checks that the security values are consistent with a
// sane, secure system.
func verifyAPISecurity(config Config) error {
	// Make sure that only the loopback address is allowed unless the
	// --disable-api-security flag has been used.
	if !config.Siad.AllowAPIBind {
		addr := modules.NetAddress(config.Siad.APIaddr)
		if !addr.IsLoopback() {
			if addr.Host() == "" {
				return fmt.Errorf("a blank host will listen on all interfaces, did you mean localhost:%v?\nyou must pass --disable-api-security to bind Hsd to a non-localhost address", addr.Port())
			}
			return errors.New("you must pass --disable-api-security to bind Hsd to a non-localhost address")
		}
		return nil
	}

	// If the --disable-api-security flag is used, enforce that
	// --authenticate-api must also be used.
	if config.Siad.AllowAPIBind && !config.Siad.AuthenticateAPI {
		return errors.New("cannot use --disable-api-security without setting an api password")
	}
	return nil
}

// processNetAddr adds a ':' to a bare integer, so that it is a proper port
// number.
func processNetAddr(addr string) string {
	_, err := strconv.Atoi(addr)
	if err == nil {
		return ":" + addr
	}
	return addr
}

// processModules makes the modules string lowercase to make checking if a
// module in the string easier, and returns an error if the string contains an
// invalid module character.
func processModules(modules string) (string, error) {
	modules = strings.ToLower(modules)
	validModules := "cghmrtwepsi"
	invalidModules := modules
	for _, m := range validModules {
		invalidModules = strings.Replace(invalidModules, string(m), "", 1)
	}
	if len(invalidModules) > 0 {
		return "", errors.New("Unable to parse --modules flag, unrecognized or duplicate modules: " + invalidModules)
	}
	return modules, nil
}

// processProfileFlags checks that the flags given for profiling are valid.
func processProfileFlags(profile string) (string, error) {
	profile = strings.ToLower(profile)
	validProfiles := "cmt"

	invalidProfiles := profile
	for _, p := range validProfiles {
		invalidProfiles = strings.Replace(invalidProfiles, string(p), "", 1)
	}
	if len(invalidProfiles) > 0 {
		return "", errors.New("Unable to parse --profile flags, unrecognized or duplicate flags: " + invalidProfiles)
	}
	return profile, nil
}

// processConfig checks the configuration values and performs cleanup on
// incorrect-but-allowed values.
func processConfig(config Config) (Config, error) {
	var err1, err2 error
	config.Siad.APIaddr = processNetAddr(config.Siad.APIaddr)
	config.Siad.RPCaddr = processNetAddr(config.Siad.RPCaddr)
	config.Siad.HostAddr = processNetAddr(config.Siad.HostAddr)
	config.Siad.Modules, err1 = processModules(config.Siad.Modules)
	config.Siad.Profile, err2 = processProfileFlags(config.Siad.Profile)
	err3 := verifyAPISecurity(config)
	err := build.JoinErrors([]error{err1, err2, err3}, ", and ")
	if err != nil {
		return Config{}, err
	}
	return config, nil
}

// unlockWallet is called on hsd startup and attempts to automatically
// unlock the wallet with the given password string.
func unlockWallet(w modules.Wallet, password string) error {
	var validKeys []crypto.CipherKey
	dicts := []mnemonics.DictionaryID{"english", "german", "japanese"}
	for _, dict := range dicts {
		seed, err := modules.StringToSeed(password, dict)
		if err != nil {
			continue
		}
		validKeys = append(validKeys, crypto.NewWalletKey(crypto.HashObject(seed)))
	}
	validKeys = append(validKeys, crypto.NewWalletKey(crypto.HashObject(password)))
	for _, key := range validKeys {
		if err := w.Unlock(key); err == nil {
			return nil
		}
	}
	return modules.ErrBadEncryptionKey
}

func readFileConfig(config Config) error {
	viper.SetConfigType("yaml")
	viper.SetConfigName("sia")
	viper.AddConfigPath(".")

	if strings.Contains(config.Siad.Modules, "p") {
		err := viper.ReadInConfig() // Find and read the config file
		if err != nil {             // Handle errors reading the config file
			return err
		}
		poolViper := viper.Sub("miningpool")
		poolViper.SetDefault("luck", false)
		poolViper.SetDefault("name", "")
		poolViper.SetDefault("id", "")
		poolViper.SetDefault("acceptingcontracts", false)
		poolViper.SetDefault("operatorpercentage", 0.0)
		poolViper.SetDefault("operatorwallet", "")
		poolViper.SetDefault("networkport", 6666)
		poolViper.SetDefault("dbaddress", "127.0.0.1")
		poolViper.SetDefault("dbname", "miningpool")
		poolViper.SetDefault("dbport", "3306")
		poolViper.SetDefault("difficulty", map[string]string{"nil": "nil"})
		if !poolViper.IsSet("poolwallet") {
			return errors.New("Must specify a poolwallet")
		}
		if !poolViper.IsSet("dbuser") {
			return errors.New("Must specify a dbuser")
		}
		if !poolViper.IsSet("dbpass") {
			return errors.New("Must specify a dbpass")
		}
		dbUser := poolViper.GetString("dbuser")
		dbPass := poolViper.GetString("dbpass")
		dbAddress := poolViper.GetString("dbaddress")
		dbPort := poolViper.GetString("dbport")
		dbName := poolViper.GetString("dbname")
		dbConnection := fmt.Sprintf("%s:%s@tcp(%s:%s)/%s", dbUser, dbPass, dbAddress, dbPort, dbName)
<<<<<<< HEAD
		dbSocket := poolViper.GetString("dbsocket")
		if poolViper.IsSet("dbsocket") {
			dbConnection = fmt.Sprintf("%s:%s@unix(%s)/%s", dbUser, dbPass, dbSocket, dbName)
		}
=======
		difficulty := poolViper.GetStringMapString("difficulty")

>>>>>>> 524cd9a4
		poolConfig := fileConfig.MiningPoolConfig{
			PoolNetworkPort:  int(poolViper.GetInt("networkport")),
			PoolName:         poolViper.GetString("name"),
			PoolID:           uint64(poolViper.GetInt("id")),
			PoolDBConnection: dbConnection,
			PoolWallet:       poolViper.GetString("poolwallet"),
			Luck:             poolViper.GetBool("luck"),
			Difficulty:       difficulty,
		}
		globalConfig.MiningPoolConfig = poolConfig
	}
	if strings.Contains(config.Siad.Modules, "i") {
		err := viper.ReadInConfig() // Find and read the config file
		if err != nil {             // Handle errors reading the config file
			return err
		}
		poolViper := viper.Sub("index")
		poolViper.SetDefault("dbaddress", "127.0.0.1")
		poolViper.SetDefault("dbname", "siablocks")
		poolViper.SetDefault("dbport", "3306")
		if !poolViper.IsSet("dbuser") {
			return errors.New("Must specify a dbuser")
		}
		if !poolViper.IsSet("dbpass") {
			return errors.New("Must specify a dbpass")
		}
		dbUser := poolViper.GetString("dbuser")
		dbPass := poolViper.GetString("dbpass")
		dbAddress := poolViper.GetString("dbaddress")
		dbPort := poolViper.GetString("dbport")
		dbName := poolViper.GetString("dbname")
		dbConnection := fmt.Sprintf("%s:%s@tcp(%s:%s)/%s", dbUser, dbPass, dbAddress, dbPort, dbName)
		globalConfig.IndexConfig = fileConfig.IndexConfig{
			PoolDBConnection: dbConnection,
		}
	}
	return nil
}

// startDaemon uses the config parameters to initialize Sia modules and start
// hsd.
func startDaemon(config Config) (err error) {
	if config.Siad.AuthenticateAPI {
		password := os.Getenv("HYPERSPACE_API_PASSWORD")
		if password != "" {
			fmt.Println("Using HYPERSPACE_API_PASSWORD environment variable")
			config.APIPassword = password
		} else {
			// Prompt user for API password.
			config.APIPassword, err = passwordPrompt("Enter API password: ")
			if err != nil {
				return err
			}
			if config.APIPassword == "" {
				return errors.New("password cannot be blank")
			}
		}
	}

	// Print the hsd Version and GitRevision
	fmt.Println("Hyperspace Daemon v" + build.Version)
	if build.GitRevision == "" {
		fmt.Println("WARN: compiled without build commit or version. To compile correctly, please use the makefile")
	} else {
		fmt.Println("Git Revision " + build.GitRevision)
	}

	// longer timeout time for locks
	deadlock.Opts.DeadlockTimeout = time.Minute * 2

	// Install a signal handler that will catch exceptions thrown by mmap'd
	// files.
	// NOTE: ideally we would catch SIGSEGV here too, since that signal can
	// also be thrown by an mmap I/O error. However, SIGSEGV can occur under
	// other circumstances as well, and in those cases, we will want a full
	// stack trace.
	mmapChan := make(chan os.Signal, 1)
	signal.Notify(mmapChan, syscall.SIGBUS)
	go func() {
		<-mmapChan
		fmt.Println("A fatal I/O exception (SIGBUS) has occurred.")
		fmt.Println("Please check your disk for errors.")
		os.Exit(1)
	}()

	// Print a startup message.
	fmt.Println("Loading...")
	loadStart := time.Now()
	srv, err := NewServer(config)
	if err != nil {
		return err
	}
	errChan := make(chan error)
	go func() {
		errChan <- srv.Serve()
	}()
	err = srv.loadModules()
	if err != nil {
		return err
	}

	// listen for kill signals
	sigChan := make(chan os.Signal, 1)
	signal.Notify(sigChan, os.Interrupt, os.Kill, syscall.SIGTERM)

	// Print a 'startup complete' message.
	startupTime := time.Since(loadStart)
	fmt.Println("Finished loading in", startupTime.Seconds(), "seconds")

	// wait for Serve to return or for kill signal to be caught
	err = func() error {
		select {
		case err := <-errChan:
			return err
		case <-sigChan:
			fmt.Println("\rCaught stop signal, quitting...")
			return srv.Close()
		}
	}()
	if err != nil {
		build.Critical(err)
	}

	return nil
}

// startDaemonCmd is a passthrough function for startDaemon.
func startDaemonCmd(cmd *cobra.Command, _ []string) {
	var profileCPU, profileMem, profileTrace bool

	configErr := readFileConfig(globalConfig)
	if configErr != nil {
		fmt.Println("Configuration error: ", configErr.Error())
		os.Exit(exitCodeGeneral)
	}

	profileCPU = strings.Contains(globalConfig.Siad.Profile, "c")
	profileMem = strings.Contains(globalConfig.Siad.Profile, "m")
	profileTrace = strings.Contains(globalConfig.Siad.Profile, "t")

	if build.DEBUG {
		profileCPU = true
		profileMem = true
	}

	if profileCPU || profileMem || profileTrace {
		go profile.StartContinuousProfile(globalConfig.Siad.ProfileDir, profileCPU, profileMem, profileTrace)
	}

	// Start hsd. startDaemon will only return when it is shutting down.
	err := startDaemon(globalConfig)
	if err != nil {
		die(err)
	}

	// Daemon seems to have closed cleanly. Print a 'closed' mesasge.
	fmt.Println("Shutdown complete.")
}<|MERGE_RESOLUTION|>--- conflicted
+++ resolved
@@ -171,15 +171,12 @@
 		dbPort := poolViper.GetString("dbport")
 		dbName := poolViper.GetString("dbname")
 		dbConnection := fmt.Sprintf("%s:%s@tcp(%s:%s)/%s", dbUser, dbPass, dbAddress, dbPort, dbName)
-<<<<<<< HEAD
 		dbSocket := poolViper.GetString("dbsocket")
 		if poolViper.IsSet("dbsocket") {
 			dbConnection = fmt.Sprintf("%s:%s@unix(%s)/%s", dbUser, dbPass, dbSocket, dbName)
 		}
-=======
 		difficulty := poolViper.GetStringMapString("difficulty")
 
->>>>>>> 524cd9a4
 		poolConfig := fileConfig.MiningPoolConfig{
 			PoolNetworkPort:  int(poolViper.GetInt("networkport")),
 			PoolName:         poolViper.GetString("name"),
