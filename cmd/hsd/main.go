--- conflicted
+++ resolved
@@ -43,13 +43,10 @@
 		NoBootstrap       bool
 		RequiredUserAgent string
 		AuthenticateAPI   bool
-<<<<<<< HEAD
 		IsTestnet         bool
-=======
 		AddressGapLimit   int
 		ScanAirdrop       bool
 		TempPassword      bool
->>>>>>> 4ae99384
 
 		Profile    string
 		ProfileDir string
@@ -200,11 +197,8 @@
 	root.Flags().BoolVarP(&globalConfig.Siad.AuthenticateAPI, "authenticate-api", "", true, "enable API password protection")
 	root.Flags().BoolVarP(&globalConfig.Siad.TempPassword, "temp-password", "", false, "enter a temporary API password during startup")
 	root.Flags().BoolVarP(&globalConfig.Siad.AllowAPIBind, "disable-api-security", "", false, "allow hsd to listen on a non-localhost address (DANGEROUS)")
-<<<<<<< HEAD
 	root.Flags().BoolVarP(&globalConfig.Siad.IsTestnet, "testnet", "", false, fmt.Sprintf("use the Hyperspace testnet and default testnet ports (%d, %d, %d)", config.TestnetAPIPort, config.TestnetRPCPort, config.TestnetHostPort))
-=======
 	root.Flags().BoolVarP(&globalConfig.Siad.Spv, "spv", "", false, "enable SPV mode")
->>>>>>> 4ae99384
 
 	// Parse cmdline flags, overwriting both the default values and the config
 	// file values.
