package persist

// NOTE: The safe json files include a checksum that is allowed to be manually
// overwritten by the user. This temporarily exposes the user to corruption, not
// just from a json file that has the wrong values, but if the disk fails right
// after the user has manually modified their json file, there are edge cases
// where because of the manual checksum, the saver will not be able to detect
// corruption.

import (
	"bytes"
	"encoding/json"
	"io/ioutil"
	"os"
	"strings"

<<<<<<< HEAD
	"github.com/HyperspaceApp/Hyperspace/build"
	"github.com/HyperspaceApp/Hyperspace/crypto"
=======
	"gitlab.com/NebulousLabs/Sia/build"
	"gitlab.com/NebulousLabs/Sia/crypto"

	"gitlab.com/NebulousLabs/errors"
>>>>>>> bad0c406
)

// verifyChecksum will disregard the metadata of the saved file, and just verify
// that the checksum matches the data below the checksum to be certain that the
// file is correct.
func verifyChecksum(filename string) bool {
	// Open the file.
	file, err := os.Open(filename)
	if os.IsNotExist(err) {
		// No file at all means that everything is okay. This is a condition we
		// are going to hit the first time that we ever save a file.
		return true
	}
	if err != nil {
		// An error opening the file means that the checksum verification has
		// failed, we don't have confidence that this a a good file.
		return false
	}
	defer file.Close()

	// Read the metadata from the file. This is not covered by the checksum but
	// we have to read it anyway to get to the checksum.
	var header, version string
	dec := json.NewDecoder(file)
	if err := dec.Decode(&header); err != nil {
		return false
	}
	if err := dec.Decode(&version); err != nil {
		return false
	}

	// Read everything else.
	remainingBytes, err := ioutil.ReadAll(dec.Buffered())
	if err != nil {
		return false
	}
	// The buffer may or may not have read the rest of the file, read the rest
	// of the file to be certain.
	remainingBytesExtra, err := ioutil.ReadAll(file)
	if err != nil {
		return false
	}
	remainingBytes = append(remainingBytes, remainingBytesExtra...)

	// Determine whether the leading bytes contain a checksum. A proper checksum
	// will be 67 bytes (quote, 64 byte checksum, quote, newline). A manual
	// checksum will be the characters "manual\n" (9 characters). If neither
	// decode correctly, it is assumed that there is no checksum at all.
	var checksum crypto.Hash
	if len(remainingBytes) >= 67 {
		err = json.Unmarshal(remainingBytes[:67], &checksum)
		if err == nil {
			// The checksum was read successfully. Return 'true' if the checksum
			// matches the remaining data, and false otherwise.
			return checksum == crypto.HashBytes(remainingBytes[68:])
		}
	}

	// The checksum was not read correctly, check if the next few bytes are
	// the "manual" checksum.
	var manualChecksum string
	if len(remainingBytes) >= 9 {
		err = json.Unmarshal(remainingBytes[:9], &manualChecksum)
		if err == nil && manualChecksum == "manual" {
			return true
		}
	}

	// The checksum could not be decoded. Older versions of the file did not
	// have a checksum, but the remaining data would still need to be valid
	// JSON. If we are this far, it means that either the file is corrupt, or it
	// is an old file where all remaining bytes should be valid json.
	return json.Valid(remainingBytes)
}

// readJSON will try to read a persisted json object from a file.
func readJSON(meta Metadata, object interface{}, filename string) error {
	// Open the file.
	file, err := os.Open(filename)
	if os.IsNotExist(err) {
		return err
	}
	if err != nil {
		return build.ExtendErr("unable to open persisted json object file", err)
	}
	defer file.Close()

	// Read the metadata from the file.
	var header, version string
	dec := json.NewDecoder(file)
	if err := dec.Decode(&header); err != nil {
		return build.ExtendErr("unable to read header from persisted json object file", err)
	}
	if header != meta.Header {
		return ErrBadHeader
	}
	if err := dec.Decode(&version); err != nil {
		return build.ExtendErr("unable to read version from persisted json object file", err)
	}
	if version != meta.Version {
		return ErrBadVersion
	}

	// Read everything else.
	remainingBytes, err := ioutil.ReadAll(dec.Buffered())
	if err != nil {
		return build.ExtendErr("unable to read persisted json object data", err)
	}
	// The buffer may or may not have read the rest of the file, read the rest
	// of the file to be certain.
	remainingBytesExtra, err := ioutil.ReadAll(file)
	if err != nil {
		return build.ExtendErr("unable to read persisted json object data", err)
	}
	remainingBytes = append(remainingBytes, remainingBytesExtra...)

	// Determine whether the leading bytes contain a checksum. A proper checksum
	// will be 67 bytes (quote, 64 byte checksum, quote, newline). A manual
	// checksum will be the characters "manual\n" (9 characters). If neither
	// decode correctly, it is assumed that there is no checksum at all.
	checkManual := len(remainingBytes) >= 9
	if len(remainingBytes) >= 67 {
		var checksum crypto.Hash
		err = json.Unmarshal(remainingBytes[:67], &checksum)
		checkManual = checkManual && err != nil
		if err == nil && checksum != crypto.HashBytes(remainingBytes[68:]) {
			return errors.New("loading a file with a bad checksum")
		} else if err == nil {
			remainingBytes = remainingBytes[68:]
		}
	}

	// checkManual will be set to true so long as the remainingBytes is at least
	// 9 bytes long, and also there was an error when parsing the checksum. The
	// manual checksum is considered correct if the json unmarshalling parses
	// correctly, and also the bytes match the string "manual".
	if checkManual {
		var manualChecksum string
		err := json.Unmarshal(remainingBytes[:9], &manualChecksum)
		if err == nil && manualChecksum != "manual" {
			return errors.New("loading a file with a bad checksum")
		} else if err == nil {
			remainingBytes = remainingBytes[10:]
		}
	}

	// Any valid checksum has been stripped off. If there was an invalid
	// checksum, an error has been returned. There is also the case that no
	// checksum was written at all, which is ignored as a case - it's needed to
	// preserve compatibility with previous persist files.

	// Parse the json object.
	return json.Unmarshal(remainingBytes, &object)
}

// LoadJSON will load a persisted json object from disk.
func LoadJSON(meta Metadata, object interface{}, filename string) error {
	// Verify that the filename does not have the persist temp suffix.
	if strings.HasSuffix(filename, tempSuffix) {
		return ErrBadFilenameSuffix
	}

	// Verify that no other thread is using this filename.
	err := func() error {
		activeFilesMu.Lock()
		defer activeFilesMu.Unlock()

		_, exists := activeFiles[filename]
		if exists {
			build.Critical(ErrFileInUse, filename)
			return ErrFileInUse
		}
		activeFiles[filename] = struct{}{}
		return nil
	}()
	if err != nil {
		return err
	}
	// Release the lock at the end of the function.
	defer func() {
		activeFilesMu.Lock()
		delete(activeFiles, filename)
		activeFilesMu.Unlock()
	}()

	// Try opening the primary file.
	err = readJSON(meta, object, filename)
	if err == ErrBadHeader || err == ErrBadVersion || os.IsNotExist(err) {
		return err
	}
	if err != nil {
		// Try opening the temp file.
		err := readJSON(meta, object, filename+tempSuffix)
		if err != nil {
			return build.ExtendErr("unable to read persisted json object from disk", err)
		}
	}

	// Success.
	return nil
}

// SaveJSON will save a json object to disk in a durable, atomic way. The
// resulting file will have a checksum of the data as the third line. If
// manually editing files, the checksum line can be replaced with the 8
// characters "manual". This will cause the reader to accept the checksum even
// though the file has been changed.
func SaveJSON(meta Metadata, object interface{}, filename string) error {
	// Verify that the filename does not have the persist temp suffix.
	if strings.HasSuffix(filename, tempSuffix) {
		return ErrBadFilenameSuffix
	}

	// Verify that no other thread is using this filename.
	err := func() error {
		activeFilesMu.Lock()
		defer activeFilesMu.Unlock()

		_, exists := activeFiles[filename]
		if exists {
			build.Critical(ErrFileInUse, filename)
			return ErrFileInUse
		}
		activeFiles[filename] = struct{}{}
		return nil
	}()
	if err != nil {
		return err
	}
	// Release the lock at the end of the function.
	defer func() {
		activeFilesMu.Lock()
		delete(activeFiles, filename)
		activeFilesMu.Unlock()
	}()

	// Write the metadata to the buffer.
	buf := new(bytes.Buffer)
	enc := json.NewEncoder(buf)
	if err := enc.Encode(meta.Header); err != nil {
		return build.ExtendErr("unable to encode metadata header", err)
	}
	if err := enc.Encode(meta.Version); err != nil {
		return build.ExtendErr("unable to encode metadata version", err)
	}

	// Marshal the object into json and write the checksum + result to the
	// buffer.
	objBytes, err := json.MarshalIndent(object, "", "\t")
	if err != nil {
		return build.ExtendErr("unable to marshal the provided object", err)
	}
	checksum := crypto.HashBytes(objBytes)
	if err := enc.Encode(checksum); err != nil {
		return build.ExtendErr("unable to encode checksum", err)
	}
	buf.Write(objBytes)
	data := buf.Bytes()

	// Write out the data to the temp file, with a sync.
	err = func() (err error) {
		// Verify the checksum of the real file. If the real file does not have
		// a valid checksum, we do not want to risk overwriting the temp file,
		// which may be the only good version of the persistence remaining.
		// We'll skip writing the temp file to make sure it stays intact, and go
		// straight to over-writing the real file.
		if !verifyChecksum(filename) {
			return nil
		}

		file, err := os.OpenFile(filename+tempSuffix, os.O_RDWR|os.O_TRUNC|os.O_CREATE, 0600)
		if err != nil {
			return build.ExtendErr("unable to open temp file", err)
		}
		defer func() {
			err = build.ComposeErrors(err, file.Close())
		}()

		// Write and sync.
		_, err = file.Write(data)
		if err != nil {
			return build.ExtendErr("unable to write temp file", err)
		}
		err = file.Sync()
		if err != nil {
			return build.ExtendErr("unable to sync temp file", err)
		}
		return nil
	}()
	if err != nil {
		return err
	}

	// Write out the data to the real file, with a sync.
	err = func() (err error) {
		file, err := os.OpenFile(filename, os.O_RDWR|os.O_TRUNC|os.O_CREATE, 0600)
		if err != nil {
			return build.ExtendErr("unable to open file", err)
		}
		defer func() {
			err = build.ComposeErrors(err, file.Close())
		}()

		// Write and sync.
		_, err = file.Write(data)
		if err != nil {
			return build.ExtendErr("unable to write file", err)
		}
		err = file.Sync()
		if err != nil {
			return build.ExtendErr("unable to sync temp file", err)
		}
		return nil
	}()
	if err != nil {
		return err
	}

	// Success
	return nil
}<|MERGE_RESOLUTION|>--- conflicted
+++ resolved
@@ -14,15 +14,10 @@
 	"os"
 	"strings"
 
-<<<<<<< HEAD
 	"github.com/HyperspaceApp/Hyperspace/build"
 	"github.com/HyperspaceApp/Hyperspace/crypto"
-=======
-	"gitlab.com/NebulousLabs/Sia/build"
-	"gitlab.com/NebulousLabs/Sia/crypto"
 
 	"gitlab.com/NebulousLabs/errors"
->>>>>>> bad0c406
 )
 
 // verifyChecksum will disregard the metadata of the saved file, and just verify
