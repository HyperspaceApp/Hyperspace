--- conflicted
+++ resolved
@@ -1,11 +1,7 @@
 package modules
 
 import (
-<<<<<<< HEAD
-	// "github.com/HyperspaceApp/Hyperspace/types"
-=======
 // "github.com/NebulousLabs/Sia/types"
->>>>>>> 82b36790
 )
 
 const (
