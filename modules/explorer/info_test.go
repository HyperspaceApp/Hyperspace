package explorer

import (
	"testing"

	"github.com/HyperspaceApp/Hyperspace/crypto"
	"github.com/HyperspaceApp/Hyperspace/types"
	"github.com/NebulousLabs/fastrand"
)

// TestImmediateBlockFacts grabs the block facts object from the block explorer
// at the current height and verifies that the data has been filled out.
func TestImmediateBlockFacts(t *testing.T) {
	if testing.Short() {
		t.SkipNow()
	}
	et, err := createExplorerTester(t.Name())
	if err != nil {
		t.Fatal(err)
	}

	facts := et.explorer.LatestBlockFacts()
	var explorerHeight types.BlockHeight
	err = et.explorer.db.View(dbGetInternal(internalBlockHeight, &explorerHeight))
	if err != nil {
		t.Fatal(err)
	}
	if facts.Height != explorerHeight || explorerHeight == 0 {
		t.Error("wrong height reported in facts object")
	}
	if !facts.TotalCoins.Equals(types.CalculateNumSiacoins(et.cs.Height())) {
		t.Error("wrong number of total coins:", facts.TotalCoins, et.cs.Height())
	}
}

// TestBlock probes the Block function of the explorer.
func TestBlock(t *testing.T) {
	if testing.Short() {
		t.SkipNow()
	}
	et, err := createExplorerTester(t.Name())
	if err != nil {
		t.Fatal(err)
	}

	gb := types.GenesisBlock
	gbFetch, height, exists := et.explorer.Block(gb.ID())
	if !exists || height != 0 || gbFetch.ID() != gb.ID() {
		t.Error("call to 'Block' inside explorer failed")
	}
}

// TestBlockFacts checks that the correct block facts are returned for a query.
func TestBlockFacts(t *testing.T) {
	if testing.Short() {
		t.SkipNow()
	}
	et, err := createExplorerTester(t.Name())
	if err != nil {
		t.Fatal(err)
	}

	gb := types.GenesisBlock
	bf, exists := et.explorer.BlockFacts(0)
	if !exists || bf.BlockID != gb.ID() || bf.Height != 0 {
		t.Error("call to 'BlockFacts' inside explorer failed")
		t.Error("Expecting true ->", exists)
		t.Error("Expecting", gb.ID(), "->", bf.BlockID)
		t.Error("Expecting 0 ->", bf.Height)
	}

	bf, exists = et.explorer.BlockFacts(1)
	if !exists || bf.Height != 1 {
		t.Error("call to 'BlockFacts' has failed")
	}
}

// TestFileContractPayouts checks that file contract outputs are tracked by the explorer
func TestFileContractPayoutsMissingProof(t *testing.T) {
	if testing.Short() {
		t.SkipNow()
	}

	et, err := createExplorerTester(t.Name())
	if err != nil {
		t.Fatal(err)
	}

	// Create and fund valid file contracts.
	builder, err := et.wallet.StartTransaction()
	if err != nil {
		t.Fatal(err)
	}
	payout := types.NewCurrency64(1e9)
	err = builder.FundSiacoins(payout)
	if err != nil {
		t.Fatal(err)
	}

	windowStart := et.cs.Height() + 2
	windowEnd := et.cs.Height() + 5

	fc := types.FileContract{
		WindowStart:        windowStart,
		WindowEnd:          windowEnd,
		Payout:             payout,
		ValidProofOutputs:  []types.SiacoinOutput{{Value: payout}},
		MissedProofOutputs: []types.SiacoinOutput{{Value: payout}},
		UnlockHash:         types.UnlockConditions{}.UnlockHash(),
	}

	fcIndex := builder.AddFileContract(fc)
	tSet, err := builder.Sign(true)
	if err != nil {
		t.Fatal(err)
	}

	if err != nil {
		t.Fatal(err)
	}

	err = et.tpool.AcceptTransactionSet(tSet)
	if err != nil {
		t.Fatal(err)
	}

	// Mine until contract payout is in consensus
	for i := et.cs.Height(); i < windowEnd+types.MaturityDelay; i++ {
		_, err := et.miner.AddBlock()
		if err != nil {
			t.Fatal(err)
		}
	}

	ti := len(tSet) - 1
	fcid := tSet[ti].FileContractID(fcIndex)
	txns := et.explorer.FileContractID(fcid)
	if len(txns) == 0 {
		t.Error("Filecontract ID does not appear in blockchain")
	}

	outputs, err := et.explorer.FileContractPayouts(fcid)
	if err != nil {
		t.Fatal(err)
	}

	// Check if MissedProofOutputs were added to spendable outputs
	if len(outputs) != len(fc.MissedProofOutputs) {
		t.Error("Incorrect number of outputs returned")
		t.Error("Expecting -> ", len(fc.MissedProofOutputs))
		t.Error("But was -> ", len(outputs))
	}
}

func TestFileContractsPayoutValidProof(t *testing.T) {
	if testing.Short() {
		t.SkipNow()
	}

	et, err := createExplorerTester(t.Name())
	if err != nil {
		t.Fatal(err)
	}

	// COMPATv0.4.0 - Step the block height up past the hardfork amount. This
	// code stops nondeterministic failures when producing storage proofs that
	// is related to buggy old code.
	for et.cs.Height() <= 10 {
		_, err := et.miner.AddBlock()
		if err != nil {
			t.Fatal(err)
		}
	}

	// Create a file (as a bytes.Buffer) that will be used for the file
	// contract.
	filesize := uint64(4e3)
	file := fastrand.Bytes(int(filesize))
	merkleRoot := crypto.MerkleRoot(file)

	// Create a funded file contract
	payout := types.NewCurrency64(400e6)
	fc := types.FileContract{
		FileSize:           filesize,
		FileMerkleRoot:     merkleRoot,
		WindowStart:        et.cs.Height() + 1,
		WindowEnd:          et.cs.Height() + 2,
		Payout:             payout,
		ValidProofOutputs:  []types.SiacoinOutput{{Value: payout}},
		MissedProofOutputs: []types.SiacoinOutput{{Value: payout}},
	}

	// Submit a transaction with the file contract.
<<<<<<< HEAD
	builder := et.wallet.StartTransaction()
=======
	//oldSiafundPool := cst.cs.dbGetSiafundPool()
	builder, err := et.wallet.StartTransaction()
	if err != nil {
		t.Fatal(err)
	}
>>>>>>> 75ac18cb
	err = builder.FundSiacoins(payout)
	if err != nil {
		t.Fatal(err)
	}

	fcIndex := builder.AddFileContract(fc)
	tSet, err := builder.Sign(true)
	if err != nil {
		t.Fatal(err)
	}

	err = et.tpool.AcceptTransactionSet(tSet)
	if err != nil {
		t.Fatal(err)
	}
	_, err = et.miner.AddBlock()
	if err != nil {
		t.Fatal(err)
	}

	ti := len(tSet) - 1
	fcid := tSet[ti].FileContractID(fcIndex)

	// Create and submit a storage proof for the file contract.
	segmentIndex, err := et.cs.StorageProofSegment(fcid)
	if err != nil {
		t.Fatal(err)
	}
	segment, hashSet := crypto.MerkleProof(file, segmentIndex)
	sp := types.StorageProof{
		ParentID: fcid,
		HashSet:  hashSet,
	}
	copy(sp.Segment[:], segment)
	builder, err = et.wallet.StartTransaction()
	if err != nil {
		t.Fatal(err)
	}
	builder.AddStorageProof(sp)
	tSet, err = builder.Sign(true)
	if err != nil {
		t.Fatal(err)
	}
	err = et.tpool.AcceptTransactionSet(tSet)
	if err != nil {
		t.Fatal(err)
	}

	// Mine until contract payout is in consensus
	for i := types.BlockHeight(0); i < types.MaturityDelay+1; i++ {
		_, err := et.miner.AddBlock()
		if err != nil {
			t.Fatal(err)
		}
	}

	txns := et.explorer.FileContractID(fcid)
	if len(txns) == 0 {
		t.Error("Filecontract ID does not appear in blockchain")
	}

	// Check that the storageproof was added to the explorer after
	// the filecontract was removed from the consensus set
	outputs, err := et.explorer.FileContractPayouts(fcid)
	if err != nil {
		t.Fatal(err)
	}

	if len(outputs) != len(fc.ValidProofOutputs) {
		t.Errorf("expected %v, got %v ", fc.MissedProofOutputs, outputs)
	}
}<|MERGE_RESOLUTION|>--- conflicted
+++ resolved
@@ -191,15 +191,10 @@
 	}
 
 	// Submit a transaction with the file contract.
-<<<<<<< HEAD
-	builder := et.wallet.StartTransaction()
-=======
-	//oldSiafundPool := cst.cs.dbGetSiafundPool()
 	builder, err := et.wallet.StartTransaction()
 	if err != nil {
 		t.Fatal(err)
 	}
->>>>>>> 75ac18cb
 	err = builder.FundSiacoins(payout)
 	if err != nil {
 		t.Fatal(err)
