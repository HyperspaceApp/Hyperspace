package renter

// workerdownload.go is responsible for coordinating the actual fetching of
// pieces, determining when to add standby workers, when to perform repairs, and
// coordinating resource management between the workers operating on a chunk.

import (
	"sync/atomic"
	"time"

	"github.com/HyperspaceApp/Hyperspace/modules"
)

// managedDownload will perform some download work.
func (w *worker) managedDownload(udc *unfinishedDownloadChunk) {
	// Process this chunk. If the worker is not fit to do the download, or is
	// put on standby, 'nil' will be returned. After the chunk has been
	// processed, the worker will be registered with the chunk.
	//
	// If 'nil' is returned, it is either because the worker has been removed
	// from the chunk entirely, or because the worker has been put on standby.
	udc = w.ownedProcessDownloadChunk(udc)
	if udc == nil {
		return
	}
	// Worker is being given a chance to work. After the work is complete,
	// whether successful or failed, the worker needs to be removed.
	defer udc.managedRemoveWorker()

	// Fetch the sector. If fetching the sector fails, the worker needs to be
	// unregistered with the chunk.
	d, err := w.renter.hostContractor.Downloader(w.contract.HostPublicKey, w.renter.tg.StopChan())
	if err != nil {
		w.renter.log.Debugln("worker failed to create downloader:", err)
		udc.managedUnregisterWorker(w)
		return
	}
	defer d.Close()
<<<<<<< HEAD
	root := udc.staticChunkMap[string(w.contract.HostPublicKey.Key)].root
	pieceData, err := d.Download(root, 0, uint32(modules.SectorSize))
=======

	// If the download of the chunk is marked as done or if we are shutting
	// down, we close the downloader early to interrupt the download.
	go func() {
		select {
		case <-w.renter.tg.StopChan():
		case <-udc.download.completeChan:
		}
		d.Close()
	}()

	pieceData, err := d.Sector(udc.staticChunkMap[string(w.contract.HostPublicKey.Key)].root)
>>>>>>> b1c0ea88
	if err != nil {
		w.renter.log.Debugln("worker failed to download sector:", err)
		udc.managedUnregisterWorker(w)
		return
	}
	// TODO: Instead of adding the whole sector after the download completes,
	// have the 'd.Sector' call add to this value ongoing as the sector comes
	// in. Perhaps even include the data from creating the downloader and other
	// data sent to and received from the host (like signatures) that aren't
	// actually payload data.
	atomic.AddUint64(&udc.download.atomicTotalDataTransferred, udc.staticPieceSize)

	// Decrypt the piece. This might introduce some overhead for downloads with
	// a large overdrive. It shouldn't be a bottleneck though since bandwidth
	// is usually a lot more scarce than CPU processing power.
	pieceIndex := udc.staticChunkMap[string(w.contract.HostPublicKey.Key)].index
	key := udc.masterKey.Derive(udc.staticChunkIndex, pieceIndex)
	decryptedPiece, err := key.DecryptBytesInPlace(pieceData, 0)
	if err != nil {
		w.renter.log.Debugln("worker failed to decrypt piece:", err)
		udc.managedUnregisterWorker(w)
		return
	}

	// Mark the piece as completed. Perform chunk recovery if we newly have
	// enough pieces to do so. Chunk recovery is an expensive operation that
	// should be performed in a separate thread as to not block the worker.
	udc.mu.Lock()
	udc.markPieceCompleted(pieceIndex)
	udc.piecesRegistered--
	if udc.piecesCompleted <= udc.erasureCode.MinPieces() {
		atomic.AddUint64(&udc.download.atomicDataReceived, udc.staticFetchLength/uint64(udc.erasureCode.MinPieces()))
		udc.physicalChunkData[pieceIndex] = decryptedPiece
	}
	if udc.piecesCompleted == udc.erasureCode.MinPieces() {
		// Uint division might not always cause atomicDataReceived to cleanly
		// add up to staticFetchLength so we need to figure out how much we
		// already added to the download and how much is missing.
		addedReceivedData := uint64(udc.erasureCode.MinPieces()) * (udc.staticFetchLength / uint64(udc.erasureCode.MinPieces()))
		atomic.AddUint64(&udc.download.atomicDataReceived, udc.staticFetchLength-addedReceivedData)
		// Recover the logical data.
		go udc.threadedRecoverLogicalData()
	}
	udc.mu.Unlock()
}

// managedKillDownloading will drop all of the download work given to the
// worker, and set a signal to prevent the worker from accepting more download
// work.
//
// The chunk cleanup needs to occur after the worker mutex is released so that
// the worker is not locked while chunk cleanup is happening.
func (w *worker) managedKillDownloading() {
	w.downloadMu.Lock()
	var removedChunks []*unfinishedDownloadChunk
	for i := 0; i < len(w.downloadChunks); i++ {
		removedChunks = append(removedChunks, w.downloadChunks[i])
	}
	w.downloadChunks = w.downloadChunks[:0]
	w.downloadTerminated = true
	w.downloadMu.Unlock()
	for i := 0; i < len(removedChunks); i++ {
		removedChunks[i].managedRemoveWorker()
	}
}

// managedNextDownloadChunk will pull the next potential chunk out of the work
// queue for downloading.
func (w *worker) managedNextDownloadChunk() *unfinishedDownloadChunk {
	w.downloadMu.Lock()
	defer w.downloadMu.Unlock()

	if len(w.downloadChunks) == 0 {
		return nil
	}
	nextChunk := w.downloadChunks[0]
	w.downloadChunks = w.downloadChunks[1:]
	return nextChunk
}

// managedQueueDownloadChunk adds a chunk to the worker's queue.
func (w *worker) managedQueueDownloadChunk(udc *unfinishedDownloadChunk) {
	// Accept the chunk unless the worker has been terminated. Accepting the
	// chunk needs to happen under the same lock as fetching the termination
	// status.
	w.downloadMu.Lock()
	terminated := w.downloadTerminated
	if !terminated {
		// Accept the chunk and issue a notification to the master thread that
		// there is a new download.
		w.downloadChunks = append(w.downloadChunks, udc)
		select {
		case w.downloadChan <- struct{}{}:
		default:
		}
	}
	w.downloadMu.Unlock()

	// If the worker has terminated, remove it from the udc. This call needs to
	// happen without holding the worker lock.
	if terminated {
		udc.managedRemoveWorker()
	}
}

// managedUnregisterWorker will remove the worker from an unfinished download
// chunk, and then un-register the pieces that it grabbed. This function should
// only be called when a worker download fails.
func (udc *unfinishedDownloadChunk) managedUnregisterWorker(w *worker) {
	udc.mu.Lock()
	udc.piecesRegistered--
	udc.pieceUsage[udc.staticChunkMap[string(w.contract.HostPublicKey.Key)].index] = false
	udc.mu.Unlock()
}

// ownedOnDownloadCooldown returns true if the worker is on cooldown from failed
// downloads. This function should only be called by the master worker thread,
// and does not require any mutexes.
func (w *worker) ownedOnDownloadCooldown() bool {
	requiredCooldown := downloadFailureCooldown
	for i := 0; i < w.ownedDownloadConsecutiveFailures && i < maxConsecutivePenalty; i++ {
		requiredCooldown *= 2
	}
	return time.Now().Before(w.ownedDownloadRecentFailure.Add(requiredCooldown))
}

// ownedProcessDownloadChunk will take a potential download chunk, figure out if
// there is work to do, and then perform any registration or processing with the
// chunk before returning the chunk to the caller.
//
// If no immediate action is required, 'nil' will be returned.
func (w *worker) ownedProcessDownloadChunk(udc *unfinishedDownloadChunk) *unfinishedDownloadChunk {
	// Determine whether the worker needs to drop the chunk. If so, remove the
	// worker and return nil. Worker only needs to be removed if worker is being
	// dropped.
	udc.mu.Lock()
	chunkComplete := udc.piecesCompleted >= udc.erasureCode.MinPieces() || udc.download.staticComplete()
	chunkFailed := udc.piecesCompleted+udc.workersRemaining < udc.erasureCode.MinPieces()
	pieceData, workerHasPiece := udc.staticChunkMap[string(w.contract.HostPublicKey.Key)]
	pieceCompleted := udc.completedPieces[pieceData.index]
	if chunkComplete || chunkFailed || w.ownedOnDownloadCooldown() || !workerHasPiece || pieceCompleted {
		udc.mu.Unlock()
		udc.managedRemoveWorker()
		return nil
	}
	defer udc.mu.Unlock()

	// TODO: This is where we would put filters based on worker latency, worker
	// price, worker throughput, etc. There's a lot of fancy stuff we can do
	// with filtering to make sure that for any given chunk we always use the
	// optimal set of workers, and this is the spot where most of the filtering
	// will happen.
	//
	// One major thing that we will want to be careful about when we improve
	// this section is total memory vs. worker bandwidth. If the renter is
	// consistently memory bottlenecked such that the slow hosts are hogging all
	// of the memory and choking out the fasts hosts, leading to underutilized
	// network connections where we actually have enough fast hosts to be fully
	// utilizing the network. Part of this will be solved by adding bandwidth
	// stats to the hostdb, but part of it will need to be solved by making sure
	// that we automatically put low-bandwidth or high-latency workers on
	// standby if we know that memory is the bottleneck as opposed to download
	// bandwidth.
	//
	// Workers that do not meet the extra criteria are not discarded but rather
	// put on standby, so that they can step in if the workers that do meet the
	// extra criteria fail or otherwise prove insufficient.
	//
	// NOTE: Any metrics that we pull from the worker here need to be 'owned'
	// metrics, so that we can avoid holding the worker lock and the udc lock
	// simultaneously (deadlock risk). The 'owned' variables of the worker are
	// variables that are only accessed by the master worker thread.
	meetsExtraCriteria := true

	// TODO: There's going to need to be some method for relaxing criteria after
	// the first wave of workers are sent off. If the first waves of workers
	// fail, the next wave need to realize that they shouldn't immediately go on
	// standby because for some reason there were failures in the first wave and
	// now the second/etc. wave of workers is needed.

	// Figure out if this chunk needs another worker actively downloading
	// pieces. The number of workers that should be active simultaneously on
	// this chunk is the minimum number of pieces required for recovery plus the
	// number of overdrive workers (typically zero). For our purposes, completed
	// pieces count as active workers, though the workers have actually
	// finished.
	pieceTaken := udc.pieceUsage[pieceData.index]
	piecesInProgress := udc.piecesRegistered + udc.piecesCompleted
	desiredPiecesInProgress := udc.erasureCode.MinPieces() + udc.staticOverdrive
	workersDesired := piecesInProgress < desiredPiecesInProgress && !pieceTaken

	if workersDesired && meetsExtraCriteria {
		// Worker can be useful. Register the worker and return the chunk for
		// downloading.
		udc.piecesRegistered++
		udc.pieceUsage[pieceData.index] = true
		return udc
	}
	// Worker is not needed unless another worker fails, so put this worker on
	// standby for this chunk. The worker is still available to help with the
	// download, so the worker is not removed from the chunk in this codepath.
	udc.workersStandby = append(udc.workersStandby, w)
	return nil
}<|MERGE_RESOLUTION|>--- conflicted
+++ resolved
@@ -7,8 +7,6 @@
 import (
 	"sync/atomic"
 	"time"
-
-	"github.com/HyperspaceApp/Hyperspace/modules"
 )
 
 // managedDownload will perform some download work.
@@ -36,10 +34,6 @@
 		return
 	}
 	defer d.Close()
-<<<<<<< HEAD
-	root := udc.staticChunkMap[string(w.contract.HostPublicKey.Key)].root
-	pieceData, err := d.Download(root, 0, uint32(modules.SectorSize))
-=======
 
 	// If the download of the chunk is marked as done or if we are shutting
 	// down, we close the downloader early to interrupt the download.
@@ -52,7 +46,6 @@
 	}()
 
 	pieceData, err := d.Sector(udc.staticChunkMap[string(w.contract.HostPublicKey.Key)].root)
->>>>>>> b1c0ea88
 	if err != nil {
 		w.renter.log.Debugln("worker failed to download sector:", err)
 		udc.managedUnregisterWorker(w)
