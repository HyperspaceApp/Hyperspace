--- conflicted
+++ resolved
@@ -486,6 +486,9 @@
 	c.staticContracts.Delete(oldContract)
 	// Store the contract in the record of historic contracts.
 	c.oldContracts[id] = oldContract.Metadata()
+	// Link Contracts
+	c.renewedFrom[newContract.ID] = id
+	c.renewedTo[id] = newContract.ID
 	// Save the contractor.
 	err = c.saveSync()
 	if err != nil {
@@ -672,30 +675,7 @@
 		fundsSpent, _ := c.managedRenewContract(renewal, currentPeriod, allowance, blockHeight)
 		fundsRemaining = fundsRemaining.Sub(fundsSpent)
 
-<<<<<<< HEAD
 		// Return here if an interrupt or kill signal has been sent.
-=======
-			// Lock the contractor as we update it to use the new contract
-			// instead of the old contract.
-			c.mu.Lock()
-			defer c.mu.Unlock()
-			// Delete the old contract.
-			c.staticContracts.Delete(oldContract)
-			// Store the contract in the record of historic contracts.
-			c.oldContracts[id] = oldContract.Metadata()
-			// Link Contracts
-			c.renewedFrom[newContract.ID] = id
-			c.renewedTo[id] = newContract.ID
-			// Save the contractor.
-			err = c.saveSync()
-			if err != nil {
-				c.log.Println("Failed to save the contractor after creating a new contract.")
-			}
-		}()
-
-		// Soft sleep for a minute to allow all of the transactions to propagate
-		// the network.
->>>>>>> 9e6783dc
 		select {
 		case <-c.tg.StopChan():
 			return
