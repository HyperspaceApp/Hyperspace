package contractor

// contracts.go handles forming and renewing contracts for the contractor. This
// includes deciding when new contracts need to be formed, when contracts need
// to be renewed, and if contracts need to be blacklisted.

import (
	"errors"
	"fmt"
	"math/big"

	"github.com/HyperspaceApp/Hyperspace/build"
	"github.com/HyperspaceApp/Hyperspace/modules"
	"github.com/HyperspaceApp/Hyperspace/modules/renter/proto"
	"github.com/HyperspaceApp/Hyperspace/types"
)

var (
	// ErrInsufficientAllowance indicates that the renter's allowance is less
	// than the amount necessary to store at least one sector
	ErrInsufficientAllowance = errors.New("allowance is not large enough to cover fees of contract creation")
	errTooExpensive          = errors.New("host price was too high")
)

// contractEndHeight returns the height at which the Contractor's contracts
// end. If there are no contracts, it returns zero.
func (c *Contractor) contractEndHeight() types.BlockHeight {
	return c.currentPeriod + c.allowance.Period
}

// managedContractUtility returns the ContractUtility for a contract with a given id.
func (c *Contractor) managedContractUtility(id types.FileContractID) (modules.ContractUtility, bool) {
	c.mu.RLock()
	id = c.readlockResolveID(id)
	c.mu.RUnlock()
	rc, exists := c.staticContracts.View(id)
	if !exists {
		return modules.ContractUtility{}, false
	}
	return rc.Utility, true
}

// managedInterruptContractMaintenance will issue an interrupt signal to any
// running maintenance, stopping that maintenance. If there are multiple threads
// running maintenance, they will all be stopped.
func (c *Contractor) managedInterruptContractMaintenance() {
	// Spin up a thread to grab the maintenance lock. Signal that the lock was
	// acquired after the lock is acquired.
	gotLock := make(chan struct{})
	go func() {
		c.maintenanceLock.Lock()
		close(gotLock)
		c.maintenanceLock.Unlock()
	}()

	// There may be multiple threads contending for the maintenance lock. Issue
	// interrupts repeatedly until we get a signal that the maintenance lock has
	// been acquired.
	for {
		select {
		case <-gotLock:
			return
		case c.interruptMaintenance <- struct{}{}:
		}
	}
}

// managedMarkContractsUtility checks every active contract in the contractor and
// figures out whether the contract is useful for uploading, and whether the
// contract should be renewed.
func (c *Contractor) managedMarkContractsUtility() error {
	// Pull a new set of hosts from the hostdb that could be used as a new set
	// to match the allowance. The lowest scoring host of these new hosts will
	// be used as a baseline for determining whether our existing contracts are
	// worthwhile.
	c.mu.RLock()
	hostCount := int(c.allowance.Hosts)
	c.mu.RUnlock()
	hosts, err := c.hdb.RandomHosts(hostCount+randomHostsBufferForScore, nil)
	if err != nil {
		return err
	}

	// Find the minimum score that a host is allowed to have to be considered
	// good for upload.
	var minScore types.Currency
	if len(hosts) > 0 {
		lowestScore := c.hdb.ScoreBreakdown(hosts[0]).Score
		for i := 1; i < len(hosts); i++ {
			score := c.hdb.ScoreBreakdown(hosts[i]).Score
			if score.Cmp(lowestScore) < 0 {
				lowestScore = score
			}
		}
		// Set the minimum acceptable score to a factor of the lowest score.
		minScore = lowestScore.Div(scoreLeeway)
	}

	// Update utility fields for each contract.
	for _, contract := range c.staticContracts.ViewAll() {
		utility := func() (u modules.ContractUtility) {
			// Start the contract in good standing.
			u.GoodForUpload = true
			u.GoodForRenew = true

			host, exists := c.hdb.Host(contract.HostPublicKey)
			// Contract has no utility if the host is not in the database.
			if !exists {
				u.GoodForUpload = false
				u.GoodForRenew = false
				return
			}
			// Contract has no utility if the score is poor.
			if !minScore.IsZero() && c.hdb.ScoreBreakdown(host).Score.Cmp(minScore) < 0 {
				u.GoodForUpload = false
				u.GoodForRenew = false
				return
			}
			// Contract has no utility if the host is offline.
			if isOffline(host) {
				u.GoodForUpload = false
				u.GoodForRenew = false
				return
			}
			// Contract has no utility if renew has already completed. (grab some
			// extra values while we have the mutex)
			c.mu.RLock()
			blockHeight := c.blockHeight
			renewWindow := c.allowance.RenewWindow
			_, renewedPreviously := c.renewedIDs[contract.ID]
			c.mu.RUnlock()
			if renewedPreviously {
				u.GoodForUpload = false
				u.GoodForRenew = false
				return
			}

			// Contract should not be used for uploading if the time has come to
			// renew the contract.
			if blockHeight+renewWindow >= contract.EndHeight {
				u.GoodForUpload = false
				return
			}
			return
		}()

		// Apply changes.
		err := c.managedUpdateContractUtility(contract.ID, utility)
		if err != nil {
			return err
		}
	}
	return nil
}

// managedNewContract negotiates an initial file contract with the specified
// host, saves it, and returns it.
func (c *Contractor) managedNewContract(host modules.HostDBEntry, contractFunding types.Currency, endHeight types.BlockHeight) (modules.RenterContract, error) {
	// reject hosts that are too expensive
	if host.StoragePrice.Cmp(maxStoragePrice) > 0 {
		return modules.RenterContract{}, errTooExpensive
	}
	// cap host.MaxCollateral
	if host.MaxCollateral.Cmp(maxCollateral) > 0 {
		host.MaxCollateral = maxCollateral
	}

	// get an address to use for negotiation
	uc, err := c.wallet.NextAddress()
	if err != nil {
		return modules.RenterContract{}, err
	}

	// create contract params
	c.mu.RLock()
	params := proto.ContractParams{
		Host:          host,
		Funding:       contractFunding,
		StartHeight:   c.blockHeight,
		EndHeight:     endHeight,
		RefundAddress: uc.UnlockHash(),
	}
	c.mu.RUnlock()

	// create transaction builder
	txnBuilder, err := c.wallet.StartTransaction()
	if err != nil {
		return modules.RenterContract{}, err
	}

	contract, err := c.staticContracts.FormContract(params, txnBuilder, c.tpool, c.hdb, c.tg.StopChan())
	if err != nil {
		txnBuilder.Drop()
		return modules.RenterContract{}, err
	}

	contractValue := contract.RenterFunds
	c.log.Printf("Formed contract %v with %v for %v", contract.ID, host.NetAddress, contractValue.HumanString())
	return contract, nil
}

// managedRenew negotiates a new contract for data already stored with a host.
// It returns the new contract. This is a blocking call that performs network
// I/O.
func (c *Contractor) managedRenew(sc *proto.SafeContract, contractFunding types.Currency, newEndHeight types.BlockHeight) (modules.RenterContract, error) {
	// For convenience
	contract := sc.Metadata()
	// Sanity check - should not be renewing a bad contract.
	utility, ok := c.managedContractUtility(contract.ID)
	if !ok || !utility.GoodForRenew {
		c.log.Critical(fmt.Sprintf("Renewing a contract that has been marked as !GoodForRenew %v/%v",
			ok, utility.GoodForRenew))
	}

	// Fetch the host associated with this contract.
	host, ok := c.hdb.Host(contract.HostPublicKey)
	if !ok {
		return modules.RenterContract{}, errors.New("no record of that host")
	} else if host.StoragePrice.Cmp(maxStoragePrice) > 0 {
		return modules.RenterContract{}, errTooExpensive
	}
	// cap host.MaxCollateral
	if host.MaxCollateral.Cmp(maxCollateral) > 0 {
		host.MaxCollateral = maxCollateral
	}

	// get an address to use for negotiation
	uc, err := c.wallet.NextAddress()
	if err != nil {
		return modules.RenterContract{}, err
	}

	// create contract params
	c.mu.RLock()
	params := proto.ContractParams{
		Host:          host,
		Funding:       contractFunding,
		StartHeight:   c.blockHeight,
		EndHeight:     newEndHeight,
		RefundAddress: uc.UnlockHash(),
	}
	c.mu.RUnlock()

	// execute negotiation protocol
	txnBuilder, err := c.wallet.StartTransaction()
	if err != nil {
		return modules.RenterContract{}, err
	}
	newContract, err := c.staticContracts.Renew(sc, params, txnBuilder, c.tpool, c.hdb, c.tg.StopChan())
	if err != nil {
		txnBuilder.Drop() // return unused outputs to wallet
		return modules.RenterContract{}, err
	}

	return newContract, nil
}

// threadedContractMaintenance checks the set of contracts that the contractor
// has against the allownace, renewing any contracts that need to be renewed,
// dropping contracts which are no longer worthwhile, and adding contracts if
// there are not enough.
//
// Between each network call, the thread checks whether a maintenance iterrupt
// signal is being sent. If so, maintannce returns, yielding to whatever thread
// issued the interrupt.
func (c *Contractor) threadedContractMaintenance() {
	// Threading protection.
	err := c.tg.Add()
	if err != nil {
		return
	}
	defer c.tg.Done()

	// Archive contracts that need to be archived before doing additional maintenance.
	c.managedArchiveContracts()

	// Nothing to do if there are no hosts.
	c.mu.RLock()
	wantedHosts := c.allowance.Hosts
	c.mu.RUnlock()
	if wantedHosts <= 0 {
		return
	}
	// Only one instance of this thread should be running at a time. Under
	// normal conditions, fine to return early if another thread is already
	// doing maintenance. The next block will trigger another round. Under
	// testing, control is insufficient if the maintenance loop isn't guaranteed
	// to run.
	if build.Release == "testing" {
		c.maintenanceLock.Lock()
	} else if !c.maintenanceLock.TryLock() {
		return
	}
	defer c.maintenanceLock.Unlock()

	// Update the utility fields for this contract based on the most recent
	// hostdb.
	if err := c.managedMarkContractsUtility(); err != nil {
		c.log.Println("WARNING: wasn't able to mark contracts", err)
		return
	}

	// Figure out which contracts need to be renewed, and while we have the
	// lock, figure out the end height for the new contracts and also the amount
	// to spend on each contract.
	//
	// refreshSet is used to mark contracts that need to be refreshed because
	// they have run out of money. The refreshSet indicates how much currency
	// was used previously in the contract line, and is used to figure out how
	// much additional money to add in the refreshed contract.
	//
	// The actions inside this RLock are complex enough to merit wrapping them
	// in a function where we can defer the unlock.
	type renewal struct {
		id     types.FileContractID
		amount types.Currency
	}
	var endHeight types.BlockHeight
	var fundsAvailable types.Currency
	var renewSet []renewal
	refreshSet := make(map[types.FileContractID]struct{})

	c.mu.RLock()
	currentPeriod := c.currentPeriod
	allowance := c.allowance
	blockHeight := c.blockHeight
	c.mu.RUnlock()

	// Grab the end height that should be used for the contracts.
	endHeight = currentPeriod + allowance.Period

	// Determine how many funds have been used already in this billing
	// cycle, and how many funds are remaining. We have to calculate these
	// numbers separately to avoid underflow, and then re-join them later to
	// get the full picture for how many funds are available.
	var fundsUsed types.Currency
	for _, contract := range c.staticContracts.ViewAll() {
		// Calculate the cost of the contract line.
		contractLineCost := contract.TotalCost

		// Check if the contract is expiring. The funds in the contract are
		// handled differently based on this information.
		if blockHeight+allowance.RenewWindow >= contract.EndHeight {
			// The contract is expiring. Some of the funds are locked down
			// to renew the contract, and then the remaining funds can be
			// allocated to 'availableFunds'.
			fundsUsed = fundsUsed.Add(contractLineCost).Sub(contract.RenterFunds)
			fundsAvailable = fundsAvailable.Add(contract.RenterFunds)
		} else {
			// The contract is not expiring. None of the funds in the
			// contract are available to renew or form contracts.
			fundsUsed = fundsUsed.Add(contractLineCost)
		}
	}

	// Add any unspent funds from the allowance to the available funds. If
	// the allowance has been decreased, it's possible that we actually need
	// to reduce the number of funds available to compensate.
	if fundsAvailable.Add(allowance.Funds).Cmp(fundsUsed) > 0 {
		fundsAvailable = fundsAvailable.Add(allowance.Funds).Sub(fundsUsed)
	} else {
		// Figure out how much we need to remove from fundsAvailable to
		// clear the allowance.
		overspend := fundsUsed.Sub(allowance.Funds).Sub(fundsAvailable)
		if fundsAvailable.Cmp(overspend) > 0 {
			// We still have some funds available.
			fundsAvailable = fundsAvailable.Sub(overspend)
		} else {
			// The overspend exceeds the available funds, set available
			// funds to zero.
			fundsAvailable = types.ZeroCurrency
		}
	}

	// Iterate through the contracts again, figuring out which contracts to
	// renew and how much extra funds to renew them with.
	for _, contract := range c.staticContracts.ViewAll() {
		utility, ok := c.managedContractUtility(contract.ID)
		if !ok || !utility.GoodForRenew {
			continue
		}
		if blockHeight+allowance.RenewWindow >= contract.EndHeight {
			// This contract needs to be renewed because it is going to
			// expire soon. First step is to calculate how much money should
			// be used in the renewal, based on how much of the contract
			// funds (including previous contracts this billing cycle due to
			// financial resets) were spent throughout this billing cycle.
			//
			// The amount we care about is the total amount that was spent
			// on uploading, downloading, and storage throughout the billing
			// cycle. This is calculated by starting with the total cost and
			// subtracting out all of the fees, and then all of the unused
			// money that was allocated (the RenterFunds).
			renewAmount := contract.TotalCost.Sub(contract.ContractFee).Sub(contract.TxnFee).Sub(contract.SiafundFee).Sub(contract.RenterFunds)

			// Get an estimate for how much the fees will cost.
			//
			// TODO: Look up this host in the hostdb to figure out what the
			// actual fees will be.
			estimatedFees := contract.ContractFee.Add(contract.TxnFee).Add(contract.SiafundFee)
			renewAmount = renewAmount.Add(estimatedFees)

			// Determine if there is enough funds available to suppliement
			// with a 33% bonus, and if there is, add a 33% bonus.
			moneyBuffer := renewAmount.Div64(3)
			if moneyBuffer.Cmp(fundsAvailable) < 0 {
				renewAmount = renewAmount.Add(moneyBuffer)
				fundsAvailable = fundsAvailable.Sub(moneyBuffer)
			} else {
				c.log.Println("WARN: performing a limited renew due to low allowance")
			}

			// The contract needs to be renewed because it is going to
			// expire soon, and we need to refresh the time.
			renewSet = append(renewSet, renewal{
				id:     contract.ID,
				amount: renewAmount,
			})
		} else {
			// Check if the contract has exhausted its funding and requires
			// premature renewal.
			host, _ := c.hdb.Host(contract.HostPublicKey)

			// Skip this host if its prices are too high.
			// managedMarkContractsUtility should make this redundant, but
			// this is here for extra safety.
			if host.StoragePrice.Cmp(maxStoragePrice) > 0 || host.UploadBandwidthPrice.Cmp(maxUploadPrice) > 0 {
				continue
			}
<<<<<<< HEAD
			if c.blockHeight+c.allowance.RenewWindow >= contract.EndHeight {
				// This contract needs to be renewed because it is going to
				// expire soon. First step is to calculate how much money should
				// be used in the renewal, based on how much of the contract
				// funds (including previous contracts this billing cycle due to
				// financial resets) were spent throughout this billing cycle.
				//
				// The amount we care about is the total amount that was spent
				// on uploading, downloading, and storage throughout the billing
				// cycle. This is calculated by starting with the total cost and
				// subtracting out all of the fees, and then all of the unused
				// money that was allocated (the RenterFunds).
				renewAmount := contract.TotalCost.Sub(contract.ContractFee).Sub(contract.TxnFee).Sub(contract.RenterFunds)
				// TODO: add previous contracts here

				// Get an estimate for how much the fees will cost.
				//
				// TODO: Look up this host in the hostdb to figure out what the
				// actual fees will be.
				estimatedFees := contract.ContractFee.Add(contract.TxnFee)
				renewAmount = renewAmount.Add(estimatedFees)

				// Determine if there is enough funds available to suppliement
				// with a 33% bonus, and if there is, add a 33% bonus.
				moneyBuffer := renewAmount.Div64(3)
				if moneyBuffer.Cmp(fundsAvailable) < 0 {
					renewAmount = renewAmount.Add(moneyBuffer)
					fundsAvailable = fundsAvailable.Sub(moneyBuffer)
				} else {
					c.log.Println("WARN: performing a limited renew due to low allowance")
				}
=======
>>>>>>> 75ac18cb

			blockBytes := types.NewCurrency64(modules.SectorSize * uint64(contract.EndHeight-blockHeight))
			sectorStoragePrice := host.StoragePrice.Mul(blockBytes)
			sectorBandwidthPrice := host.UploadBandwidthPrice.Mul64(modules.SectorSize)
			sectorPrice := sectorStoragePrice.Add(sectorBandwidthPrice)
			percentRemaining, _ := big.NewRat(0, 1).SetFrac(contract.RenterFunds.Big(), contract.TotalCost.Big()).Float64()
			if contract.RenterFunds.Cmp(sectorPrice.Mul64(3)) < 0 || percentRemaining < minContractFundRenewalThreshold {
				// This contract does need to be refreshed. Make sure there
				// are enough funds available to perform the refresh, and
				// then execute.
				refreshAmount := contract.TotalCost.Mul64(2)
				if refreshAmount.Cmp(fundsAvailable) < 0 {
					refreshSet[contract.ID] = struct{}{}
					renewSet = append(renewSet, renewal{
						id:     contract.ID,
						amount: refreshAmount,
					})
				} else {
					c.log.Println("WARN: cannot refresh empty contract due to low allowance.")
				}
			}
		}
	}
	if len(renewSet) != 0 {
		c.log.Printf("renewing %v contracts", len(renewSet))
	}

	// Remove contracts that are not scheduled for renew from firstFailedRenew.
	c.mu.Lock()
	newFirstFailedRenew := make(map[types.FileContractID]types.BlockHeight)
	for _, r := range renewSet {
		if _, exists := c.numFailedRenews[r.id]; exists {
			newFirstFailedRenew[r.id] = c.numFailedRenews[r.id]
		}
	}
	c.numFailedRenews = newFirstFailedRenew
	c.mu.Unlock()

	// Loop through the contracts and renew them one-by-one.
	for _, renewal := range renewSet {
		// Pull the variables out of the renewal.
		id := renewal.id
		amount := renewal.amount

		// Renew one contract.
		func() {
			// Mark the contract as being renewed, and defer logic to unmark it
			// once renewing is complete.
			c.mu.Lock()
			c.renewing[id] = true
			c.mu.Unlock()
			defer func() {
				c.mu.Lock()
				delete(c.renewing, id)
				c.mu.Unlock()
			}()

			// Wait for any active editors and downloaders to finish for this
			// contract, and then grab the latest revision.
			c.mu.RLock()
			e, eok := c.editors[id]
			d, dok := c.downloaders[id]
			c.mu.RUnlock()
			if eok {
				e.invalidate()
			}
			if dok {
				d.invalidate()
			}

			// Fetch the contract that we are renewing.
			oldContract, exists := c.staticContracts.Acquire(id)
			if !exists {
				return
			}
			// Return the contract if it's not useful for renewing.
			oldUtility, ok := c.managedContractUtility(id)
			if !ok || !oldUtility.GoodForRenew {
				c.log.Printf("Contract %v slated for renew is marked not good for renew %v/%v",
					id, ok, oldUtility.GoodForRenew)
				c.staticContracts.Return(oldContract)
				return
			}
			// Perform the actual renew. If the renew fails, return the
			// contract. If the renew fails we check how often it has failed
			// before. Once it has failed for a certain number of blocks in a
			// row and reached its second half of the renew window, we give up
			// on renewing it and set goodForRenew to false.
			newContract, errRenew := c.managedRenew(oldContract, amount, endHeight)
			if errRenew != nil {
				// Increment the number of failed renews for the contract.
				c.mu.Lock()
				c.numFailedRenews[oldContract.Metadata().ID]++
				c.mu.Unlock()

				// Check if contract has to be replaced.
				md := oldContract.Metadata()
				c.mu.RLock()
				numRenews, failedBefore := c.numFailedRenews[md.ID]
				c.mu.RUnlock()
				secondHalfOfWindow := blockHeight+allowance.RenewWindow/2 >= md.EndHeight
				replace := numRenews >= consecutiveRenewalsBeforeReplacement
				if failedBefore && secondHalfOfWindow && replace {
					oldUtility.GoodForRenew = false
					err := oldContract.UpdateUtility(oldUtility)
					if err != nil {
						c.log.Println("WARN: failed to mark contract as !goodForRenew:", err)
					}
					c.log.Printf("WARN: failed to renew %v, marked as bad: %v\n", id, errRenew)
					c.staticContracts.Return(oldContract)
					return
				}

				// Seems like it doesn't have to be replaced yet. Log the
				// failure and number of renews that have failed so far.
				c.log.Printf("WARN: failed to renew contract %v [%v]: %v\n",
					id, numRenews, errRenew)
				c.staticContracts.Return(oldContract)
				return
			}
			c.log.Printf("Renewed contract %v\n", id)

			// Update the utility values for the new contract, and for the old
			// contract.
			newUtility := modules.ContractUtility{
				GoodForUpload: true,
				GoodForRenew:  true,
			}
			if err := c.managedUpdateContractUtility(newContract.ID, newUtility); err != nil {
				c.log.Println("Failed to update the contract utilities", err)
				return
			}
			oldUtility.GoodForRenew = false
			oldUtility.GoodForUpload = false
			if err := oldContract.UpdateUtility(oldUtility); err != nil {
				c.log.Println("Failed to update the contract utilities", err)
				return
			}
			// If the contract is a mid-cycle renew, add the contract line to
			// the new contract. The contract line is not included/extended if
			// we are just renewing because the contract is expiring.

			// Lock the contractor as we update it to use the new contract
			// instead of the old contract.
			c.mu.Lock()
			defer c.mu.Unlock()
			// Delete the old contract.
			c.staticContracts.Delete(oldContract)
			// Store the contract in the record of historic contracts.
			c.oldContracts[id] = oldContract.Metadata()
			// Add a mapping from the old contract to the new contract.
			c.renewedIDs[id] = newContract.ID
			// Save the contractor.
			err = c.saveSync()
			if err != nil {
				c.log.Println("Failed to save the contractor after creating a new contract.")
			}
		}()

		// Soft sleep for a minute to allow all of the transactions to propagate
		// the network.
		select {
		case <-c.tg.StopChan():
			return
		case <-c.interruptMaintenance:
			return
		default:
		}
	}

	// Quit in the event of shutdown.
	select {
	case <-c.tg.StopChan():
		return
	case <-c.interruptMaintenance:
		return
	default:
	}

	// Count the number of contracts which are good for uploading, and then make
	// more as needed to fill the gap.
	uploadContracts := 0
	for _, id := range c.staticContracts.IDs() {
		if cu, ok := c.managedContractUtility(id); ok && cu.GoodForUpload {
			uploadContracts++
		}
	}
	c.mu.RLock()
	neededContracts := int(c.allowance.Hosts) - uploadContracts
	c.mu.RUnlock()
	if neededContracts <= 0 {
		return
	}

	// Assemble an exclusion list that includes all of the hosts that we already
	// have contracts with, then select a new batch of hosts to attempt contract
	// formation with.
	c.mu.RLock()
	var exclude []types.SiaPublicKey
	for _, contract := range c.staticContracts.ViewAll() {
		exclude = append(exclude, contract.HostPublicKey)
	}
	initialContractFunds := c.allowance.Funds.Div64(c.allowance.Hosts).Div64(3)
	c.mu.RUnlock()
	hosts, err := c.hdb.RandomHosts(neededContracts*2+randomHostsBufferForScore, exclude)
	if err != nil {
		c.log.Println("WARN: not forming new contracts:", err)
		return
	}

	// Form contracts with the hosts one at a time, until we have enough
	// contracts.
	for _, host := range hosts {
		// Determine if we have enough money to form a new contract.
		if fundsAvailable.Cmp(initialContractFunds) < 0 {
			c.log.Println("WARN: need to form new contracts, but unable to because of a low allowance")
			break
		}

		// Attempt forming a contract with this host.
		newContract, err := c.managedNewContract(host, initialContractFunds, endHeight)
		if err != nil {
			c.log.Printf("Attempted to form a contract with %v, but negotiation failed: %v\n", host.NetAddress, err)
			continue
		}

		// Add this contract to the contractor and save.
		err = c.managedUpdateContractUtility(newContract.ID, modules.ContractUtility{
			GoodForUpload: true,
			GoodForRenew:  true,
		})
		if err != nil {
			c.log.Println("Failed to update the contract utilities", err)
			return
		}
		c.mu.Lock()
		err = c.saveSync()
		c.mu.Unlock()
		if err != nil {
			c.log.Println("Unable to save the contractor:", err)
		}

		// Quit the loop if we've replaced all needed contracts.
		neededContracts--
		if neededContracts <= 0 {
			break
		}

		// Soft sleep before making the next contract.
		select {
		case <-c.tg.StopChan():
			return
		case <-c.interruptMaintenance:
			return
		default:
		}
	}
}

// managedUpdateContractUtility is a helper function that acquires a contract, updates
// its ContractUtility and returns the contract again.
func (c *Contractor) managedUpdateContractUtility(id types.FileContractID, utility modules.ContractUtility) error {
	safeContract, ok := c.staticContracts.Acquire(id)
	if !ok {
		return errors.New("failed to acquire contract for update")
	}
	defer c.staticContracts.Return(safeContract)
	return safeContract.UpdateUtility(utility)
}<|MERGE_RESOLUTION|>--- conflicted
+++ resolved
@@ -427,40 +427,6 @@
 			if host.StoragePrice.Cmp(maxStoragePrice) > 0 || host.UploadBandwidthPrice.Cmp(maxUploadPrice) > 0 {
 				continue
 			}
-<<<<<<< HEAD
-			if c.blockHeight+c.allowance.RenewWindow >= contract.EndHeight {
-				// This contract needs to be renewed because it is going to
-				// expire soon. First step is to calculate how much money should
-				// be used in the renewal, based on how much of the contract
-				// funds (including previous contracts this billing cycle due to
-				// financial resets) were spent throughout this billing cycle.
-				//
-				// The amount we care about is the total amount that was spent
-				// on uploading, downloading, and storage throughout the billing
-				// cycle. This is calculated by starting with the total cost and
-				// subtracting out all of the fees, and then all of the unused
-				// money that was allocated (the RenterFunds).
-				renewAmount := contract.TotalCost.Sub(contract.ContractFee).Sub(contract.TxnFee).Sub(contract.RenterFunds)
-				// TODO: add previous contracts here
-
-				// Get an estimate for how much the fees will cost.
-				//
-				// TODO: Look up this host in the hostdb to figure out what the
-				// actual fees will be.
-				estimatedFees := contract.ContractFee.Add(contract.TxnFee)
-				renewAmount = renewAmount.Add(estimatedFees)
-
-				// Determine if there is enough funds available to suppliement
-				// with a 33% bonus, and if there is, add a 33% bonus.
-				moneyBuffer := renewAmount.Div64(3)
-				if moneyBuffer.Cmp(fundsAvailable) < 0 {
-					renewAmount = renewAmount.Add(moneyBuffer)
-					fundsAvailable = fundsAvailable.Sub(moneyBuffer)
-				} else {
-					c.log.Println("WARN: performing a limited renew due to low allowance")
-				}
-=======
->>>>>>> 75ac18cb
 
 			blockBytes := types.NewCurrency64(modules.SectorSize * uint64(contract.EndHeight-blockHeight))
 			sectorStoragePrice := host.StoragePrice.Mul(blockBytes)
