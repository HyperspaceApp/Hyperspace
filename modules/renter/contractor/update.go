package contractor

import (
<<<<<<< HEAD
	"github.com/HyperspaceApp/Hyperspace/modules"
	"github.com/HyperspaceApp/Hyperspace/types"
=======
	"gitlab.com/NebulousLabs/Sia/modules"
	"gitlab.com/NebulousLabs/Sia/types"
>>>>>>> bad0c406
)

// managedArchiveContracts will figure out which contracts are no longer needed
// and move them to the historic set of contracts.
func (c *Contractor) managedArchiveContracts() {
	// Determine the current block height.
	c.mu.RLock()
	currentHeight := c.blockHeight
	c.mu.RUnlock()

	// Loop through the current set of contracts and migrate any expired ones to
	// the set of old contracts.
	var expired []types.FileContractID
	for _, contract := range c.staticContracts.ViewAll() {
		if currentHeight > contract.EndHeight {
			id := contract.ID
			c.mu.Lock()
			c.oldContracts[id] = contract
			c.mu.Unlock()
			expired = append(expired, id)
			c.log.Println("INFO: archived expired contract", id)
		}
	}

	// Save.
	c.mu.Lock()
	c.save()
	c.mu.Unlock()

	// Delete all the expired contracts from the contract set.
	for _, id := range expired {
		if sc, ok := c.staticContracts.Acquire(id); ok {
			c.staticContracts.Delete(sc)
		}
	}
}

// ProcessConsensusChange will be called by the consensus set every time there
// is a change in the blockchain. Updates will always be called in order.
func (c *Contractor) ProcessConsensusChange(cc modules.ConsensusChange) {
	c.mu.Lock()
	for _, block := range cc.RevertedBlocks {
		if block.ID() != types.GenesisID {
			c.blockHeight--
		}
	}
	for _, block := range cc.AppliedBlocks {
		if block.ID() != types.GenesisID {
			c.blockHeight++
		}
	}

	// If we have entered the next period, update currentPeriod
<<<<<<< HEAD
	// NOTE: "period" refers to the duration of contracts, whereas "cycle"
	// refers to how frequently the period metrics are reset.
	// TODO: How to make this more explicit.
	cycleLen := c.allowance.Period - c.allowance.RenewWindow
	if c.blockHeight >= c.currentPeriod+cycleLen {
		c.currentPeriod += cycleLen
=======
	if c.blockHeight >= c.currentPeriod+c.allowance.Period {
		c.currentPeriod += c.allowance.Period
		// COMPATv1.0.4-lts
		// if we were storing a special metrics contract, it will be invalid
		// after we enter the next period.
		delete(c.oldContracts, metricsContractID)
>>>>>>> bad0c406
	}

	c.lastChange = cc.ID
	err := c.save()
	if err != nil {
		c.log.Println("Unable to save while processing a consensus change:", err)
	}
	c.mu.Unlock()

	// Perform contract maintenance if our blockchain is synced. Use a separate
	// goroutine so that the rest of the contractor is not blocked during
	// maintenance.
	if cc.Synced {
		go c.threadedContractMaintenance()
	}
}<|MERGE_RESOLUTION|>--- conflicted
+++ resolved
@@ -1,13 +1,8 @@
 package contractor
 
 import (
-<<<<<<< HEAD
 	"github.com/HyperspaceApp/Hyperspace/modules"
 	"github.com/HyperspaceApp/Hyperspace/types"
-=======
-	"gitlab.com/NebulousLabs/Sia/modules"
-	"gitlab.com/NebulousLabs/Sia/types"
->>>>>>> bad0c406
 )
 
 // managedArchiveContracts will figure out which contracts are no longer needed
@@ -61,21 +56,12 @@
 	}
 
 	// If we have entered the next period, update currentPeriod
-<<<<<<< HEAD
-	// NOTE: "period" refers to the duration of contracts, whereas "cycle"
-	// refers to how frequently the period metrics are reset.
-	// TODO: How to make this more explicit.
-	cycleLen := c.allowance.Period - c.allowance.RenewWindow
-	if c.blockHeight >= c.currentPeriod+cycleLen {
-		c.currentPeriod += cycleLen
-=======
 	if c.blockHeight >= c.currentPeriod+c.allowance.Period {
 		c.currentPeriod += c.allowance.Period
 		// COMPATv1.0.4-lts
 		// if we were storing a special metrics contract, it will be invalid
 		// after we enter the next period.
 		delete(c.oldContracts, metricsContractID)
->>>>>>> bad0c406
 	}
 
 	c.lastChange = cc.ID
