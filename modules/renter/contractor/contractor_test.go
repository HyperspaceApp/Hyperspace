package contractor

import (
	"errors"
	"fmt"
	"os"
	"testing"
	"time"

	"github.com/HyperspaceApp/Hyperspace/build"
	"github.com/HyperspaceApp/Hyperspace/modules"
	"github.com/HyperspaceApp/Hyperspace/types"
)

// newStub is used to test the New function. It implements all of the contractor's
// dependencies.
type newStub struct{}

// consensus set stubs
func (newStub) ConsensusSetSubscribe(modules.ConsensusSetSubscriber, modules.ConsensusChangeID, <-chan struct{}) error {
	return nil
}
func (newStub) HeaderConsensusSetSubscribe(modules.HeaderConsensusSetSubscriber, modules.ConsensusChangeID, <-chan struct{}) error {
	return nil
}
func (newStub) Synced() bool                               { return true }
func (newStub) Unsubscribe(modules.ConsensusSetSubscriber) { return }
func (newStub) SpvMode() bool                              { return false }

// wallet stubs
func (newStub) NextAddress() (uc types.UnlockConditions, err error)          { return }
<<<<<<< HEAD
func (newStub) GetAddress() (uc types.UnlockConditions, err error)           { return }
=======
func (newStub) PrimarySeed() (modules.Seed, uint64, error)                   { return modules.Seed{}, 0, nil }
>>>>>>> f76dc464
func (newStub) StartTransaction() (tb modules.TransactionBuilder, err error) { return }

// transaction pool stubs
func (newStub) AcceptTransactionSet([]types.Transaction) error      { return nil }
func (newStub) FeeEstimation() (a types.Currency, b types.Currency) { return }

// hdb stubs
func (newStub) AllHosts() []modules.HostDBEntry                                { return nil }
func (newStub) ActiveHosts() []modules.HostDBEntry                             { return nil }
func (newStub) CheckForIPViolations([]types.SiaPublicKey) []types.SiaPublicKey { return nil }
func (newStub) Filter() (modules.FilterMode, map[string]types.SiaPublicKey) {
	return 0, make(map[string]types.SiaPublicKey)
}
func (newStub) SetFilterMode(fm modules.FilterMode, hosts []types.SiaPublicKey) error { return nil }
func (newStub) Host(types.SiaPublicKey) (settings modules.HostDBEntry, ok bool)       { return }
func (newStub) IncrementSuccessfulInteractions(key types.SiaPublicKey)                { return }
func (newStub) IncrementFailedInteractions(key types.SiaPublicKey)                    { return }
func (newStub) RandomHosts(int, []types.SiaPublicKey, []types.SiaPublicKey) ([]modules.HostDBEntry, error) {
	return nil, nil
}
func (newStub) ScoreBreakdown(modules.HostDBEntry) modules.HostScoreBreakdown {
	return modules.HostScoreBreakdown{}
}
func (newStub) SetAllowance(allowance modules.Allowance) error { return nil }

// TestNew tests the New function.
func TestNew(t *testing.T) {
	if testing.Short() {
		t.SkipNow()
	}
	// Using a stub implementation of the dependencies is fine, as long as its
	// non-nil.
	var stub newStub
	dir := build.TempDir("contractor", t.Name())

	// Sane values.
	_, err := New(stub, stub, stub, stub, dir)
	if err != nil {
		t.Fatalf("expected nil, got %v", err)
	}

	// Nil consensus set.
	_, err = New(nil, stub, stub, stub, dir)
	if err != errNilCS {
		t.Fatalf("expected %v, got %v", errNilCS, err)
	}

	// Nil wallet.
	_, err = New(stub, nil, stub, stub, dir)
	if err != errNilWallet {
		t.Fatalf("expected %v, got %v", errNilWallet, err)
	}

	// Nil transaction pool.
	_, err = New(stub, stub, nil, stub, dir)
	if err != errNilTpool {
		t.Fatalf("expected %v, got %v", errNilTpool, err)
	}

	// Bad persistDir.
	_, err = New(stub, stub, stub, stub, "")
	if !os.IsNotExist(err) {
		t.Fatalf("expected invalid directory, got %v", err)
	}
}

// TestAllowance tests the Allowance method.
func TestAllowance(t *testing.T) {
	c := &Contractor{
		allowance: modules.Allowance{
			Funds:  types.NewCurrency64(1),
			Period: 2,
			Hosts:  3,
		},
	}
	a := c.Allowance()
	if a.Funds.Cmp(c.allowance.Funds) != 0 ||
		a.Period != c.allowance.Period ||
		a.Hosts != c.allowance.Hosts {
		t.Fatal("Allowance did not return correct allowance:", a, c.allowance)
	}
}

// stubHostDB mocks the hostDB dependency using zero-valued implementations of
// its methods.
type stubHostDB struct{}

func (stubHostDB) AllHosts() (hs []modules.HostDBEntry)                           { return }
func (stubHostDB) ActiveHosts() (hs []modules.HostDBEntry)                        { return }
func (stubHostDB) CheckForIPViolations([]types.SiaPublicKey) []types.SiaPublicKey { return nil }
func (stubHostDB) Filter() (modules.FilterMode, map[string]types.SiaPublicKey) {
	return 0, make(map[string]types.SiaPublicKey)
}
func (stubHostDB) SetFilterMode(fm modules.FilterMode, hosts []types.SiaPublicKey) error { return nil }
func (stubHostDB) Host(types.SiaPublicKey) (h modules.HostDBEntry, ok bool)              { return }
func (stubHostDB) IncrementSuccessfulInteractions(key types.SiaPublicKey)                { return }
func (stubHostDB) IncrementFailedInteractions(key types.SiaPublicKey)                    { return }
func (stubHostDB) PublicKey() (spk types.SiaPublicKey)                                   { return }
func (stubHostDB) RandomHosts(int, []types.SiaPublicKey, []types.SiaPublicKey) (hs []modules.HostDBEntry, _ error) {
	return
}
func (stubHostDB) ScoreBreakdown(modules.HostDBEntry) modules.HostScoreBreakdown {
	return modules.HostScoreBreakdown{}
}
func (stubHostDB) SetAllowance(allowance modules.Allowance) error { return nil }

// TestAllowanceSpending verifies that the contractor will not spend more or
// less than the allowance if uploading causes repeated early renewal, and that
// correct spending metrics are returned, even across renewals.
func TestAllowanceSpending(t *testing.T) {
	if testing.Short() {
		t.SkipNow()
	}
	t.Parallel()

	// create testing trio
	h, c, m, err := newTestingTrio(t.Name())
	if err != nil {
		t.Fatal(err)
	}

	// make the host's upload price very high so this test requires less
	// computation
	settings := h.InternalSettings()
	settings.MinUploadBandwidthPrice = types.SiacoinPrecision.Div64(10)
	err = h.SetInternalSettings(settings)
	if err != nil {
		t.Fatal(err)
	}
	err = h.Announce()
	if err != nil {
		t.Fatal(err)
	}
	_, err = m.AddBlock()
	if err != nil {
		t.Fatal(err)
	}
	err = build.Retry(50, 100*time.Millisecond, func() error {
		hosts, err := c.hdb.RandomHosts(1, nil, nil)
		if err != nil {
			return err
		}
		if len(hosts) == 0 {
			return errors.New("host has not been scanned yet")
		}
		return nil
	})
	if err != nil {
		t.Fatal(err)
	}

	// set an allowance
	testAllowance := modules.Allowance{
		Funds:              types.SiacoinPrecision.Mul64(6000),
		RenewWindow:        100,
		Hosts:              1,
		Period:             200,
		ExpectedStorage:    modules.DefaultAllowance.ExpectedStorage,
		ExpectedUpload:     modules.DefaultAllowance.ExpectedUpload,
		ExpectedDownload:   modules.DefaultAllowance.ExpectedDownload,
		ExpectedRedundancy: modules.DefaultAllowance.ExpectedRedundancy,
	}
	err = c.SetAllowance(testAllowance)
	if err != nil {
		t.Fatal(err)
	}
	err = build.Retry(50, 100*time.Millisecond, func() error {
		if len(c.Contracts()) != 1 {
			return errors.New("allowance forming seems to have failed")
		}
		return nil
	})
	if err != nil {
		t.Error(err)
	}

	// exhaust a contract and add a block several times. Despite repeatedly
	// running out of funds, the contractor should not spend more than the
	// allowance.
	for i := 0; i < 15; i++ {
		for _, contract := range c.Contracts() {
			ed, err := c.Editor(contract.HostPublicKey, nil)
			if err != nil {
				continue
			}

			// upload 10 sectors to the contract
			for sec := 0; sec < 10; sec++ {
				ed.Upload(make([]byte, modules.SectorSize))
			}
			err = ed.Close()
			if err != nil {
				t.Fatal(err)
			}
		}
		_, err := m.AddBlock()
		if err != nil {
			t.Fatal(err)
		}
	}

	var minerRewards types.Currency
	w := c.wallet.(*WalletBridge).W.(modules.Wallet)
	txns, err := w.Transactions(0, 1000)
	if err != nil {
		t.Fatal(err)
	}
	for _, txn := range txns {
		for _, so := range txn.Outputs {
			if so.FundType == types.SpecifierMinerPayout {
				minerRewards = minerRewards.Add(so.Value)
			}
		}
	}
	balance, err := w.ConfirmedBalance()
	if err != nil {
		t.Fatal(err)
	}
	spent := minerRewards.Sub(balance)
	if spent.Cmp(testAllowance.Funds) > 0 {
		t.Fatal("contractor spent too much money: spent", spent.HumanString(), "allowance funds:", testAllowance.Funds.HumanString())
	}

	// we should have spent at least the allowance minus the cost of one more refresh
	refreshCost := c.Contracts()[0].TotalCost.Mul64(2)
	expectedMinSpending := testAllowance.Funds.Sub(refreshCost)
	if spent.Cmp(expectedMinSpending) < 0 {
		t.Fatal("contractor spent to little money: spent", spent.HumanString(), "expected at least:", expectedMinSpending.HumanString())
	}

	// PeriodSpending should reflect the amount of spending accurately
	reportedSpending := c.PeriodSpending()
	if reportedSpending.TotalAllocated.Cmp(spent) != 0 {
		t.Fatal("reported incorrect spending for this billing cycle: got", reportedSpending.TotalAllocated.HumanString(), "wanted", spent.HumanString())
	}

	var expectedFees types.Currency
	for _, contract := range c.Contracts() {
		expectedFees = expectedFees.Add(contract.TxnFee)
		expectedFees = expectedFees.Add(contract.ContractFee)
	}
	if expectedFees.Cmp(reportedSpending.ContractFees) != 0 {
		t.Fatalf("expected %v reported fees but was %v",
			expectedFees.HumanString(), reportedSpending.ContractFees.HumanString())
	}
}

// TestIntegrationSetAllowance tests the SetAllowance method.
func TestIntegrationSetAllowance(t *testing.T) {
	if testing.Short() {
		t.SkipNow()
	}
	// create testing trio
	_, c, m, err := newTestingTrio(t.Name())
	if err != nil {
		t.Fatal(err)
	}

	// this test requires two hosts: create another one
	h, err := newTestingHost(build.TempDir("hostdata", ""), c.cs.(modules.ConsensusSet), c.tpool.(modules.TransactionPool))
	if err != nil {
		t.Fatal(err)
	}

	// announce the extra host
	err = h.Announce()
	if err != nil {
		t.Fatal(err)
	}

	// mine a block, processing the announcement
	_, err = m.AddBlock()
	if err != nil {
		t.Fatal(err)
	}

	// wait for hostdb to scan
	hosts, err := c.hdb.RandomHosts(1, nil, nil)
	if err != nil {
		t.Fatal("failed to get hosts", err)
	}
	for i := 0; i < 100 && len(hosts) == 0; i++ {
		time.Sleep(time.Millisecond * 50)
	}

	// cancel allowance
	var a modules.Allowance
	err = c.SetAllowance(a)
	if err != nil {
		t.Fatal(err)
	}

	// bad args
	a.Hosts = 1
	err = c.SetAllowance(a)
	if err != errAllowanceZeroPeriod {
		t.Errorf("expected %q, got %q", errAllowanceZeroPeriod, err)
	}
	a.Period = 20
	err = c.SetAllowance(a)
	if err != ErrAllowanceZeroWindow {
		t.Errorf("expected %q, got %q", ErrAllowanceZeroWindow, err)
	}
	a.RenewWindow = 20
	err = c.SetAllowance(a)
	if err != errAllowanceWindowSize {
		t.Errorf("expected %q, got %q", errAllowanceWindowSize, err)
	}
	a.RenewWindow = 10
	err = c.SetAllowance(a)
	if err != errAllowanceZeroExpectedStorage {
		t.Errorf("expected %q, got %q", errAllowanceZeroExpectedStorage, err)
	}
	a.ExpectedStorage = modules.DefaultAllowance.ExpectedStorage
	err = c.SetAllowance(a)
	if err != errAllowanceZeroExpectedUpload {
		t.Errorf("expected %q, got %q", errAllowanceZeroExpectedUpload, err)
	}
	a.ExpectedUpload = modules.DefaultAllowance.ExpectedUpload
	err = c.SetAllowance(a)
	if err != errAllowanceZeroExpectedDownload {
		t.Errorf("expected %q, got %q", errAllowanceZeroExpectedDownload, err)
	}
	a.ExpectedDownload = modules.DefaultAllowance.ExpectedDownload
	err = c.SetAllowance(a)
	if err != errAllowanceZeroExpectedRedundancy {
		t.Errorf("expected %q, got %q", errAllowanceZeroExpectedRedundancy, err)
	}
	a.ExpectedRedundancy = modules.DefaultAllowance.ExpectedRedundancy

	// reasonable values; should succeed
	a.Funds = types.SiacoinPrecision.Mul64(100)
	err = c.SetAllowance(a)
	if err != nil {
		t.Fatal(err)
	}
	err = build.Retry(50, 100*time.Millisecond, func() error {
		if len(c.Contracts()) != 1 {
			return errors.New("allowance forming seems to have failed")
		}
		return nil
	})
	if err != nil {
		t.Error(err)
	}

	// set same allowance; should no-op
	err = c.SetAllowance(a)
	if err != nil {
		t.Fatal(err)
	}
	clen := c.staticContracts.Len()
	if clen != 1 {
		t.Fatal("expected 1 contract, got", clen)
	}

	_, err = m.AddBlock()
	if err != nil {
		t.Fatal(err)
	}

	// set allowance with Hosts = 2; should only form one new contract
	a.Hosts = 2
	err = c.SetAllowance(a)
	if err != nil {
		t.Fatal(err)
	}
	err = build.Retry(50, 100*time.Millisecond, func() error {
		if len(c.Contracts()) != 2 {
			return errors.New("allowance forming seems to have failed")
		}
		return nil
	})
	if err != nil {
		t.Fatal(err)
	}

	// set allowance with Funds*2; should trigger renewal of both contracts
	a.Funds = a.Funds.Mul64(2)
	err = c.SetAllowance(a)
	if err != nil {
		t.Fatal(err)
	}
	err = build.Retry(50, 100*time.Millisecond, func() error {
		if len(c.Contracts()) != 2 {
			return errors.New("allowance forming seems to have failed")
		}
		return nil
	})
	if err != nil {
		t.Error(err)
	}

	// delete one of the contracts and set allowance with Funds*2; should
	// trigger 1 renewal and 1 new contract
	c.mu.Lock()
	ids := c.staticContracts.IDs()
	contract, _ := c.staticContracts.Acquire(ids[0])
	c.staticContracts.Delete(contract)
	c.mu.Unlock()
	a.Funds = a.Funds.Mul64(2)
	err = c.SetAllowance(a)
	if err != nil {
		t.Fatal(err)
	}
	err = build.Retry(50, 100*time.Millisecond, func() error {
		if len(c.Contracts()) != 2 {
			return errors.New("allowance forming seems to have failed")
		}
		return nil
	})
	if err != nil {
		t.Fatal(err)
	}
}

// TestHostMaxDuration tests that a host will not be used if their max duration
// is not sufficient when renewing contracts
func TestHostMaxDuration(t *testing.T) {
	if testing.Short() {
		t.SkipNow()
	}
	t.Parallel()

	// create testing trio
	h, c, m, err := newTestingTrio(t.Name())
	if err != nil {
		t.Fatal(err)
	}

	// Set host's MaxDuration to 5 to test if host will be skipped when contract
	// is formed
	settings := h.InternalSettings()
	settings.MaxDuration = types.BlockHeight(5)
	if err := h.SetInternalSettings(settings); err != nil {
		t.Fatal(err)
	}
	// Let host settings permeate
	err = build.Retry(50, 100*time.Millisecond, func() error {
		host, _ := c.hdb.Host(h.PublicKey())
		if settings.MaxDuration != host.MaxDuration {
			return fmt.Errorf("host max duration not set, expected %v, got %v", settings.MaxDuration, host.MaxDuration)
		}
		return nil
	})
	if err != nil {
		t.Fatal(err)
	}

	// Create allowance
	a := modules.Allowance{
		Funds:              types.SiacoinPrecision.Mul64(100),
		Hosts:              1,
		Period:             30,
		RenewWindow:        20,
		ExpectedStorage:    modules.DefaultAllowance.ExpectedStorage,
		ExpectedUpload:     modules.DefaultAllowance.ExpectedUpload,
		ExpectedDownload:   modules.DefaultAllowance.ExpectedDownload,
		ExpectedRedundancy: modules.DefaultAllowance.ExpectedRedundancy,
	}
	err = c.SetAllowance(a)
	if err != nil {
		t.Fatal(err)
	}

	// Wait for and confirm no Contract creation
	err = build.Retry(50, 100*time.Millisecond, func() error {
		if len(c.Contracts()) == 0 {
			return errors.New("no contract created")
		}
		return nil
	})
	if err == nil {
		t.Fatal("Contract should not have been created")
	}

	// Set host's MaxDuration to 50 to test if host will now form contract
	settings = h.InternalSettings()
	settings.MaxDuration = types.BlockHeight(50)
	if err := h.SetInternalSettings(settings); err != nil {
		t.Fatal(err)
	}
	// Let host settings permeate
	err = build.Retry(50, 100*time.Millisecond, func() error {
		host, _ := c.hdb.Host(h.PublicKey())
		if settings.MaxDuration != host.MaxDuration {
			return fmt.Errorf("host max duration not set, expected %v, got %v", settings.MaxDuration, host.MaxDuration)
		}
		return nil
	})
	if err != nil {
		t.Fatal(err)
	}
	_, err = m.AddBlock()
	if err != nil {
		t.Fatal(err)
	}

	// Wait for Contract creation
	err = build.Retry(600, 100*time.Millisecond, func() error {
		if len(c.Contracts()) != 1 {
			return errors.New("no contract created")
		}
		return nil
	})
	if err != nil {
		t.Error(err)
	}

	// Set host's MaxDuration to 5 to test if host will be skipped when contract
	// is renewed
	settings = h.InternalSettings()
	settings.MaxDuration = types.BlockHeight(5)
	if err := h.SetInternalSettings(settings); err != nil {
		t.Fatal(err)
	}
	// Let host settings permeate
	err = build.Retry(50, 100*time.Millisecond, func() error {
		host, _ := c.hdb.Host(h.PublicKey())
		if settings.MaxDuration != host.MaxDuration {
			return fmt.Errorf("host max duration not set, expected %v, got %v", settings.MaxDuration, host.MaxDuration)
		}
		return nil
	})
	if err != nil {
		t.Fatal(err)
	}

	// Mine blocks to renew contract
	for i := types.BlockHeight(0); i <= c.allowance.Period-c.allowance.RenewWindow; i++ {
		_, err = m.AddBlock()
		if err != nil {
			t.Fatal(err)
		}
	}

	// Confirm Contract is not renewed
	err = build.Retry(50, 100*time.Millisecond, func() error {
		if len(c.OldContracts()) == 0 {
			return errors.New("no contract renewed")
		}
		return nil
	})
	if err == nil {
		t.Fatal("Contract should not have been renewed")
	}
}

// TestLinkedContracts tests that the contractors maps are updated correctly
// when renewing contracts
func TestLinkedContracts(t *testing.T) {
	if testing.Short() {
		t.SkipNow()
	}
	t.Parallel()

	// create testing trio
	h, c, m, err := newTestingTrio(t.Name())
	if err != nil {
		t.Fatal(err)
	}

	// Create allowance
	a := modules.Allowance{
		Funds:              types.SiacoinPrecision.Mul64(100),
		Hosts:              1,
		Period:             20,
		RenewWindow:        10,
		ExpectedStorage:    modules.DefaultAllowance.ExpectedStorage,
		ExpectedUpload:     modules.DefaultAllowance.ExpectedUpload,
		ExpectedDownload:   modules.DefaultAllowance.ExpectedDownload,
		ExpectedRedundancy: modules.DefaultAllowance.ExpectedRedundancy,
	}
	err = c.SetAllowance(a)
	if err != nil {
		t.Fatal(err)
	}

	// Wait for Contract creation
	err = build.Retry(200, 100*time.Millisecond, func() error {
		if len(c.Contracts()) != 1 {
			return errors.New("no contract created")
		}
		return nil
	})
	if err != nil {
		t.Error(err)
	}

	// Confirm that maps are empty
	if len(c.renewedFrom) != 0 {
		t.Fatal("renewedFrom map should be empty")
	}
	if len(c.renewedTo) != 0 {
		t.Fatal("renewedTo map should be empty")
	}

	// Set host's uploadbandwidthprice to zero to test divide by zero check when
	// contracts are renewed
	settings := h.InternalSettings()
	settings.MinUploadBandwidthPrice = types.ZeroCurrency
	if err := h.SetInternalSettings(settings); err != nil {
		t.Fatal(err)
	}

	// Mine blocks to renew contract
	for i := types.BlockHeight(0); i < c.allowance.Period-c.allowance.RenewWindow; i++ {
		_, err = m.AddBlock()
		if err != nil {
			t.Fatal(err)
		}
	}

	// Confirm Contracts got renewed
	err = build.Retry(200, 100*time.Millisecond, func() error {
		if len(c.Contracts()) != 1 {
			return errors.New("no contract")
		}
		if len(c.OldContracts()) != 1 {
			return errors.New("no old contract")
		}
		return nil
	})
	if err != nil {
		t.Error(err)
	}

	// Confirm maps are updated as expected
	if len(c.renewedFrom) != 1 {
		t.Fatalf("renewedFrom map should have 1 entry but has %v", len(c.renewedFrom))
	}
	if len(c.renewedTo) != 1 {
		t.Fatalf("renewedTo map should have 1 entry but has %v", len(c.renewedTo))
	}
	if c.renewedFrom[c.Contracts()[0].ID] != c.OldContracts()[0].ID {
		t.Fatalf(`Map assignment incorrect,
		expected:
		map[%v:%v]
		got:
		%v`, c.Contracts()[0].ID, c.OldContracts()[0].ID, c.renewedFrom)
	}
	if c.renewedTo[c.OldContracts()[0].ID] != c.Contracts()[0].ID {
		t.Fatalf(`Map assignment incorrect,
		expected:
		map[%v:%v]
		got:
		%v`, c.OldContracts()[0].ID, c.Contracts()[0].ID, c.renewedTo)
	}
}

// testWalletShim is used to test the walletBridge type.
type testWalletShim struct {
	nextAddressCalled bool
	startTxnCalled    bool
}

// These stub implementations for the walletShim interface set their respective
// booleans to true, allowing tests to verify that they have been called.
func (ws *testWalletShim) NextAddress() (types.UnlockConditions, error) {
	ws.nextAddressCalled = true
	return types.UnlockConditions{}, nil
}
<<<<<<< HEAD
func (ws *testWalletShim) GetAddress() (types.UnlockConditions, error) {
	return types.UnlockConditions{}, nil
=======
func (ws *testWalletShim) PrimarySeed() (modules.Seed, uint64, error) {
	return modules.Seed{}, 0, nil
>>>>>>> f76dc464
}
func (ws *testWalletShim) StartTransaction() (modules.TransactionBuilder, error) {
	ws.startTxnCalled = true
	return nil, nil
}

// TestWalletBridge tests the walletBridge type.
func TestWalletBridge(t *testing.T) {
	shim := new(testWalletShim)
	bridge := WalletBridge{shim}
	bridge.NextAddress()
	if !shim.nextAddressCalled {
		t.Error("NextAddress was not called on the shim")
	}
	bridge.StartTransaction()
	if !shim.startTxnCalled {
		t.Error("StartTransaction was not called on the shim")
	}
}<|MERGE_RESOLUTION|>--- conflicted
+++ resolved
@@ -29,11 +29,8 @@
 
 // wallet stubs
 func (newStub) NextAddress() (uc types.UnlockConditions, err error)          { return }
-<<<<<<< HEAD
 func (newStub) GetAddress() (uc types.UnlockConditions, err error)           { return }
-=======
 func (newStub) PrimarySeed() (modules.Seed, uint64, error)                   { return modules.Seed{}, 0, nil }
->>>>>>> f76dc464
 func (newStub) StartTransaction() (tb modules.TransactionBuilder, err error) { return }
 
 // transaction pool stubs
@@ -696,14 +693,15 @@
 	ws.nextAddressCalled = true
 	return types.UnlockConditions{}, nil
 }
-<<<<<<< HEAD
+
 func (ws *testWalletShim) GetAddress() (types.UnlockConditions, error) {
 	return types.UnlockConditions{}, nil
-=======
+}
+
 func (ws *testWalletShim) PrimarySeed() (modules.Seed, uint64, error) {
 	return modules.Seed{}, 0, nil
->>>>>>> f76dc464
-}
+}
+
 func (ws *testWalletShim) StartTransaction() (modules.TransactionBuilder, error) {
 	ws.startTxnCalled = true
 	return nil, nil
