package hostdb

import (
	"fmt"
	"math"

	"github.com/HyperspaceApp/Hyperspace/build"
	"github.com/HyperspaceApp/Hyperspace/modules"
	"github.com/HyperspaceApp/Hyperspace/modules/renter/hostdb/hosttree"
	"github.com/HyperspaceApp/Hyperspace/types"
	"github.com/HyperspaceApp/errors"
)

const (
	// collateralExponentiation is the power to which we raise the weight
	// during collateral adjustment when the collateral is large. This sublinear
	// number ensures that there is not an overpreference on collateral when
	// collateral is large relative to the size of the allowance.
	collateralExponentiationLarge = 0.5

	// collateralExponentiationSmall is the power to which we raise the weight
	// during collateral adjustment when the collateral is small. This large
	// number ensures a heavy focus on collateral when distinguishing between
	// hosts that have a very small amount of collateral provided compared to
	// the size of the allowance.
	//
	// The number is set relative to the price exponentiation, because the goal
	// is to ensure that the collateral has more weight than the price when the
	// collateral is small.
	collateralExponentiationSmall = priceExponentiationLarge + 1

	// collateralFloor is a part of the equation for determining the collateral
	// cutoff between large and small collateral. The equation figures out how
	// much collateral is expected given the allowance, and then divided by
	// 'collateralFloor' so that the cutoff for how much collateral counts as
	// 'not much' is reasonably below what we are actually expecting from the
	// host.
	collateralFloor = 2

	// interactionExponentiation determines how heavily we penalize hosts for
	// having poor interactions - disconnecting, RPCs with errors, etc. The
	// exponentiation is very high because the renter will already intentionally
	// avoid hosts that do not have many successful interactions, meaning that
	// the bad points do not rack up very quickly.
	interactionExponentiation = 10

	// priceExponentiationLarge is the number of times that the weight is
	// divided by the price when the price is large relative to the allowance.
	// The exponentiation is a lot higher because we care greatly about high
	// priced hosts.
	priceExponentiationLarge = 5

	// priceExponentiationSmall is the number of times that the weight is
	// divided by the price when the price is small relative to the allowance.
	// The exponentiation is lower because we do not care about saving
	// substantial amounts of money when the price is low.
	priceExponentiationSmall = 0.75

	// priceFloor is used in the final step of the equation that determines the
	// cutoff for where a low price no longer counts as interesting to the
	// renter. A priceFloor of '5' means that if the host can provide us with
	// the amount of storage we require for less than 20% of the total
	// allowance, then we switch to a new equation where further decreases in
	// price are valued much less aggressively (though they are still valued).
	priceFloor = 5

	// tbMonth is the number of bytes in a terabyte times the number of blocks
	// in a month.
	tbMonth = 4032 * 1e12
)

var (
	// priceDiveNormalization reduces the raw value of the price so that not so
	// many digits are needed when operating on the weight. This also allows the
	// base weight to be a lot lower.
	priceDivNormalization = types.SiacoinPrecision.Div64(1e3).Div64(tbMonth)

	// requiredStorage indicates the amount of storage that the host must be
	// offering in order to be considered a valuable/worthwhile host.
	requiredStorage = build.Select(build.Var{
		Standard: uint64(20e9),
		Dev:      uint64(1e6),
		Testing:  uint64(1e3),
	}).(uint64)
)

// collateralAdjustments improves the host's weight according to the amount of
// collateral that they have provided.
func (hdb *HostDB) collateralAdjustments(entry modules.HostDBEntry, allowance modules.Allowance, ug modules.UsageGuidelines) float64 {
	// Ensure that all values will avoid divide by zero errors.
	if allowance.Hosts == 0 {
		allowance.Hosts = 1
	}
	if allowance.Period == 0 {
		allowance.Period = 1
	}
	if ug.ExpectedStorage == 0 {
		ug.ExpectedStorage = 1
	}
	if ug.ExpectedUploadFrequency == 0 {
		ug.ExpectedUploadFrequency = 1
	}
	if ug.ExpectedDownloadFrequency == 0 {
		ug.ExpectedDownloadFrequency = 1
	}
	if ug.ExpectedRedundancy == 0 {
		ug.ExpectedRedundancy = 1
	}

	// Ensure that the allowance and expected storage will not brush up against
	// the max collateral. If the allowance comes within half of the max
	// collateral, cap the collateral that we use during adjustments based on
	// the max collateral instead of the per-byte collateral.
	//
	// The purpose of this code is to make sure that the host actually has a
	// high enough MaxCollateral to cover all of the data that we intend to
	// store with the host at the collateral price that the host is advertising.
	// We add a 2x buffer to account for the fact that the renter may end up
	// storing extra data on this host.
	hostCollateral := entry.Collateral
	possibleCollateral := entry.MaxCollateral.Div64(uint64(allowance.Period)).Div64(ug.ExpectedStorage).Div64(2)
	if possibleCollateral.Cmp(hostCollateral) < 0 {
		hostCollateral = possibleCollateral
	}

	// Determine the cutoff for the difference between small collateral and
	// large collateral. The cutoff is used to create a step function in the
	// collateral scoring where decreasing collateral results in much higher
	// penalties below a certain threshold.
	//
	// This threshold is attempting to be the threshold where the amount of
	// money becomes insignificant. A collateral that is 10x higher than the
	// price is not interesting, compelling, nor a sign of reliability if the
	// price and collateral are both effectively zero.
	//
	// The strategy is to take our total allowance and divide it by the number
	// of hosts, to get an expected allowance per host. We then adjust based on
	// the period, and then adjust by adding in the expected storage, upload and
	// download. We add the three together so that storage heavy allowances will
	// have higher expectations for collateral than bandwidth heavy allowances.
	// Finally, we divide the whole thing by collateralFloor to give some wiggle room to
	// hosts. The large multiplier provided for low collaterals is only intended
	// to discredit hosts that have a meaningless amount of collateral.
	expectedUploadBandwidth := ug.ExpectedStorage * uint64(allowance.Period) / ug.ExpectedUploadFrequency
	expectedDownloadBandwidthRedundant := ug.ExpectedStorage * uint64(allowance.Period) / ug.ExpectedDownloadFrequency
	expectedDownloadBandwidth := uint64(float64(expectedDownloadBandwidthRedundant) / ug.ExpectedRedundancy)
	expectedBandwidth := expectedUploadBandwidth + expectedDownloadBandwidth
	cutoff := allowance.Funds.Div64(allowance.Hosts).Div64(uint64(allowance.Period)).Div64(ug.ExpectedStorage + expectedBandwidth).Div64(collateralFloor)
	if hostCollateral.Cmp(cutoff) < 0 {
		// Set the cutoff equal to the collateral so that the ratio has a
		// minimum of 1, and also so that the smallWeight is computed based on
		// the actual collateral instead of just the cutoff.
		cutoff = hostCollateral
	}
	// Get the ratio between the cutoff and the actual collateral so we can
	// award the bonus for having a large collateral. Perform normalization
	// before converting to uint64.
	collateral64, _ := hostCollateral.Div(priceDivNormalization).Uint64()
	cutoff64, _ := cutoff.Div(priceDivNormalization).Uint64()
	if cutoff64 == 0 {
		cutoff64 = 1
	}
	ratio := float64(collateral64) / float64(cutoff64)

	// Use the cutoff to determine the score based on the small exponentiation
	// factor (which has a high exponentiation), and then use the ratio between
	// the two to determine the bonus gained from having a high collateral.
	smallWeight := math.Pow(float64(cutoff64), collateralExponentiationSmall)
	largeWeight := math.Pow(ratio, collateralExponentiationLarge)
	return smallWeight * largeWeight
}

// interactionAdjustments determine the penalty to be applied to a host for the
// historic and currnet interactions with that host. This function focuses on
// historic interactions and ignores recent interactions.
func (hdb *HostDB) interactionAdjustments(entry modules.HostDBEntry) float64 {
	// Give the host a baseline of 30 successful interactions and 1 failed
	// interaction. This gives the host a baseline if we've had few
	// interactions with them. The 1 failed interaction will become
	// irrelevant after sufficient interactions with the host.
	hsi := entry.HistoricSuccessfulInteractions + 30
	hfi := entry.HistoricFailedInteractions + 1

	// Determine the intraction ratio based off of the historic interactions.
	ratio := float64(hsi) / float64(hsi+hfi)
	return math.Pow(ratio, interactionExponentiation)
}

// priceAdjustments will adjust the weight of the entry according to the prices
// that it has set.
func (hdb *HostDB) priceAdjustments(entry modules.HostDBEntry, allowance modules.Allowance, ug modules.UsageGuidelines) float64 {
	// Divide by zero mitigation.
	if allowance.Hosts == 0 {
		allowance.Hosts = 1
	}
	if allowance.Period == 0 {
		allowance.Period = 1
	}
	if ug.ExpectedStorage == 0 {
		ug.ExpectedStorage = 1
	}
	if ug.ExpectedUploadFrequency == 0 {
		ug.ExpectedUploadFrequency = 1
	}
	if ug.ExpectedDownloadFrequency == 0 {
		ug.ExpectedDownloadFrequency = 1
	}
	if ug.ExpectedRedundancy == 0 {
		ug.ExpectedRedundancy = 1
	}

	// Calculate the hostCollateral the renter would expect the host to put
	// into a contract.
	// TODO: Use actual transaction fee estimation instead of hardcoded 1SC.
	txnFees := types.SiacoinPrecision
	_, _, _, err := modules.RenterPayouts(entry, allowance.Funds.Div64(allowance.Hosts), txnFees, types.ZeroCurrency, types.ZeroCurrency, allowance.Period, ug.ExpectedStorage)
	if err != nil {
		info := fmt.Sprintf("Error while estimating collateral for host: Host %v, ContractPrice %v, TxnFees %v, Funds %v",
			entry.PublicKey.String(), entry.ContractPrice.HumanString(), txnFees.HumanString(), allowance.Funds.HumanString())
		hdb.log.Debugln(errors.AddContext(err, info))
		return 0
	}

	// Prices tiered as follows:
	//    - the collateral price is presented as 'per block per byte'
	//    - the storage price is presented as 'per block per byte'
	//    - the contract price is presented as a flat rate
	//    - the upload bandwidth price is per byte
	//    - the download bandwidth price is per byte
	//
	// The adjusted prices take the pricing for other parts of the contract
	// (like bandwidth and fees) and convert them into terms that are relative
	// to the storage price.
	adjustedContractPrice := entry.ContractPrice.Div64(uint64(allowance.Period)).Div64(ug.ExpectedStorage)
	adjustedUploadPrice := entry.UploadBandwidthPrice.Div64(ug.ExpectedUploadFrequency)
	adjustedDownloadPrice := entry.DownloadBandwidthPrice.Div64(ug.ExpectedDownloadFrequency).MulFloat(ug.ExpectedRedundancy)
	totalPrice := entry.StoragePrice.Add(adjustedContractPrice).Add(adjustedUploadPrice).Add(adjustedDownloadPrice)

	// Determine a cutoff for whether the total price is considered a high price
	// or a low price. This cutoff attempts to determine where the price becomes
	// insignificant.
	expectedUploadBandwidth := ug.ExpectedStorage * uint64(allowance.Period) / ug.ExpectedUploadFrequency
	expectedDownloadBandwidthRedundant := ug.ExpectedStorage * uint64(allowance.Period) / ug.ExpectedDownloadFrequency
	expectedDownloadBandwidth := uint64(float64(expectedDownloadBandwidthRedundant) / ug.ExpectedRedundancy)
	expectedBandwidth := expectedUploadBandwidth + expectedDownloadBandwidth
	cutoff := allowance.Funds.Div64(allowance.Hosts).Div64(uint64(allowance.Period)).Div64(ug.ExpectedStorage + expectedBandwidth).Div64(priceFloor)
	if totalPrice.Cmp(cutoff) < 0 {
		cutoff = totalPrice
	}
	price64, _ := totalPrice.Div(priceDivNormalization).Uint64()
	cutoff64, _ := cutoff.Div(priceDivNormalization).Uint64()
	if cutoff64 == 0 {
		cutoff64 = 1
	}
	if price64 == 0 {
		price64 = 1
	}
	ratio := float64(price64) / float64(cutoff64)

	smallWeight := math.Pow(float64(cutoff64), priceExponentiationSmall)
	largeWeight := math.Pow(ratio, priceExponentiationLarge)
	return 1 / (smallWeight * largeWeight)
}

// storageRemainingAdjustments adjusts the weight of the entry according to how
// much storage it has remaining.
func storageRemainingAdjustments(entry modules.HostDBEntry) float64 {
	base := float64(1)
	if entry.RemainingStorage < 100*requiredStorage {
		base = base / 2 // 2x total penalty
	}
	if entry.RemainingStorage < 80*requiredStorage {
		base = base / 2 // 4x total penalty
	}
	if entry.RemainingStorage < 40*requiredStorage {
		base = base / 2 // 8x total penalty
	}
	if entry.RemainingStorage < 20*requiredStorage {
		base = base / 2 // 16x total penalty
	}
	if entry.RemainingStorage < 15*requiredStorage {
		base = base / 2 // 32x total penalty
	}
	if entry.RemainingStorage < 10*requiredStorage {
		base = base / 2 // 64x total penalty
	}
	if entry.RemainingStorage < 5*requiredStorage {
		base = base / 2 // 128x total penalty
	}
	if entry.RemainingStorage < 3*requiredStorage {
		base = base / 2 // 256x total penalty
	}
	if entry.RemainingStorage < 2*requiredStorage {
		base = base / 2 // 512x total penalty
	}
	if entry.RemainingStorage < requiredStorage {
		base = base / 2 // 1024x total penalty
	}
	return base
}

// versionAdjustments will adjust the weight of the entry according to the hsd
// version reported by the host.
func versionAdjustments(entry modules.HostDBEntry) float64 {
	base := float64(1)
<<<<<<< HEAD
	// NOTE: This could should be uncommented with appropiate version numbers
	// once we actually have enough code variation between versions that
	// it makes sense to penalize old hosts.
	/*
		if build.VersionCmp(entry.Version, "1.4.0") < 0 {
			base = base * 0.99999 // Safety value to make sure we update the version penalties every time we update the host.
		}
		if build.VersionCmp(entry.Version, "1.3.2") < 0 {
			base = base * 0.9
		}
		// we shouldn't use pre hardfork hosts
		if build.VersionCmp(entry.Version, "1.3.1") < 0 {
			base = math.SmallestNonzeroFloat64
		}
	*/
=======
	if build.VersionCmp(entry.Version, "1.5.0") < 0 {
		base = base * 0.99999 // Safety value to make sure we update the version penalties every time we update the host.
	}
	// we shouldn't use pre hardfork hosts
	if build.VersionCmp(entry.Version, "1.3.7") < 0 {
		base = math.SmallestNonzeroFloat64
	}
>>>>>>> 43efaac1
	return base
}

// lifetimeAdjustments will adjust the weight of the host according to the total
// amount of time that has passed since the host's original announcement.
func (hdb *HostDB) lifetimeAdjustments(entry modules.HostDBEntry) float64 {
	base := float64(1)
	if hdb.blockHeight >= entry.FirstSeen {
		age := hdb.blockHeight - entry.FirstSeen
		if age < 12000 {
			base = base * 2 / 3 // 1.5x total
		}
		if age < 6000 {
			base = base / 2 // 3x total
		}
		if age < 4000 {
			base = base / 2 // 6x total
		}
		if age < 2000 {
			base = base / 2 // 12x total
		}
		if age < 1000 {
			base = base / 3 // 36x total
		}
		if age < 576 {
			base = base / 3 // 108x total
		}
		if age < 288 {
			base = base / 3 // 324x total
		}
		if age < 144 {
			base = base / 3 // 972x total
		}
	}
	return base
}

// uptimeAdjustments penalizes the host for having poor uptime, and for being
// offline.
//
// CAUTION: The function 'updateEntry' will manually fill out two scans for a
// new host to give the host some initial uptime or downtime. Modification of
// this function needs to be made paying attention to the structure of that
// function.
func (hdb *HostDB) uptimeAdjustments(entry modules.HostDBEntry) float64 {
	// Special case: if we have scanned the host twice or fewer, don't perform
	// uptime math.
	if len(entry.ScanHistory) == 0 {
		return 0.25
	}
	if len(entry.ScanHistory) == 1 {
		if entry.ScanHistory[0].Success {
			return 0.75
		}
		return 0.25
	}
	if len(entry.ScanHistory) == 2 {
		if entry.ScanHistory[0].Success && entry.ScanHistory[1].Success {
			return 0.85
		}
		if entry.ScanHistory[0].Success || entry.ScanHistory[1].Success {
			return 0.50
		}
		return 0.05
	}

	// Compute the total measured uptime and total measured downtime for this
	// host.
	downtime := entry.HistoricDowntime
	uptime := entry.HistoricUptime
	recentTime := entry.ScanHistory[0].Timestamp
	recentSuccess := entry.ScanHistory[0].Success
	for _, scan := range entry.ScanHistory[1:] {
		if recentTime.After(scan.Timestamp) {
			if build.DEBUG {
				hdb.log.Critical("Host entry scan history not sorted.")
			} else {
				hdb.log.Print("WARNING: Host entry scan history not sorted.")
			}
			// Ignore the unsorted scan entry.
			continue
		}
		if recentSuccess {
			uptime += scan.Timestamp.Sub(recentTime)
		} else {
			downtime += scan.Timestamp.Sub(recentTime)
		}
		recentTime = scan.Timestamp
		recentSuccess = scan.Success
	}
	// Sanity check against 0 total time.
	if uptime == 0 && downtime == 0 {
		return 0.001 // Shouldn't happen.
	}

	// Compute the uptime ratio, but shift by 0.02 to acknowledge fully that
	// 98% uptime and 100% uptime is valued the same.
	uptimeRatio := float64(uptime) / float64(uptime+downtime)
	if uptimeRatio > 0.98 {
		uptimeRatio = 0.98
	}
	uptimeRatio += 0.02

	// Cap the total amount of downtime allowed based on the total number of
	// scans that have happened.
	allowedDowntime := 0.03 * float64(len(entry.ScanHistory))
	if uptimeRatio < 1-allowedDowntime {
		uptimeRatio = 1 - allowedDowntime
	}

	// Calculate the penalty for low uptime. Penalties increase extremely
	// quickly as uptime falls away from 95%.
	//
	// 100% uptime = 1
	// 98%  uptime = 1
	// 95%  uptime = 0.83
	// 90%  uptime = 0.26
	// 85%  uptime = 0.03
	// 80%  uptime = 0.001
	// 75%  uptime = 0.00001
	// 70%  uptime = 0.0000001
	exp := 200 * math.Min(1-uptimeRatio, 0.30)
	return math.Pow(uptimeRatio, exp)
}

// calculateHostWeightFn creates a hosttree.WeightFunc given an Allowance.
func (hdb *HostDB) calculateHostWeightFn(allowance modules.Allowance) hosttree.WeightFunc {
	// TODO: Pass these in as input instead of using the defaults.
	ug := modules.DefaultUsageGuideLines

	return func(entry modules.HostDBEntry) hosttree.ScoreBreakdown {
		return hosttree.HostAdjustments{
			BurnAdjustment:             1,
			CollateralAdjustment:       hdb.collateralAdjustments(entry, allowance, ug),
			InteractionAdjustment:      hdb.interactionAdjustments(entry),
			AgeAdjustment:              hdb.lifetimeAdjustments(entry),
			PriceAdjustment:            hdb.priceAdjustments(entry, allowance, ug),
			StorageRemainingAdjustment: storageRemainingAdjustments(entry),
			UptimeAdjustment:           hdb.uptimeAdjustments(entry),
			VersionAdjustment:          versionAdjustments(entry),
		}
	}
}

// EstimateHostScore takes a HostExternalSettings and returns the estimated
// score of that host in the hostdb, assuming no penalties for age or uptime.
func (hdb *HostDB) EstimateHostScore(entry modules.HostDBEntry, allowance modules.Allowance) modules.HostScoreBreakdown {
	return hdb.managedScoreBreakdown(entry, true, true)
}

// ScoreBreakdown provdes a detailed set of scalars and bools indicating
// elements of the host's overall score.
func (hdb *HostDB) ScoreBreakdown(entry modules.HostDBEntry) modules.HostScoreBreakdown {
	return hdb.managedScoreBreakdown(entry, false, false)
}

// managedScoreBreakdown computes the score breakdown of a host. Certain
// adjustments can be ignored.
func (hdb *HostDB) managedScoreBreakdown(entry modules.HostDBEntry, ignoreAge, ignoreUptime bool) modules.HostScoreBreakdown {
	hosts := hdb.AllHosts()

	// Compute the totalScore.
	hdb.mu.Lock()
	defer hdb.mu.Unlock()
	totalScore := types.Currency{}
	for _, host := range hosts {
		totalScore = totalScore.Add(hdb.weightFunc(host).Score())
	}
	// Compute the breakdown.
	return hdb.weightFunc(entry).HostScoreBreakdown(totalScore, ignoreAge, ignoreUptime)
}<|MERGE_RESOLUTION|>--- conflicted
+++ resolved
@@ -303,31 +303,6 @@
 // version reported by the host.
 func versionAdjustments(entry modules.HostDBEntry) float64 {
 	base := float64(1)
-<<<<<<< HEAD
-	// NOTE: This could should be uncommented with appropiate version numbers
-	// once we actually have enough code variation between versions that
-	// it makes sense to penalize old hosts.
-	/*
-		if build.VersionCmp(entry.Version, "1.4.0") < 0 {
-			base = base * 0.99999 // Safety value to make sure we update the version penalties every time we update the host.
-		}
-		if build.VersionCmp(entry.Version, "1.3.2") < 0 {
-			base = base * 0.9
-		}
-		// we shouldn't use pre hardfork hosts
-		if build.VersionCmp(entry.Version, "1.3.1") < 0 {
-			base = math.SmallestNonzeroFloat64
-		}
-	*/
-=======
-	if build.VersionCmp(entry.Version, "1.5.0") < 0 {
-		base = base * 0.99999 // Safety value to make sure we update the version penalties every time we update the host.
-	}
-	// we shouldn't use pre hardfork hosts
-	if build.VersionCmp(entry.Version, "1.3.7") < 0 {
-		base = math.SmallestNonzeroFloat64
-	}
->>>>>>> 43efaac1
 	return base
 }
 
