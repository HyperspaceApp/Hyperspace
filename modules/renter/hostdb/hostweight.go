package hostdb

import (
	"math"
	"math/big"

<<<<<<< HEAD
	"github.com/HyperspaceApp/Hyperspace/build"
	"github.com/HyperspaceApp/Hyperspace/modules"
	"github.com/HyperspaceApp/Hyperspace/types"
=======
	"gitlab.com/NebulousLabs/Sia/build"
	"gitlab.com/NebulousLabs/Sia/modules"
	"gitlab.com/NebulousLabs/Sia/modules/renter/hostdb/hosttree"
	"gitlab.com/NebulousLabs/Sia/types"
>>>>>>> f96e83d3
)

var (
	// Because most weights would otherwise be fractional, we set the base
	// weight to be very large.
	baseWeight = types.NewCurrency(new(big.Int).Exp(big.NewInt(10), big.NewInt(80), nil))

	// collateralExponentiation is the power to which we raise the weight
	// during collateral adjustment when the collateral is large. This sublinear
	// number ensures that there is not an overpreference on collateral when
	// collateral is large relative to the size of the allowance.
	collateralExponentiationLarge = 0.65

	// collateralExponentiationSmall is the power to which we raise the weight
	// during collateral adjustment when the collateral is small. This large
	// number ensures a heavy focus on collateral when distinguishing between
	// hosts that have a very small amount of collateral provided compared to
	// the size of the allowance.
	//
	// The number is set relative to the price exponentiation, because the goal
	// is to ensure that the collateral has more weight than the price when the
	// collateral is small.
	collateralExponentiationSmall = priceExponentiation + 0.5

	// Set a minimum price, below which setting lower prices will no longer put
	// this host at an advatnage. This price is considered the bar for
	// 'essentially free', and is kept to a minimum to prevent certain Sybil
	// attack related attack vectors.
	//
	// NOTE: This needs to be intelligently adjusted down as the practical price
	// of storage changes, and as the price of the siacoin changes.
	minTotalPrice = types.SiacoinPrecision.Mul64(1).Div64(tbMonth)

	// priceDiveNormalization reduces the raw value of the price so that not so
	// many digits are needed when operating on the weight. This also allows the
	// base weight to be a lot lower.
	priceDivNormalization = types.SiacoinPrecision.Div64(100e3).Div64(tbMonth)

	// priceExponentiation is the number of times that the weight is divided by
	// the price.
	priceExponentiation = 5.0

	// requiredStorage indicates the amount of storage that the host must be
	// offering in order to be considered a valuable/worthwhile host.
	requiredStorage = build.Select(build.Var{
		Standard: uint64(20e9),
		Dev:      uint64(1e6),
		Testing:  uint64(1e3),
	}).(uint64)

	// tbMonth is the number of bytes in a terabyte times the number of blocks
	// in a month.
	tbMonth = uint64(4032) * uint64(1e12)
)

// collateralAdjustments improves the host's weight according to the amount of
// collateral that they have provided.
func (hdb *HostDB) collateralAdjustments(entry modules.HostDBEntry, allowance modules.Allowance, expectedStorage uint64) float64 {
	// Ensure that all values will avoid divide by zero errors.
	if allowance.Hosts == 0 {
		allowance.Hosts = 1
	}
	if allowance.Period == 0 {
		allowance.Period = 1
	}
	if expectedStorage == 0 {
		expectedStorage = 1
	}

	// Ensure that the allowance and expected storage will not brush up against
	// the max collateral. If the allowance comes within half of the max
	// collateral, cap the collateral that we use during adjustments based on
	// the max collateral instead of the per-byte collateral.
	hostCollateral := entry.Collateral
	requiredCollateral := entry.Collateral.Mul64(uint64(allowance.Period)).Mul64(expectedStorage)
	if requiredCollateral.Cmp(entry.MaxCollateral.Div64(2)) < 0 {
		hostCollateral = entry.MaxCollateral.Div64(uint64(allowance.Period)).Div64(expectedStorage).Div64(2)
	}

	// Determine the cutoff for the difference between small collateral and
	// large collateral. The cutoff is used to create a step function in the
	// collateral scoring where decreasing collateral results in much higher
	// penalties below a certain threshold.
	//
	// This threshold is attempting to be the threshold where the amount of
	// money becomes insignificant. A collateral that is 10x higher than the
	// price is not interesting, compelling, nor a sign of reliability if the
	// price and collateral are both effectively zero.
	cutoff := allowance.Funds.Div64(allowance.Hosts).Div64(uint64(allowance.Period)).Div64(expectedStorage).Div64(3)
	if cutoff.Cmp(hostCollateral) < 0 {
		// Set the cutoff equal to the collateral so that the ratio has a
		// minimum of 1, and also so that the smallWeight is computed based on
		// the actual collateral instead of just the cutoff.
		cutoff = hostCollateral
	}
	// Get the ratio between the cutoff and the actual collateral so we can
	// award the bonus for having a large collateral. Perform normalization
	// before converting to uint64.
	collateral64, _ := hostCollateral.Div(priceDivNormalization).Uint64()
	cutoff64, _ := cutoff.Div(priceDivNormalization).Uint64()
	if cutoff64 == 0 {
		cutoff64 = 1
	}
	ratio := float64(collateral64) / float64(cutoff64)

	// Use the cutoff to determine the score based on the small exponentiation
	// factor (which has a high exponentiation), and then use the ratio between
	// the two to determine the bonus gained from having a high collateral.
	smallWeight := math.Pow(float64(cutoff64), collateralExponentiationSmall)
	largeWeight := math.Pow(ratio, collateralExponentiationLarge)
	weight := smallWeight * largeWeight
	return weight
}

// interactionAdjustments determine the penalty to be applied to a host for the
// historic and currnet interactions with that host. This function focuses on
// historic interactions and ignores recent interactions.
func (hdb *HostDB) interactionAdjustments(entry modules.HostDBEntry) float64 {
	// Give the host a baseline of 30 successful interactions and 1 failed
	// interaction. This gives the host a baseline if we've had few
	// interactions with them. The 1 failed interaction will become
	// irrelevant after sufficient interactions with the host.
	hsi := entry.HistoricSuccessfulInteractions + 30
	hfi := entry.HistoricFailedInteractions + 1

	// Determine the intraction ratio based off of the historic interactions.
	ratio := float64(hsi) / float64(hsi+hfi)

	// Raise the ratio to the 15th power and return that. The exponentiation is
	// very high because the renter will already intentionally avoid hosts that
	// do not have many successful interactions, meaning that the bad points do
	// not rack up very quickly. We want to signal a bad score for the host
	// nonetheless.
	return math.Pow(ratio, 15)
}

// priceAdjustments will adjust the weight of the entry according to the prices
// that it has set.
func (hdb *HostDB) priceAdjustments(entry modules.HostDBEntry, allowance modules.Allowance, expectedStorage, expectedUploadFrequency, expectedDownloadFrequency uint64) float64 {
	// Sanity checks - the constants values need to have certain relationships
	// to eachother
	if build.DEBUG {
		// If the minTotalPrice is not much larger than the divNormalization,
		// there will be problems with granularity after the divNormalization is
		// applied.
		if minTotalPrice.Div64(1e3).Cmp(priceDivNormalization) < 0 {
			build.Critical("Maladjusted minDivePrice and divNormalization constants in hostdb package")
		}
	}

	// Prices tiered as follows:
	//    - the storage price is presented as 'per block per byte'
	//    - the contract price is presented as a flat rate
	//    - the upload bandwidth price is per byte
	//    - the download bandwidth price is per byte
	//
	// The hostdb will naively assume the following for now:
	//    - each contract covers 6 weeks of storage (default is 12 weeks, but
	//      renewals occur at midpoint) - 6048 blocks - and 25GB of storage.
	//    - uploads happen once per 12 weeks (average lifetime of a file is 12 weeks)
	//    - downloads happen once per 12 weeks (files are on average downloaded once throughout lifetime)
	//
	// In the future, the renter should be able to track average user behavior
	// and adjust accordingly. This flexibility will be added later.
<<<<<<< HEAD
	adjustedContractPrice := entry.ContractPrice.Div64(6048).Div64(25e9)        // Adjust contract price to match 25GB for 6 weeks.
	adjustedUploadPrice := entry.UploadBandwidthPrice.Div64(24192)              // Adjust upload price to match a single upload over 24 weeks.
	adjustedDownloadPrice := entry.DownloadBandwidthPrice.Div64(12096).Div64(3) // Adjust download price to match one download over 12 weeks, 1 redundancy.
	totalPrice := entry.StoragePrice.Add(adjustedContractPrice).Add(adjustedUploadPrice).Add(adjustedDownloadPrice)
=======
	adjustedContractPrice := entry.ContractPrice.Div64(uint64(allowance.Period)).Div64(expectedStorage) // Adjust contract price to match 'expectedStorage' for 6 weeks.
	adjustedUploadPrice := entry.UploadBandwidthPrice.Div64(expectedUploadFrequency)                    // Adjust upload price to match a single upload over 24 weeks.
	adjustedDownloadPrice := entry.DownloadBandwidthPrice.Div64(expectedDownloadFrequency).Div64(3)     // Adjust download price to match one download over 12 weeks, 1 redundancy.
	siafundFee := adjustedContractPrice.Add(adjustedUploadPrice).Add(adjustedDownloadPrice).Add(entry.Collateral).MulTax()
	totalPrice := entry.StoragePrice.Add(adjustedContractPrice).Add(adjustedUploadPrice).Add(adjustedDownloadPrice).Add(siafundFee)
>>>>>>> f96e83d3

	// Set a minimum on the price, then normalize to a sane precision.
	if totalPrice.Cmp(minTotalPrice) < 0 {
		totalPrice = minTotalPrice
	}
	baseU64, err := minTotalPrice.Div(priceDivNormalization).Uint64()
	if err != nil {
		baseU64 = math.MaxUint64
	}
	actualU64, err := totalPrice.Div(priceDivNormalization).Uint64()
	if err != nil {
		actualU64 = math.MaxUint64
	}
	base := float64(baseU64)
	actual := float64(actualU64)

	return math.Pow(base/actual, priceExponentiation)
}

// storageRemainingAdjustments adjusts the weight of the entry according to how
// much storage it has remaining.
func storageRemainingAdjustments(entry modules.HostDBEntry) float64 {
	base := float64(1)
	if entry.RemainingStorage < 200*requiredStorage {
		base = base / 2 // 2x total penalty
	}
	if entry.RemainingStorage < 150*requiredStorage {
		base = base / 2 // 4x total penalty
	}
	if entry.RemainingStorage < 100*requiredStorage {
		base = base / 2 // 8x total penalty
	}
	if entry.RemainingStorage < 80*requiredStorage {
		base = base / 2 // 16x total penalty
	}
	if entry.RemainingStorage < 40*requiredStorage {
		base = base / 2 // 32x total penalty
	}
	if entry.RemainingStorage < 20*requiredStorage {
		base = base / 2 // 64x total penalty
	}
	if entry.RemainingStorage < 15*requiredStorage {
		base = base / 2 // 128x total penalty
	}
	if entry.RemainingStorage < 10*requiredStorage {
		base = base / 2 // 256x total penalty
	}
	if entry.RemainingStorage < 5*requiredStorage {
		base = base / 2 // 512x total penalty
	}
	if entry.RemainingStorage < 3*requiredStorage {
		base = base / 2 // 1024x total penalty
	}
	if entry.RemainingStorage < 2*requiredStorage {
		base = base / 2 // 2048x total penalty
	}
	if entry.RemainingStorage < requiredStorage {
		base = base / 2 // 4096x total penalty
	}
	return base
}

// versionAdjustments will adjust the weight of the entry according to the hsd
// version reported by the host.
func versionAdjustments(entry modules.HostDBEntry) float64 {
	base := float64(1)
	// NOTE: This could should be uncommented with appropiate version numbers
	// once we actually have enough code variation between versions that
	// it makes sense to penalize old hosts.
	/*
		if build.VersionCmp(entry.Version, "1.4.0") < 0 {
			base = base * 0.99999 // Safety value to make sure we update the version penalties every time we update the host.
		}
		if build.VersionCmp(entry.Version, "1.3.2") < 0 {
			base = base * 0.9
		}
		// we shouldn't use pre hardfork hosts
		if build.VersionCmp(entry.Version, "1.3.1") < 0 {
			base = math.SmallestNonzeroFloat64
		}
	*/
	return base
}

// lifetimeAdjustments will adjust the weight of the host according to the total
// amount of time that has passed since the host's original announcement.
func (hdb *HostDB) lifetimeAdjustments(entry modules.HostDBEntry) float64 {
	base := float64(1)
	if hdb.blockHeight >= entry.FirstSeen {
		age := hdb.blockHeight - entry.FirstSeen
		if age < 6000 {
			base = base / 2 // 2x total
		}
		if age < 4000 {
			base = base / 2 // 4x total
		}
		if age < 2000 {
			base = base / 2 // 8x total
		}
		if age < 1000 {
			base = base / 2 // 16x total
		}
		if age < 576 {
			base = base / 2 // 32x total
		}
		if age < 288 {
			base = base / 2 // 64x total
		}
		if age < 144 {
			base = base / 2 // 128x total
		}
	}
	return base
}

// uptimeAdjustments penalizes the host for having poor uptime, and for being
// offline.
//
// CAUTION: The function 'updateEntry' will manually fill out two scans for a
// new host to give the host some initial uptime or downtime. Modification of
// this function needs to be made paying attention to the structure of that
// function.
func (hdb *HostDB) uptimeAdjustments(entry modules.HostDBEntry) float64 {
	// Special case: if we have scanned the host twice or fewer, don't perform
	// uptime math.
	if len(entry.ScanHistory) == 0 {
		return 0.25
	}
	if len(entry.ScanHistory) == 1 {
		if entry.ScanHistory[0].Success {
			return 0.75
		}
		return 0.25
	}
	if len(entry.ScanHistory) == 2 {
		if entry.ScanHistory[0].Success && entry.ScanHistory[1].Success {
			return 0.85
		}
		if entry.ScanHistory[0].Success || entry.ScanHistory[1].Success {
			return 0.50
		}
		return 0.05
	}

	// Compute the total measured uptime and total measured downtime for this
	// host.
	downtime := entry.HistoricDowntime
	uptime := entry.HistoricUptime
	recentTime := entry.ScanHistory[0].Timestamp
	recentSuccess := entry.ScanHistory[0].Success
	for _, scan := range entry.ScanHistory[1:] {
		if recentTime.After(scan.Timestamp) {
			if build.DEBUG {
				hdb.log.Critical("Host entry scan history not sorted.")
			} else {
				hdb.log.Print("WARNING: Host entry scan history not sorted.")
			}
			// Ignore the unsorted scan entry.
			continue
		}
		if recentSuccess {
			uptime += scan.Timestamp.Sub(recentTime)
		} else {
			downtime += scan.Timestamp.Sub(recentTime)
		}
		recentTime = scan.Timestamp
		recentSuccess = scan.Success
	}
	// Sanity check against 0 total time.
	if uptime == 0 && downtime == 0 {
		return 0.001 // Shouldn't happen.
	}

	// Compute the uptime ratio, but shift by 0.02 to acknowledge fully that
	// 98% uptime and 100% uptime is valued the same.
	uptimeRatio := float64(uptime) / float64(uptime+downtime)
	if uptimeRatio > 0.98 {
		uptimeRatio = 0.98
	}
	uptimeRatio += 0.02

	// Cap the total amount of downtime allowed based on the total number of
	// scans that have happened.
	allowedDowntime := 0.03 * float64(len(entry.ScanHistory))
	if uptimeRatio < 1-allowedDowntime {
		uptimeRatio = 1 - allowedDowntime
	}

	// Calculate the penalty for low uptime. Penalties increase extremely
	// quickly as uptime falls away from 95%.
	//
	// 100% uptime = 1
	// 98%  uptime = 1
	// 95%  uptime = 0.83
	// 90%  uptime = 0.26
	// 85%  uptime = 0.03
	// 80%  uptime = 0.001
	// 75%  uptime = 0.00001
	// 70%  uptime = 0.0000001
	exp := 200 * math.Min(1-uptimeRatio, 0.30)
	return math.Pow(uptimeRatio, exp)
}

// calculateHostWeightFn creates a hosttree.WeightFunc given an Allowance.
func (hdb *HostDB) calculateHostWeightFn(allowance modules.Allowance) hosttree.WeightFunc {
	// TODO: Pass these in as input instead of fixing them.
	//
	// expectedStorage is the amount of data that we expect to have in a
	// contract.
	//
	// expectedUploadFrequency is the expected number of blocks between each
	// complete re-upload of the filesystem. This will be a combination of the
	// rate at which a user uploads files, the rate at which a user replaces
	// files, and the rate at which a user has to repair files due to host
	// churn. If the expected storage is 25 GB and the expected upload frequency
	// is 24 weeks, it means the user is expected to do about 1 GB of upload per
	// week on average throughout the life of the contract.
	//
	// expectedDownloadFrequency is the expected number of blocks between each
	// complete download of the filesystem. This should include the user
	// downloading, streaming, and repairing files.
	expectedStorage := uint64(25e9)            // 25 GB - This contract is expected to store 25 GB.
	expectedUploadFrequency := uint64(24192)   // 24 weeks.
	expectedDownloadFrequency := uint64(12096) // 12 weeks.

	return func(entry modules.HostDBEntry) types.Currency {
		collateralReward := hdb.collateralAdjustments(entry, allowance, expectedStorage)
		interactionPenalty := hdb.interactionAdjustments(entry)
		lifetimePenalty := hdb.lifetimeAdjustments(entry)
		pricePenalty := hdb.priceAdjustments(entry, allowance, expectedStorage, expectedUploadFrequency, expectedDownloadFrequency)
		storageRemainingPenalty := storageRemainingAdjustments(entry)
		uptimePenalty := hdb.uptimeAdjustments(entry)
		versionPenalty := versionAdjustments(entry)

		// Combine the adjustments.
		fullPenalty := collateralReward * interactionPenalty * lifetimePenalty *
			pricePenalty * storageRemainingPenalty * uptimePenalty * versionPenalty

		// Return a types.Currency.
		weight := baseWeight.MulFloat(fullPenalty)
		if weight.IsZero() {
			// A weight of zero is problematic for for the host tree.
			return types.NewCurrency64(1)
		}
		return weight
	}
}

// calculateConversionRate calculates the conversion rate of the provided
// host score, comparing it to the hosts in the database and returning what
// percentage of contracts it is likely to participate in.
func (hdb *HostDB) calculateConversionRate(score types.Currency) float64 {
	var totalScore types.Currency
	for _, h := range hdb.ActiveHosts() {
		totalScore = totalScore.Add(hdb.calculateHostWeight(h))
	}
	if totalScore.IsZero() {
		totalScore = types.NewCurrency64(1)
	}
	conversionRate, _ := big.NewRat(0, 1).SetFrac(score.Mul64(50).Big(), totalScore.Big()).Float64()
	if conversionRate > 100 {
		conversionRate = 100
	}
	return conversionRate
}

// EstimateHostScore takes a HostExternalSettings and returns the estimated
// score of that host in the hostdb, assuming no penalties for age or uptime.
func (hdb *HostDB) EstimateHostScore(entry modules.HostDBEntry, allowance modules.Allowance) modules.HostScoreBreakdown {
	// TODO: Pass these in as input instead of fixing them.
	//
	// expectedStorage is the amount of data that we expect to have in a
	// contract.
	//
	// expectedUploadFrequency is the expected number of blocks between each
	// complete re-upload of the filesystem. This will be a combination of the
	// rate at which a user uploads files, the rate at which a user replaces
	// files, and the rate at which a user has to repair files due to host
	// churn. If the expected storage is 25 GB and the expected upload frequency
	// is 24 weeks, it means the user is expected to do about 1 GB of upload per
	// week on average throughout the life of the contract.
	//
	// expectedDownloadFrequency is the expected number of blocks between each
	// complete download of the filesystem. This should include the user
	// downloading, streaming, and repairing files.
	expectedStorage := uint64(25e9)            // 25 GB - This contract is expected to store 25 GB.
	expectedUploadFrequency := uint64(24192)   // 24 weeks.
	expectedDownloadFrequency := uint64(12096) // 12 weeks.

	// Grab the adjustments. Age, and uptime penalties are set to '1', to
	// assume best behavior from the host.
	collateralReward := hdb.collateralAdjustments(entry, allowance, expectedStorage)
	pricePenalty := hdb.priceAdjustments(entry, allowance, expectedStorage, expectedUploadFrequency, expectedDownloadFrequency)
	storageRemainingPenalty := storageRemainingAdjustments(entry)
	versionPenalty := versionAdjustments(entry)

	// Combine into a full penalty, then determine the resulting estimated
	// score.
	fullPenalty := collateralReward * pricePenalty * storageRemainingPenalty * versionPenalty
	estimatedScore := baseWeight.MulFloat(fullPenalty)
	if estimatedScore.IsZero() {
		estimatedScore = types.NewCurrency64(1)
	}

	// Compile the estimates into a host score breakdown.
	return modules.HostScoreBreakdown{
		Score:          estimatedScore,
		ConversionRate: hdb.calculateConversionRate(estimatedScore),

		AgeAdjustment:              1,
		BurnAdjustment:             1,
		CollateralAdjustment:       collateralReward,
		PriceAdjustment:            pricePenalty,
		StorageRemainingAdjustment: storageRemainingPenalty,
		UptimeAdjustment:           1,
		VersionAdjustment:          versionPenalty,
	}
}

// ScoreBreakdown provdes a detailed set of scalars and bools indicating
// elements of the host's overall score.
func (hdb *HostDB) ScoreBreakdown(entry modules.HostDBEntry, allowance modules.Allowance) modules.HostScoreBreakdown {
	// TODO: Pass these in as input instead of fixing them.
	//
	// expectedStorage is the amount of data that we expect to have in a
	// contract.
	//
	// expectedUploadFrequency is the expected number of blocks between each
	// complete re-upload of the filesystem. This will be a combination of the
	// rate at which a user uploads files, the rate at which a user replaces
	// files, and the rate at which a user has to repair files due to host
	// churn. If the expected storage is 25 GB and the expected upload frequency
	// is 24 weeks, it means the user is expected to do about 1 GB of upload per
	// week on average throughout the life of the contract.
	//
	// expectedDownloadFrequency is the expected number of blocks between each
	// complete download of the filesystem. This should include the user
	// downloading, streaming, and repairing files.
	expectedStorage := uint64(25e9)            // 25 GB - This contract is expected to store 25 GB.
	expectedUploadFrequency := uint64(24192)   // 24 weeks.
	expectedDownloadFrequency := uint64(12096) // 12 weeks.

	hdb.mu.Lock()
	defer hdb.mu.Unlock()

	score := hdb.calculateHostWeight(entry)
	return modules.HostScoreBreakdown{
		Score:          score,
		ConversionRate: hdb.calculateConversionRate(score),

		AgeAdjustment:              hdb.lifetimeAdjustments(entry),
		BurnAdjustment:             1,
		CollateralAdjustment:       hdb.collateralAdjustments(entry, allowance, expectedStorage),
		InteractionAdjustment:      hdb.interactionAdjustments(entry),
		PriceAdjustment:            hdb.priceAdjustments(entry, allowance, expectedStorage, expectedUploadFrequency, expectedDownloadFrequency),
		StorageRemainingAdjustment: storageRemainingAdjustments(entry),
		UptimeAdjustment:           hdb.uptimeAdjustments(entry),
		VersionAdjustment:          versionAdjustments(entry),
	}
}<|MERGE_RESOLUTION|>--- conflicted
+++ resolved
@@ -4,16 +4,10 @@
 	"math"
 	"math/big"
 
-<<<<<<< HEAD
 	"github.com/HyperspaceApp/Hyperspace/build"
 	"github.com/HyperspaceApp/Hyperspace/modules"
+	"github.com/HyperspaceApp/Hyperspace/modules/renter/hostdb/hosttree"
 	"github.com/HyperspaceApp/Hyperspace/types"
-=======
-	"gitlab.com/NebulousLabs/Sia/build"
-	"gitlab.com/NebulousLabs/Sia/modules"
-	"gitlab.com/NebulousLabs/Sia/modules/renter/hostdb/hosttree"
-	"gitlab.com/NebulousLabs/Sia/types"
->>>>>>> f96e83d3
 )
 
 var (
@@ -178,18 +172,10 @@
 	//
 	// In the future, the renter should be able to track average user behavior
 	// and adjust accordingly. This flexibility will be added later.
-<<<<<<< HEAD
-	adjustedContractPrice := entry.ContractPrice.Div64(6048).Div64(25e9)        // Adjust contract price to match 25GB for 6 weeks.
-	adjustedUploadPrice := entry.UploadBandwidthPrice.Div64(24192)              // Adjust upload price to match a single upload over 24 weeks.
-	adjustedDownloadPrice := entry.DownloadBandwidthPrice.Div64(12096).Div64(3) // Adjust download price to match one download over 12 weeks, 1 redundancy.
-	totalPrice := entry.StoragePrice.Add(adjustedContractPrice).Add(adjustedUploadPrice).Add(adjustedDownloadPrice)
-=======
 	adjustedContractPrice := entry.ContractPrice.Div64(uint64(allowance.Period)).Div64(expectedStorage) // Adjust contract price to match 'expectedStorage' for 6 weeks.
 	adjustedUploadPrice := entry.UploadBandwidthPrice.Div64(expectedUploadFrequency)                    // Adjust upload price to match a single upload over 24 weeks.
 	adjustedDownloadPrice := entry.DownloadBandwidthPrice.Div64(expectedDownloadFrequency).Div64(3)     // Adjust download price to match one download over 12 weeks, 1 redundancy.
-	siafundFee := adjustedContractPrice.Add(adjustedUploadPrice).Add(adjustedDownloadPrice).Add(entry.Collateral).MulTax()
-	totalPrice := entry.StoragePrice.Add(adjustedContractPrice).Add(adjustedUploadPrice).Add(adjustedDownloadPrice).Add(siafundFee)
->>>>>>> f96e83d3
+	totalPrice := entry.StoragePrice.Add(adjustedContractPrice).Add(adjustedUploadPrice).Add(adjustedDownloadPrice)
 
 	// Set a minimum on the price, then normalize to a sane precision.
 	if totalPrice.Cmp(minTotalPrice) < 0 {
