--- conflicted
+++ resolved
@@ -153,15 +153,7 @@
 
 	udc.download.chunksRemaining--
 	if udc.download.chunksRemaining == 0 {
-<<<<<<< HEAD
-		udc.download.endTime = time.Now()
-		udc.renterFile.UpdateAccessTime()
-		close(udc.download.completeChan)
-		udc.download.destination.Close()
-		udc.download.destination = nil
-=======
 		udc.download.markComplete()
->>>>>>> 0fa554b3
 	}
 	return true
 }
