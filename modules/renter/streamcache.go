--- conflicted
+++ resolved
@@ -124,42 +124,6 @@
 // TODO: in the future we might need cache invalidation. At the
 // moment this doesn't worry us since our files are static.
 func (sc *streamCache) Retrieve(udc *unfinishedDownloadChunk) bool {
-<<<<<<< HEAD
-	sc.mu.Lock()
-
-	cd, cached := sc.streamMap[udc.staticCacheID]
-	if !cached {
-		sc.mu.Unlock()
-		return false
-	}
-
-	// chunk exists, updating lastAccess and reinserting into map, updating heap
-	cd.lastAccess = time.Now()
-	sc.streamMap[udc.staticCacheID] = cd
-	sc.streamHeap.update(cd, cd.id, cd.data, cd.lastAccess)
-	sc.mu.Unlock()
-
-	udc.mu.Lock()
-	defer udc.mu.Unlock()
-
-	start := udc.staticFetchOffset
-	end := start + udc.staticFetchLength
-	_, err := udc.destination.WriteAt(cd.data[start:end], udc.staticWriteOffset)
-	if err != nil {
-		udc.fail(errors.AddContext(err, "failed to write cached chunk to destination"))
-		return true
-	}
-
-	// Check if the download is complete now.
-	udc.download.mu.Lock()
-	defer udc.download.mu.Unlock()
-
-	udc.download.chunksRemaining--
-	if udc.download.chunksRemaining == 0 {
-		udc.download.markComplete()
-	}
-	return true
-=======
 	return false
 	//udc.mu.Lock()
 	//defer udc.mu.Unlock()
@@ -193,7 +157,6 @@
 	//	udc.download.markComplete()
 	//}
 	//return true
->>>>>>> f76dc464
 }
 
 // SetStreamingCacheSize sets the cache size.  When calling, add check
