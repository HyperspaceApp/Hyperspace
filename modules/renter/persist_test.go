--- conflicted
+++ resolved
@@ -1,20 +1,15 @@
 package renter
 
 import (
+	"bytes"
 	"fmt"
 	"os"
 	"path/filepath"
 	"strconv"
 	"testing"
 
-<<<<<<< HEAD
-	"github.com/HyperspaceApp/Hyperspace/build"
 	"github.com/HyperspaceApp/Hyperspace/modules"
 	"github.com/HyperspaceApp/Hyperspace/modules/renter/siafile"
-=======
-	"gitlab.com/NebulousLabs/Sia/modules"
-	"gitlab.com/NebulousLabs/Sia/modules/renter/siafile"
->>>>>>> 721fd7c2
 
 	"github.com/HyperspaceApp/fastrand"
 )
@@ -28,11 +23,7 @@
 
 	name := "testfile-" + strconv.Itoa(int(data[0]))
 
-<<<<<<< HEAD
-	return newFile(name, rsc, pieceSize, 1000, 0777, "")
-=======
 	return newFileTesting(name, newTestingWal(), rsc, 1000, 0777, "")
->>>>>>> 721fd7c2
 }
 
 // equalFiles is a helper function that compares two files for equality.
@@ -46,15 +37,10 @@
 	if f1.Size() != f2.Size() {
 		return fmt.Errorf("sizes do not match: %v %v", f1.Size(), f2.Size())
 	}
-<<<<<<< HEAD
-	if f1.MasterKey() != f2.MasterKey() {
-		return fmt.Errorf("keys do not match: %v %v", f1.MasterKey(), f2.MasterKey())
-=======
 	mk1 := f1.MasterKey()
 	mk2 := f2.MasterKey()
 	if !bytes.Equal(mk1.Key(), mk2.Key()) {
 		return fmt.Errorf("keys do not match: %v %v", mk1.Key(), mk2.Key())
->>>>>>> 721fd7c2
 	}
 	if f1.PieceSize() != f2.PieceSize() {
 		return fmt.Errorf("pieceSizes do not match: %v %v", f1.PieceSize(), f2.PieceSize())
@@ -62,118 +48,6 @@
 	return nil
 }
 
-<<<<<<< HEAD
-// TestFileShareLoad tests the sharing/loading functions of the renter.
-func TestFileShareLoad(t *testing.T) {
-	if testing.Short() {
-		t.SkipNow()
-	}
-	rt, err := newRenterTester(t.Name())
-	if err != nil {
-		t.Fatal(err)
-	}
-	defer rt.Close()
-
-	// Create a file and add it to the renter.
-	savedFile := newTestingFile()
-	id := rt.renter.mu.Lock()
-	rt.renter.files[savedFile.SiaPath()] = savedFile
-	rt.renter.mu.Unlock(id)
-
-	// Share .sia file to disk.
-	path := filepath.Join(build.SiaTestingDir, "renter", t.Name(), "test.sia")
-	err = rt.renter.ShareFiles([]string{savedFile.SiaPath()}, path)
-	if err != nil {
-		t.Fatal(err)
-	}
-
-	// Remove the file from the renter.
-	delete(rt.renter.files, savedFile.SiaPath())
-
-	// Load the .sia file back into the renter.
-	names, err := rt.renter.LoadSharedFiles(path)
-	if err != nil {
-		t.Fatal(err)
-	}
-	if len(names) != 1 || names[0] != savedFile.SiaPath() {
-		t.Fatal("nickname not loaded properly:", names)
-	}
-	err = equalFiles(rt.renter.files[savedFile.SiaPath()], savedFile)
-	if err != nil {
-		t.Fatal(err)
-	}
-
-	// Share and load multiple files.
-	savedFile2 := newTestingFile()
-	rt.renter.files[savedFile2.SiaPath()] = savedFile2
-	path = filepath.Join(build.SiaTestingDir, "renter", t.Name(), "test2.sia")
-	err = rt.renter.ShareFiles([]string{savedFile.SiaPath(), savedFile2.SiaPath()}, path)
-	if err != nil {
-		t.Fatal(err)
-	}
-
-	// Remove the files from the renter.
-	delete(rt.renter.files, savedFile.SiaPath())
-	delete(rt.renter.files, savedFile2.SiaPath())
-
-	names, err = rt.renter.LoadSharedFiles(path)
-	if err != nil {
-		t.Fatal(nil)
-	}
-	if len(names) != 2 || (names[0] != savedFile2.SiaPath() && names[1] != savedFile2.SiaPath()) {
-		t.Fatal("nicknames not loaded properly:", names)
-	}
-	err = equalFiles(rt.renter.files[savedFile.SiaPath()], savedFile)
-	if err != nil {
-		t.Fatal(err)
-	}
-	err = equalFiles(rt.renter.files[savedFile2.SiaPath()], savedFile2)
-	if err != nil {
-		t.Fatal(err)
-	}
-}
-
-// TestFileShareLoadASCII tests the ASCII sharing/loading functions.
-func TestFileShareLoadASCII(t *testing.T) {
-	if testing.Short() {
-		t.SkipNow()
-	}
-	rt, err := newRenterTester(t.Name())
-	if err != nil {
-		t.Fatal(err)
-	}
-	defer rt.Close()
-
-	// Create a file and add it to the renter.
-	savedFile := newTestingFile()
-	id := rt.renter.mu.Lock()
-	rt.renter.files[savedFile.SiaPath()] = savedFile
-	rt.renter.mu.Unlock(id)
-
-	ascii, err := rt.renter.ShareFilesASCII([]string{savedFile.SiaPath()})
-	if err != nil {
-		t.Fatal(err)
-	}
-
-	// Remove the file from the renter.
-	delete(rt.renter.files, savedFile.SiaPath())
-
-	names, err := rt.renter.LoadSharedFilesASCII(ascii)
-	if err != nil {
-		t.Fatal(err)
-	}
-	if len(names) != 1 || names[0] != savedFile.SiaPath() {
-		t.Fatal("nickname not loaded properly")
-	}
-
-	err = equalFiles(rt.renter.files[savedFile.SiaPath()], savedFile)
-	if err != nil {
-		t.Fatal(err)
-	}
-}
-
-=======
->>>>>>> 721fd7c2
 // TestRenterSaveLoad probes the save and load methods of the renter type.
 func TestRenterSaveLoad(t *testing.T) {
 	if testing.Short() {
@@ -197,25 +71,6 @@
 		t.Error("default stream cache size not set at init")
 	}
 
-<<<<<<< HEAD
-	// Create and save some files
-	var f1, f2, f3 *siafile.SiaFile
-	f1 = newTestingFile()
-	f2 = newTestingFile()
-	f3 = newTestingFile()
-	// names must not conflict
-	for f2.SiaPath() == f1.SiaPath() || f2.SiaPath() == f3.SiaPath() {
-		f2 = newTestingFile()
-	}
-	for f3.SiaPath() == f1.SiaPath() || f3.SiaPath() == f2.SiaPath() {
-		f3 = newTestingFile()
-	}
-	rt.renter.saveFile(f1)
-	rt.renter.saveFile(f2)
-	rt.renter.saveFile(f3)
-
-=======
->>>>>>> 721fd7c2
 	// Update the settings of the renter to have a new stream cache size and
 	// download speed.
 	newDownSpeed := int64(300e3)
@@ -241,19 +96,6 @@
 		t.Fatal(err)
 	}
 
-<<<<<<< HEAD
-	if err := equalFiles(f1, rt.renter.files[f1.SiaPath()]); err != nil {
-		t.Fatal(err)
-	}
-	if err := equalFiles(f2, rt.renter.files[f2.SiaPath()]); err != nil {
-		t.Fatal(err)
-	}
-	if err := equalFiles(f3, rt.renter.files[f3.SiaPath()]); err != nil {
-		t.Fatal(err)
-	}
-
-=======
->>>>>>> 721fd7c2
 	newSettings := rt.renter.Settings()
 	if newSettings.MaxDownloadSpeed != newDownSpeed {
 		t.Error("download settings not being persisted correctly")
@@ -317,22 +159,11 @@
 	//   foo/bar.sia
 	//   foo/bar/baz.sia
 	f1 := newTestingFile()
-<<<<<<< HEAD
-	f1.Rename("foo")
-	f2 := newTestingFile()
-	f2.Rename("foo/bar")
-	f3 := newTestingFile()
-	f3.Rename("foo/bar/baz")
-	rt.renter.saveFile(f1)
-	rt.renter.saveFile(f2)
-	rt.renter.saveFile(f3)
-=======
 	f1.Rename("foo", filepath.Join(rt.renter.persistDir, "foo"+ShareExtension))
 	f2 := newTestingFile()
 	f2.Rename("foo/bar", filepath.Join(rt.renter.persistDir, "foo/bar"+ShareExtension))
 	f3 := newTestingFile()
 	f3.Rename("foo/bar/baz", filepath.Join(rt.renter.persistDir, "foo/bar/baz"+ShareExtension))
->>>>>>> 721fd7c2
 
 	// Restart the renter to re-do the init cycle.
 	err = rt.renter.Close()
