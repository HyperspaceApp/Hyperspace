package renter

import (
	"io"
	"os"
	"sync"

<<<<<<< HEAD
	"github.com/HyperspaceApp/Hyperspace/crypto"
	"github.com/HyperspaceApp/Hyperspace/modules/renter/siafile"
=======
	"gitlab.com/NebulousLabs/Sia/modules"
	"gitlab.com/NebulousLabs/Sia/modules/renter/siafile"
>>>>>>> 721fd7c2

	"github.com/HyperspaceApp/errors"
)

// uploadChunkID is a unique identifier for each chunk in the renter.
type uploadChunkID struct {
	fileUID string // Unique to each file.
	index   uint64 // Unique to each chunk within a file.
}

// unfinishedUploadChunk contains a chunk from the filesystem that has not
// finished uploading, including knowledge of the progress.
type unfinishedUploadChunk struct {
	// Information about the file. localPath may be the empty string if the file
	// is known not to exist locally.
	id         uploadChunkID
<<<<<<< HEAD
	localPath  string
=======
>>>>>>> 721fd7c2
	renterFile *siafile.SiaFile

	// Information about the chunk, namely where it exists within the file.
	//
	// TODO / NOTE: As we change the file mapper, we're probably going to have
	// to update these fields. Compatibility shouldn't be an issue because this
	// struct is not persisted anywhere, it's always built from other
	// structures.
	index          uint64
	length         uint64
	memoryNeeded   uint64 // memory needed in bytes
	memoryReleased uint64 // memory that has been returned of memoryNeeded
	minimumPieces  int    // number of pieces required to recover the file.
	offset         int64  // Offset of the chunk within the file.
	piecesNeeded   int    // number of pieces to achieve a 100% complete upload

	// The logical data is the data that is presented to the user when the user
	// requests the chunk. The physical data is all of the pieces that get
	// stored across the network.
	logicalChunkData  [][]byte
	physicalChunkData [][]byte

	// Worker synchronization fields. The mutex only protects these fields.
	//
	// When a worker passes over a piece for upload to go on standby:
	//	+ the worker should add itself to the list of standby chunks
	//  + the worker should call for memory to be released
	//
	// When a worker passes over a piece because it's not useful:
	//	+ the worker should decrement the number of workers remaining
	//	+ the worker should call for memory to be released
	//
	// When a worker accepts a piece for upload:
	//	+ the worker should increment the number of pieces registered
	// 	+ the worker should mark the piece usage for the piece it is uploading
	//	+ the worker should decrement the number of workers remaining
	//
	// When a worker completes an upload (success or failure):
	//	+ the worker should decrement the number of pieces registered
	//  + the worker should call for memory to be released
	//
	// When a worker completes an upload (failure):
	//	+ the worker should unmark the piece usage for the piece it registered
	//	+ the worker should notify the standby workers of a new available piece
	//
	// When a worker completes an upload successfully:
	//	+ the worker should increment the number of pieces completed
	//	+ the worker should decrement the number of pieces registered
	//	+ the worker should release the memory for the completed piece
	mu               sync.Mutex
	pieceUsage       []bool              // 'true' if a piece is either uploaded, or a worker is attempting to upload that piece.
	piecesCompleted  int                 // number of pieces that have been fully uploaded.
	piecesRegistered int                 // number of pieces that are being uploaded, but aren't finished yet (may fail).
	released         bool                // whether this chunk has been released from the active chunks set.
	unusedHosts      map[string]struct{} // hosts that aren't yet storing any pieces or performing any work.
	workersRemaining int                 // number of inactive workers still able to upload a piece.
	workersStandby   []*worker           // workers that can be used if other workers fail.
}

// managedNotifyStandbyWorkers is called when a worker fails to upload a piece, meaning
// that the standby workers may now be needed to help the piece finish
// uploading.
func (uc *unfinishedUploadChunk) managedNotifyStandbyWorkers() {
	// Copy the standby workers into a new slice and reset it since we can't
	// hold the lock while calling the managed function.
	uc.mu.Lock()
	standbyWorkers := make([]*worker, len(uc.workersStandby))
	copy(standbyWorkers, uc.workersStandby)
	uc.workersStandby = uc.workersStandby[:0]
	uc.mu.Unlock()

	for i := 0; i < len(standbyWorkers); i++ {
		standbyWorkers[i].managedQueueUploadChunk(uc)
	}
}

// managedDistributeChunkToWorkers will take a chunk with fully prepared
// physical data and distribute it to the worker pool.
func (r *Renter) managedDistributeChunkToWorkers(uc *unfinishedUploadChunk) {
	// Give the chunk to each worker, marking the number of workers that have
	// received the chunk. The workers cannot be interacted with while the
	// renter is holding a lock, so we need to build a list of workers while
	// under lock and then launch work jobs after that.
	id := r.mu.RLock()
	uc.workersRemaining += len(r.workerPool)
	workers := make([]*worker, 0, len(r.workerPool))
	for _, worker := range r.workerPool {
		workers = append(workers, worker)
	}
	r.mu.RUnlock(id)
	for _, worker := range workers {
		worker.managedQueueUploadChunk(uc)
	}
}

// managedDownloadLogicalChunkData will fetch the logical chunk data by sending a
// download to the renter's downloader, and then using the data that gets
// returned.
func (r *Renter) managedDownloadLogicalChunkData(chunk *unfinishedUploadChunk) error {
	//  Determine what the download length should be. Normally it is just the
	//  chunk size, but if this is the last chunk we need to download less
	//  because the file is not that large.
	//
	// TODO: There is a disparity in the way that the upload and download code
	// handle the last chunk, which may not be full sized.
	downloadLength := chunk.length
	if chunk.index == chunk.renterFile.NumChunks()-1 && chunk.renterFile.Size()%chunk.length != 0 {
		downloadLength = chunk.renterFile.Size() % chunk.length
	}

	// Create the download.
	buf := NewDownloadDestinationBuffer(chunk.length, chunk.renterFile.PieceSize())
	d, err := r.managedNewDownload(downloadParams{
		destination:     buf,
		destinationType: "buffer",
		file:            chunk.renterFile,

		latencyTarget: 200e3, // No need to rush latency on repair downloads.
		length:        downloadLength,
		needsMemory:   false, // We already requested memory, the download memory fits inside of that.
		offset:        uint64(chunk.offset),
		overdrive:     0, // No need to rush the latency on repair downloads.
		priority:      0, // Repair downloads are completely de-prioritized.
	})
	if err != nil {
		return err
	}

	// Set the in-memory buffer to nil just to be safe in case of a memory
	// leak.
	defer func() {
		d.destination = nil
	}()

	// Wait for the download to complete.
	select {
	case <-d.completeChan:
	case <-r.tg.StopChan():
		return errors.New("repair download interrupted by stop call")
	}
	if d.Err() != nil {
		buf.buf = nil
		return d.Err()
	}
	chunk.logicalChunkData = [][]byte(buf.buf)
	return nil
}

// managedFetchAndRepairChunk will fetch the logical data for a chunk, create
// the physical pieces for the chunk, and then distribute them.
func (r *Renter) managedFetchAndRepairChunk(chunk *unfinishedUploadChunk) {
	// Calculate the amount of memory needed for erasure coding. This will need
	// to be released if there's an error before erasure coding is complete.
<<<<<<< HEAD
	erasureCodingMemory := chunk.renterFile.PieceSize() * uint64(chunk.renterFile.ErasureCode(chunk.index).MinPieces())
=======
	erasureCodingMemory := chunk.renterFile.PieceSize() * uint64(chunk.renterFile.ErasureCode().MinPieces())
>>>>>>> 721fd7c2

	// Calculate the amount of memory to release due to already completed
	// pieces. This memory gets released during encryption, but needs to be
	// released if there's a failure before encryption happens.
	var pieceCompletedMemory uint64
	for i := 0; i < len(chunk.pieceUsage); i++ {
		if chunk.pieceUsage[i] {
<<<<<<< HEAD
			pieceCompletedMemory += chunk.renterFile.PieceSize() + crypto.TwofishOverhead
=======
			pieceCompletedMemory += modules.SectorSize
>>>>>>> 721fd7c2
		}
	}

	// Ensure that memory is released and that the chunk is cleaned up properly
	// after the chunk is distributed.
	//
	// Need to ensure the erasure coding memory is released as well as the
	// physical chunk memory. Physical chunk memory is released by setting
	// 'workersRemaining' to zero if the repair fails before being distributed
	// to workers. Erasure coding memory is released manually if the repair
	// fails before the erasure coding occurs.
	defer r.managedCleanUpUploadChunk(chunk)

	// Fetch the logical data for the chunk.
	err := r.managedFetchLogicalChunkData(chunk)
	if err != nil {
		// Logical data is not available, cannot upload. Chunk will not be
		// distributed to workers, therefore set workersRemaining equal to zero.
		// The erasure coding memory has not been released yet, be sure to
		// release that as well.
		chunk.logicalChunkData = nil
		chunk.workersRemaining = 0
		r.memoryManager.Return(erasureCodingMemory + pieceCompletedMemory)
		chunk.memoryReleased += erasureCodingMemory + pieceCompletedMemory
		r.log.Debugln("Fetching logical data of a chunk failed:", err)
		return
	}

	// Create the physical pieces for the data. Immediately release the logical
	// data.
	//
	// TODO: The logical data is the first few chunks of the physical data. If
	// the memory is not being handled cleanly here, we should leverage that
	// fact to reduce the total memory required to create the physical data.
	// That will also change the amount of memory we need to allocate, and the
	// number of times we need to return memory.
<<<<<<< HEAD
	chunk.physicalChunkData, err = chunk.renterFile.ErasureCode(chunk.index).EncodeShards(chunk.logicalChunkData)
=======
	chunk.physicalChunkData, err = chunk.renterFile.ErasureCode().EncodeShards(chunk.logicalChunkData, chunk.renterFile.PieceSize())
>>>>>>> 721fd7c2
	chunk.logicalChunkData = nil
	r.memoryManager.Return(erasureCodingMemory)
	chunk.memoryReleased += erasureCodingMemory
	if err != nil {
		// Physical data is not available, cannot upload. Chunk will not be
		// distributed to workers, therefore set workersRemaining equal to zero.
		chunk.workersRemaining = 0
		r.memoryManager.Return(pieceCompletedMemory)
		chunk.memoryReleased += pieceCompletedMemory
		for i := 0; i < len(chunk.physicalChunkData); i++ {
			chunk.physicalChunkData[i] = nil
		}
		r.log.Debugln("Fetching physical data of a chunk failed:", err)
		return
	}

	// Sanity check - we should have at least as many physical data pieces as we
	// do elements in our piece usage.
	if len(chunk.physicalChunkData) < len(chunk.pieceUsage) {
		r.log.Critical("not enough physical pieces to match the upload settings of the file")
		return
	}
	// Loop through the pieces and encrypt any that are needed, while dropping
	// any pieces that are not needed.
	for i := 0; i < len(chunk.pieceUsage); i++ {
		if chunk.pieceUsage[i] {
			chunk.physicalChunkData[i] = nil
		} else {
			// Encrypt the piece.
<<<<<<< HEAD
			key := deriveKey(chunk.renterFile.MasterKey(), chunk.index, uint64(i))
=======
			key := chunk.renterFile.MasterKey().Derive(chunk.index, uint64(i))
>>>>>>> 721fd7c2
			chunk.physicalChunkData[i] = key.EncryptBytes(chunk.physicalChunkData[i])
		}
	}
	// Return the released memory.
	if pieceCompletedMemory > 0 {
		r.memoryManager.Return(pieceCompletedMemory)
		chunk.memoryReleased += pieceCompletedMemory
	}

	// Distribute the chunk to the workers.
	r.managedDistributeChunkToWorkers(chunk)
}

// managedFetchLogicalChunkData will get the raw data for a chunk, pulling it from disk if
// possible but otherwise queueing a download.
//
// chunk.data should be passed as 'nil' to the download, to keep memory usage as
// light as possible.
func (r *Renter) managedFetchLogicalChunkData(chunk *unfinishedUploadChunk) error {
	// Only download this file if more than 25% of the redundancy is missing.
	numParityPieces := float64(chunk.piecesNeeded - chunk.minimumPieces)
	minMissingPiecesToDownload := int(numParityPieces * RemoteRepairDownloadThreshold)
	download := chunk.piecesCompleted+minMissingPiecesToDownload < chunk.piecesNeeded

	// Download the chunk if it's not on disk.
	if chunk.renterFile.LocalPath() == "" && download {
		return r.managedDownloadLogicalChunkData(chunk)
	} else if chunk.renterFile.LocalPath() == "" {
		return errors.New("file not available locally")
	}

	// Try to read the data from disk. If that fails at any point, prefer to
	// download the chunk.
	//
	// TODO: Might want to remove the file from the renter tracking if the disk
	// loading fails. Should do this after we swap the file format, the tracking
	// data for the file should reside in the file metadata and not in a
	// separate struct.
	osFile, err := os.Open(chunk.renterFile.LocalPath())
	if err != nil && download {
		return r.managedDownloadLogicalChunkData(chunk)
	} else if err != nil {
		return errors.Extend(err, errors.New("failed to open file locally"))
	}
	defer osFile.Close()
	// TODO: Once we have enabled support for small chunks, we should stop
	// needing to ignore the EOF errors, because the chunk size should always
	// match the tail end of the file. Until then, we ignore io.EOF.
	buf := NewDownloadDestinationBuffer(chunk.length, chunk.renterFile.PieceSize())
	sr := io.NewSectionReader(osFile, chunk.offset, int64(chunk.length))
	_, err = buf.ReadFrom(sr)
	if err != nil && err != io.EOF && err != io.ErrUnexpectedEOF && download {
		r.log.Debugln("failed to read file, downloading instead:", err)
		return r.managedDownloadLogicalChunkData(chunk)
	} else if err != nil && err != io.EOF && err != io.ErrUnexpectedEOF {
		r.log.Debugln("failed to read file locally:", err)
		return errors.Extend(err, errors.New("failed to read file locally"))
	}
	chunk.logicalChunkData = buf.buf

	// Data successfully read from disk.
	return nil
}

// managedCleanUpUploadChunk will check the state of the chunk and perform any
// cleanup required. This can include returning rememory and releasing the chunk
// from the map of active chunks in the chunk heap.
func (r *Renter) managedCleanUpUploadChunk(uc *unfinishedUploadChunk) {
	pieceSize := uc.renterFile.PieceSize()
	uc.mu.Lock()
	piecesAvailable := 0
	var memoryReleased uint64
	// Release any unnecessary pieces, counting any pieces that are
	// currently available.
	for i := 0; i < len(uc.pieceUsage); i++ {
		// Skip the piece if it's not available.
		if uc.pieceUsage[i] {
			continue
		}

		// If we have all the available pieces we need, release this piece.
		// Otherwise, mark that there's another piece available. This algorithm
		// will prefer releasing later pieces, which improves computational
		// complexity for erasure coding.
		if piecesAvailable >= uc.workersRemaining {
<<<<<<< HEAD
			memoryReleased += pieceSize + crypto.TwofishOverhead
=======
			memoryReleased += modules.SectorSize
			if len(uc.physicalChunkData) < len(uc.pieceUsage) {
				// TODO handle this. Might happen if erasure coding the chunk failed.
			}
>>>>>>> 721fd7c2
			uc.physicalChunkData[i] = nil
			// Mark this piece as taken so that we don't double release memory.
			uc.pieceUsage[i] = true
		} else {
			piecesAvailable++
		}
	}

	// Check if the chunk needs to be removed from the list of active
	// chunks. It needs to be removed if the chunk is complete, but hasn't
	// yet been released.
	chunkComplete := uc.workersRemaining == 0 && uc.piecesRegistered == 0
	released := uc.released
	if chunkComplete && !released {
		uc.released = true
	}
	uc.memoryReleased += uint64(memoryReleased)
	totalMemoryReleased := uc.memoryReleased
	uc.mu.Unlock()

	// If there are pieces available, add the standby workers to collect them.
	// Standby workers are only added to the chunk when piecesAvailable is equal
	// to zero, meaning this code will only trigger if the number of pieces
	// available increases from zero. That can only happen if a worker
	// experiences an error during upload.
	if piecesAvailable > 0 {
		uc.managedNotifyStandbyWorkers()
	}
	// If required, return the memory to the renter.
	if memoryReleased > 0 {
		r.memoryManager.Return(memoryReleased)
	}
	// If required, remove the chunk from the set of active chunks.
	if chunkComplete && !released {
		r.uploadHeap.mu.Lock()
		delete(r.uploadHeap.activeChunks, uc.id)
		r.uploadHeap.mu.Unlock()
	}
	// Sanity check - all memory should be released if the chunk is complete.
	if chunkComplete && totalMemoryReleased != uc.memoryNeeded {
		r.log.Critical("No workers remaining, but not all memory released:", uc.workersRemaining, uc.piecesRegistered, uc.memoryReleased, uc.memoryNeeded)
	}
}<|MERGE_RESOLUTION|>--- conflicted
+++ resolved
@@ -5,13 +5,8 @@
 	"os"
 	"sync"
 
-<<<<<<< HEAD
-	"github.com/HyperspaceApp/Hyperspace/crypto"
+	"github.com/HyperspaceApp/Hyperspace/modules"
 	"github.com/HyperspaceApp/Hyperspace/modules/renter/siafile"
-=======
-	"gitlab.com/NebulousLabs/Sia/modules"
-	"gitlab.com/NebulousLabs/Sia/modules/renter/siafile"
->>>>>>> 721fd7c2
 
 	"github.com/HyperspaceApp/errors"
 )
@@ -28,10 +23,6 @@
 	// Information about the file. localPath may be the empty string if the file
 	// is known not to exist locally.
 	id         uploadChunkID
-<<<<<<< HEAD
-	localPath  string
-=======
->>>>>>> 721fd7c2
 	renterFile *siafile.SiaFile
 
 	// Information about the chunk, namely where it exists within the file.
@@ -185,11 +176,7 @@
 func (r *Renter) managedFetchAndRepairChunk(chunk *unfinishedUploadChunk) {
 	// Calculate the amount of memory needed for erasure coding. This will need
 	// to be released if there's an error before erasure coding is complete.
-<<<<<<< HEAD
-	erasureCodingMemory := chunk.renterFile.PieceSize() * uint64(chunk.renterFile.ErasureCode(chunk.index).MinPieces())
-=======
 	erasureCodingMemory := chunk.renterFile.PieceSize() * uint64(chunk.renterFile.ErasureCode().MinPieces())
->>>>>>> 721fd7c2
 
 	// Calculate the amount of memory to release due to already completed
 	// pieces. This memory gets released during encryption, but needs to be
@@ -197,11 +184,7 @@
 	var pieceCompletedMemory uint64
 	for i := 0; i < len(chunk.pieceUsage); i++ {
 		if chunk.pieceUsage[i] {
-<<<<<<< HEAD
-			pieceCompletedMemory += chunk.renterFile.PieceSize() + crypto.TwofishOverhead
-=======
 			pieceCompletedMemory += modules.SectorSize
->>>>>>> 721fd7c2
 		}
 	}
 
@@ -238,11 +221,7 @@
 	// fact to reduce the total memory required to create the physical data.
 	// That will also change the amount of memory we need to allocate, and the
 	// number of times we need to return memory.
-<<<<<<< HEAD
-	chunk.physicalChunkData, err = chunk.renterFile.ErasureCode(chunk.index).EncodeShards(chunk.logicalChunkData)
-=======
 	chunk.physicalChunkData, err = chunk.renterFile.ErasureCode().EncodeShards(chunk.logicalChunkData, chunk.renterFile.PieceSize())
->>>>>>> 721fd7c2
 	chunk.logicalChunkData = nil
 	r.memoryManager.Return(erasureCodingMemory)
 	chunk.memoryReleased += erasureCodingMemory
@@ -272,11 +251,7 @@
 			chunk.physicalChunkData[i] = nil
 		} else {
 			// Encrypt the piece.
-<<<<<<< HEAD
-			key := deriveKey(chunk.renterFile.MasterKey(), chunk.index, uint64(i))
-=======
 			key := chunk.renterFile.MasterKey().Derive(chunk.index, uint64(i))
->>>>>>> 721fd7c2
 			chunk.physicalChunkData[i] = key.EncryptBytes(chunk.physicalChunkData[i])
 		}
 	}
@@ -345,7 +320,6 @@
 // cleanup required. This can include returning rememory and releasing the chunk
 // from the map of active chunks in the chunk heap.
 func (r *Renter) managedCleanUpUploadChunk(uc *unfinishedUploadChunk) {
-	pieceSize := uc.renterFile.PieceSize()
 	uc.mu.Lock()
 	piecesAvailable := 0
 	var memoryReleased uint64
@@ -362,14 +336,10 @@
 		// will prefer releasing later pieces, which improves computational
 		// complexity for erasure coding.
 		if piecesAvailable >= uc.workersRemaining {
-<<<<<<< HEAD
-			memoryReleased += pieceSize + crypto.TwofishOverhead
-=======
 			memoryReleased += modules.SectorSize
 			if len(uc.physicalChunkData) < len(uc.pieceUsage) {
 				// TODO handle this. Might happen if erasure coding the chunk failed.
 			}
->>>>>>> 721fd7c2
 			uc.physicalChunkData[i] = nil
 			// Mark this piece as taken so that we don't double release memory.
 			uc.pieceUsage[i] = true
