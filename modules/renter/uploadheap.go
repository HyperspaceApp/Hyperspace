package renter

// TODO / NOTE: Once the filesystem is tree-based, instead of continually
// looping through the whole filesystem we can add values to the file metadata
// for each folder + file, where the folder scan time is the least recent time
// of any file in the folder, and the folder health is the lowest health of any
// file in the folder. This will allow us to go one folder at a time and focus
// on problem areas instead of doing everything all at once every iteration.
// This should boost scalability.

// TODO / NOTE: We need to upgrade the contractor before we can do this, but we
// need to be checking for every piece within a contract, and checking that the
// piece is still available in the contract that we have, that the host did not
// lose or nullify the piece.

// TODO: Renter will try to download to repair a piece even if there are not
// enough workers to make any progress on the repair.  This should be fixed.

import (
	"container/heap"
	"os"
	"sync"
	"time"

<<<<<<< HEAD
	"github.com/HyperspaceApp/Hyperspace/build"
	"github.com/HyperspaceApp/Hyperspace/crypto"
	"github.com/HyperspaceApp/Hyperspace/modules/renter/siafile"
	"github.com/HyperspaceApp/Hyperspace/types"
=======
	"gitlab.com/NebulousLabs/Sia/build"
	"gitlab.com/NebulousLabs/Sia/modules/renter/siafile"
	"gitlab.com/NebulousLabs/Sia/types"
>>>>>>> 721fd7c2
)

// uploadHeap contains a priority-sorted heap of all the chunks being uploaded
// to the renter, along with some metadata.
type uploadHeap struct {
	// activeChunks contains a list of all the chunks actively being worked on.
	// These chunks will either be in the heap, or will be in the queues of some
	// of the workers. A chunk is added to the activeChunks map as soon as it is
	// added to the uploadHeap, and it is removed from the map as soon as the
	// last worker completes work on the chunk.
	activeChunks map[uploadChunkID]struct{}
	heap         uploadChunkHeap
	newUploads   chan struct{}
	mu           sync.Mutex
}

// uploadChunkHeap is a bunch of priority-sorted chunks that need to be either
// uploaded or repaired.
//
// TODO: When the file system is adjusted to have a tree structure, the
// filesystem itself will serve as the uploadChunkHeap, making this structure
// unnecessary. The repair loop might be moved to repair.go.
type uploadChunkHeap []*unfinishedUploadChunk

// Implementation of heap.Interface for uploadChunkHeap.
func (uch uploadChunkHeap) Len() int { return len(uch) }
func (uch uploadChunkHeap) Less(i, j int) bool {
	return float64(uch[i].piecesCompleted)/float64(uch[i].piecesNeeded) < float64(uch[j].piecesCompleted)/float64(uch[j].piecesNeeded)
}
func (uch uploadChunkHeap) Swap(i, j int)       { uch[i], uch[j] = uch[j], uch[i] }
func (uch *uploadChunkHeap) Push(x interface{}) { *uch = append(*uch, x.(*unfinishedUploadChunk)) }
func (uch *uploadChunkHeap) Pop() interface{} {
	old := *uch
	n := len(old)
	x := old[n-1]
	*uch = old[0 : n-1]
	return x
}

// managedPush will add a chunk to the upload heap.
func (uh *uploadHeap) managedPush(uuc *unfinishedUploadChunk) {
	// Create the unique chunk id.
	ucid := uploadChunkID{
		fileUID: uuc.renterFile.UID(),
		index:   uuc.index,
	}
	// Sanity check: fileUID should not be the empty value.
	if uuc.renterFile.UID() == "" {
		panic("empty string for file UID")
	}

	// Check whether this chunk is already being repaired. If not, add it to the
	// upload chunk heap.
	uh.mu.Lock()
	_, exists := uh.activeChunks[ucid]
	if !exists {
		uh.activeChunks[ucid] = struct{}{}
		uh.heap.Push(uuc)
	}
	uh.mu.Unlock()
}

// managedPop will pull a chunk off of the upload heap and return it.
func (uh *uploadHeap) managedPop() (uc *unfinishedUploadChunk) {
	uh.mu.Lock()
	if len(uh.heap) > 0 {
		uc = heap.Pop(&uh.heap).(*unfinishedUploadChunk)
	}
	uh.mu.Unlock()
	return uc
}

// buildUnfinishedChunks will pull all of the unfinished chunks out of a file.
//
// TODO / NOTE: This code can be substantially simplified once the files store
// the HostPubKey instead of the FileContractID, and can be simplified even
// further once the layout is per-chunk instead of per-filecontract.
func (r *Renter) buildUnfinishedChunks(f *siafile.SiaFile, hosts map[string]struct{}) []*unfinishedUploadChunk {
<<<<<<< HEAD
	// If the file is not being tracked, don't repair it.
	trackedFile, exists := r.persist.Tracking[f.SiaPath()]
	if !exists {
		return nil
	}

	// If we don't have enough workers for the file, don't repair it right now.
	minWorkers := 0
	for i := uint64(0); i < f.NumChunks(); i++ {
		minPieces := f.ErasureCode(i).MinPieces()
=======
	// If we don't have enough workers for the file, don't repair it right now.
	minWorkers := 0
	for i := uint64(0); i < f.NumChunks(); i++ {
		minPieces := f.ErasureCode().MinPieces()
>>>>>>> 721fd7c2
		if minPieces > minWorkers {
			minWorkers = minPieces
		}
	}
	if len(r.workerPool) < minWorkers {
		return nil
	}

	// Assemble the set of chunks.
	//
	// TODO / NOTE: Future files may have a different method for determining the
	// number of chunks. Changes will be made due to things like sparse files,
	// and the fact that chunks are going to be different sizes.
	chunkCount := f.NumChunks()
	newUnfinishedChunks := make([]*unfinishedUploadChunk, chunkCount)
	for i := uint64(0); i < chunkCount; i++ {
		newUnfinishedChunks[i] = &unfinishedUploadChunk{
			renterFile: f,

			id: uploadChunkID{
				fileUID: f.UID(),
				index:   i,
			},

			index:  i,
<<<<<<< HEAD
			length: f.ChunkSize(i),
			offset: int64(i * f.ChunkSize(i)),
=======
			length: f.ChunkSize(),
			offset: int64(i * f.ChunkSize()),
>>>>>>> 721fd7c2

			// memoryNeeded has to also include the logical data, and also
			// include the overhead for encryption.
			//
			// TODO / NOTE: If we adjust the file to have a flexible encryption
			// scheme, we'll need to adjust the overhead stuff too.
			//
			// TODO: Currently we request memory for all of the pieces as well
			// as the minimum pieces, but we perhaps don't need to request all
			// of that.
<<<<<<< HEAD
			memoryNeeded:  f.PieceSize()*uint64(f.ErasureCode(i).NumPieces()+f.ErasureCode(i).MinPieces()) + uint64(f.ErasureCode(i).NumPieces()*crypto.TwofishOverhead),
			minimumPieces: f.ErasureCode(i).MinPieces(),
			piecesNeeded:  f.ErasureCode(i).NumPieces(),

			physicalChunkData: make([][]byte, f.ErasureCode(i).NumPieces()),

			pieceUsage:  make([]bool, f.ErasureCode(i).NumPieces()),
=======
			memoryNeeded:  f.PieceSize()*uint64(f.ErasureCode().NumPieces()+f.ErasureCode().MinPieces()) + uint64(f.ErasureCode().NumPieces())*f.MasterKey().Type().Overhead(),
			minimumPieces: f.ErasureCode().MinPieces(),
			piecesNeeded:  f.ErasureCode().NumPieces(),

			physicalChunkData: make([][]byte, f.ErasureCode().NumPieces()),

			pieceUsage:  make([]bool, f.ErasureCode().NumPieces()),
>>>>>>> 721fd7c2
			unusedHosts: make(map[string]struct{}),
		}
		// Every chunk can have a different set of unused hosts.
		for host := range hosts {
			newUnfinishedChunks[i].unusedHosts[host] = struct{}{}
		}
	}

	// Build a map of host public keys.
	pks := make(map[string]types.SiaPublicKey)
	for _, pk := range f.HostPublicKeys() {
		pks[string(pk.Key)] = pk
	}

	// Iterate through the pieces of all chunks of the file and mark which
	// hosts are already in use for a particular chunk. As you delete hosts
	// from the 'unusedHosts' map, also increment the 'piecesCompleted' value.
	for chunkIndex := uint64(0); chunkIndex < f.NumChunks(); chunkIndex++ {
		pieces, err := f.Pieces(chunkIndex)
		if err != nil {
			r.log.Println("failed to get pieces for building incomplete chunks")
			return nil
		}
		for pieceIndex, pieceSet := range pieces {
			for _, piece := range pieceSet {
				// Get the contract for the piece.
				pk, exists := pks[string(piece.HostPubKey.Key)]
				if !exists {
					build.Critical("Couldn't find public key in map. This should never happen")
				}
				contractUtility, exists := r.hostContractor.ContractUtility(pk)
				if !exists {
					// File contract does not seem to be part of the host anymore.
					continue
				}
				if !contractUtility.GoodForRenew {
					// We are no longer renewing with this contract, so it does not
					// count for redundancy.
					continue
				}

				// Mark the chunk set based on the pieces in this contract.
				_, exists = newUnfinishedChunks[chunkIndex].unusedHosts[pk.String()]
				redundantPiece := newUnfinishedChunks[chunkIndex].pieceUsage[pieceIndex]
				if exists && !redundantPiece {
					newUnfinishedChunks[chunkIndex].pieceUsage[pieceIndex] = true
					newUnfinishedChunks[chunkIndex].piecesCompleted++
					delete(newUnfinishedChunks[chunkIndex].unusedHosts, pk.String())
				} else if exists {
					// This host has a piece, but it is the same piece another
					// host has. We should still remove the host from the
					// unusedHosts since one host having multiple pieces of a
					// chunk might lead to unexpected issues. e.g. if a host
					// has multiple pieces and another host with redundant
					// pieces goes offline, we end up with false redundancy
					// reporting.
					delete(newUnfinishedChunks[chunkIndex].unusedHosts, pk.String())
				}
			}
		}
	}

	// Iterate through the set of newUnfinishedChunks and remove any that are
	// completed.
	incompleteChunks := newUnfinishedChunks[:0]
	for i := 0; i < len(newUnfinishedChunks); i++ {
		if newUnfinishedChunks[i].piecesCompleted < newUnfinishedChunks[i].piecesNeeded {
			incompleteChunks = append(incompleteChunks, newUnfinishedChunks[i])
		}
	}
	// TODO: Don't return chunks that can't be downloaded, uploaded or otherwise
	// helped by the upload process.
	return incompleteChunks
}

// managedBuildChunkHeap will iterate through all of the files in the renter and
// construct a chunk heap.
func (r *Renter) managedBuildChunkHeap(hosts map[string]struct{}) {
	// Get all the files holding the readlock.
	lockID := r.mu.RLock()
	files := make([]*siafile.SiaFile, 0, len(r.files))
	for _, file := range r.files {
		files = append(files, file)
	}
	r.mu.RUnlock(lockID)

	// Save host keys in map. We can't do that under the same lock since we
	// need to call a public method on the file.
	pks := make(map[string]types.SiaPublicKey)
	goodForRenew := make(map[string]bool)
	offline := make(map[string]bool)
	for _, f := range files {
		for _, pk := range f.HostPublicKeys() {
			pks[string(pk.Key)] = pk
<<<<<<< HEAD
		}
	}

	// Build 2 maps that map every pubkey to its offline and goodForRenew
	// status.
	for _, pk := range pks {
		cu, ok := r.hostContractor.ContractUtility(pk)
		if !ok {
			continue
		}
		goodForRenew[string(pk.Key)] = ok && cu.GoodForRenew
		offline[string(pk.Key)] = r.hostContractor.IsOffline(pk)
	}

=======
		}
	}

	// Build 2 maps that map every pubkey to its offline and goodForRenew
	// status.
	for _, pk := range pks {
		cu, ok := r.hostContractor.ContractUtility(pk)
		if !ok {
			continue
		}
		goodForRenew[string(pk.Key)] = ok && cu.GoodForRenew
		offline[string(pk.Key)] = r.hostContractor.IsOffline(pk)
	}

>>>>>>> 721fd7c2
	// Loop through the whole set of files and get a list of chunks to add to
	// the heap.
	for _, file := range files {
		id := r.mu.Lock()
		unfinishedUploadChunks := r.buildUnfinishedChunks(file, hosts)
		r.mu.Unlock(id)
		for i := 0; i < len(unfinishedUploadChunks); i++ {
			r.uploadHeap.managedPush(unfinishedUploadChunks[i])
		}
	}
	for _, file := range files {
<<<<<<< HEAD
		// check for local file
		id := r.mu.RLock()
		tf, exists := r.persist.Tracking[file.SiaPath()]
		r.mu.RUnlock(id)
		if exists {
			// Check if local file is missing and redundancy is less than 1
			// log warning to renter log
			if _, err := os.Stat(tf.RepairPath); os.IsNotExist(err) && file.Redundancy(offline, goodForRenew) < 1 {
				r.log.Println("File not found on disk and possibly unrecoverable:", tf.RepairPath)
			}
=======
		// Check if local file is missing and redundancy is less than 1
		// log warning to renter log
		if _, err := os.Stat(file.LocalPath()); os.IsNotExist(err) && file.Redundancy(offline, goodForRenew) < 1 {
			r.log.Println("File not found on disk and possibly unrecoverable:", file.LocalPath())
>>>>>>> 721fd7c2
		}
	}
}

// managedPrepareNextChunk takes the next chunk from the chunk heap and prepares
// it for upload. Preparation includes blocking until enough memory is
// available, fetching the logical data for the chunk (either from the disk or
// from the network), erasure coding the logical data into the physical data,
// and then finally passing the work onto the workers.
func (r *Renter) managedPrepareNextChunk(uuc *unfinishedUploadChunk, hosts map[string]struct{}) {
	// Grab the next chunk, loop until we have enough memory, update the amount
	// of memory available, and then spin up a thread to asynchronously handle
	// the rest of the chunk tasks.
	if !r.memoryManager.Request(uuc.memoryNeeded, memoryPriorityLow) {
		return
	}
	// Fetch the chunk in a separate goroutine, as it can take a long time and
	// does not need to bottleneck the repair loop.
	go r.managedFetchAndRepairChunk(uuc)
}

// managedRefreshHostsAndWorkers will reset the set of hosts and the set of
// workers for the renter.
func (r *Renter) managedRefreshHostsAndWorkers() map[string]struct{} {
	// Grab the current set of contracts and use them to build a list of hosts
	// that are currently active. The hosts are assembled into a map where the
	// key is the String() representation of the host's SiaPublicKey.
	//
	// TODO / NOTE: This code can be removed once files store the HostPubKey
	// of the hosts they are using, instead of just the FileContractID.
	currentContracts := r.hostContractor.Contracts()
	hosts := make(map[string]struct{})
	for _, contract := range currentContracts {
		hosts[contract.HostPublicKey.String()] = struct{}{}
	}
	// Refresh the worker pool as well.
	r.managedUpdateWorkerPool()
	return hosts
}

// threadedUploadLoop is a background thread that checks on the health of files,
// tracking the least healthy files and queuing the worst ones for repair.
func (r *Renter) threadedUploadLoop() {
	err := r.tg.Add()
	if err != nil {
		return
	}
	defer r.tg.Done()

	for {
		// Wait until the renter is online to proceed.
		if !r.managedBlockUntilOnline() {
			// The renter shut down before the internet connection was restored.
			return
		}

		// Refresh the worker pool and get the set of hosts that are currently
		// useful for uploading.
		hosts := r.managedRefreshHostsAndWorkers()

		// Build a min-heap of chunks organized by upload progress.
		//
		// TODO: After replacing the filesystem to resemble a tree, we'll be
		// able to go through the filesystem piecewise instead of doing
		// everything all at once.
		r.managedBuildChunkHeap(hosts)
		r.uploadHeap.mu.Lock()
		heapLen := r.uploadHeap.heap.Len()
		r.uploadHeap.mu.Unlock()
		r.log.Println("Repairing", heapLen, "chunks")

		// Work through the heap. Chunks will be processed one at a time until
		// the heap is whittled down. When the heap is empty, we wait for new
		// files in a loop and then process those. When the rebuild signal is
		// received, we start over with the outer loop that rebuilds the heap
		// and re-checks the health of all the files.
		rebuildHeapSignal := time.After(rebuildChunkHeapInterval)
		for {
			// Return if the renter has shut down.
			select {
			case <-r.tg.StopChan():
				return
			default:
			}

			// Break to the outer loop if not online.
			if !r.g.Online() {
				break
			}

			// Check if there is work by trying to pop of the next chunk from
			// the heap.
			nextChunk := r.uploadHeap.managedPop()
			if nextChunk == nil {
				break
			}

			// Make sure we have enough workers for this chunk to reach minimum
			// redundancy. Otherwise we ignore this chunk for now and try again
			// the next time we rebuild the heap and refresh the workers.
			id := r.mu.RLock()
			availableWorkers := len(r.workerPool)
			r.mu.RUnlock(id)
			if availableWorkers < nextChunk.minimumPieces {
				continue
			}

			// Perform the work. managedPrepareNextChunk will block until
			// enough memory is available to perform the work, slowing this
			// thread down to using only the resources that are available.
			r.managedPrepareNextChunk(nextChunk, hosts)
			continue
		}

		// Block until new work is required.
		select {
		case <-r.uploadHeap.newUploads:
			// User has uploaded a new file.
		case <-rebuildHeapSignal:
			// Time to check the filesystem health again.
		case <-r.tg.StopChan():
			// The renter has shut down.
			return
		}
	}
}<|MERGE_RESOLUTION|>--- conflicted
+++ resolved
@@ -22,16 +22,9 @@
 	"sync"
 	"time"
 
-<<<<<<< HEAD
 	"github.com/HyperspaceApp/Hyperspace/build"
-	"github.com/HyperspaceApp/Hyperspace/crypto"
 	"github.com/HyperspaceApp/Hyperspace/modules/renter/siafile"
 	"github.com/HyperspaceApp/Hyperspace/types"
-=======
-	"gitlab.com/NebulousLabs/Sia/build"
-	"gitlab.com/NebulousLabs/Sia/modules/renter/siafile"
-	"gitlab.com/NebulousLabs/Sia/types"
->>>>>>> 721fd7c2
 )
 
 // uploadHeap contains a priority-sorted heap of all the chunks being uploaded
@@ -110,23 +103,10 @@
 // the HostPubKey instead of the FileContractID, and can be simplified even
 // further once the layout is per-chunk instead of per-filecontract.
 func (r *Renter) buildUnfinishedChunks(f *siafile.SiaFile, hosts map[string]struct{}) []*unfinishedUploadChunk {
-<<<<<<< HEAD
-	// If the file is not being tracked, don't repair it.
-	trackedFile, exists := r.persist.Tracking[f.SiaPath()]
-	if !exists {
-		return nil
-	}
-
-	// If we don't have enough workers for the file, don't repair it right now.
-	minWorkers := 0
-	for i := uint64(0); i < f.NumChunks(); i++ {
-		minPieces := f.ErasureCode(i).MinPieces()
-=======
 	// If we don't have enough workers for the file, don't repair it right now.
 	minWorkers := 0
 	for i := uint64(0); i < f.NumChunks(); i++ {
 		minPieces := f.ErasureCode().MinPieces()
->>>>>>> 721fd7c2
 		if minPieces > minWorkers {
 			minWorkers = minPieces
 		}
@@ -152,13 +132,8 @@
 			},
 
 			index:  i,
-<<<<<<< HEAD
-			length: f.ChunkSize(i),
-			offset: int64(i * f.ChunkSize(i)),
-=======
 			length: f.ChunkSize(),
 			offset: int64(i * f.ChunkSize()),
->>>>>>> 721fd7c2
 
 			// memoryNeeded has to also include the logical data, and also
 			// include the overhead for encryption.
@@ -169,15 +144,6 @@
 			// TODO: Currently we request memory for all of the pieces as well
 			// as the minimum pieces, but we perhaps don't need to request all
 			// of that.
-<<<<<<< HEAD
-			memoryNeeded:  f.PieceSize()*uint64(f.ErasureCode(i).NumPieces()+f.ErasureCode(i).MinPieces()) + uint64(f.ErasureCode(i).NumPieces()*crypto.TwofishOverhead),
-			minimumPieces: f.ErasureCode(i).MinPieces(),
-			piecesNeeded:  f.ErasureCode(i).NumPieces(),
-
-			physicalChunkData: make([][]byte, f.ErasureCode(i).NumPieces()),
-
-			pieceUsage:  make([]bool, f.ErasureCode(i).NumPieces()),
-=======
 			memoryNeeded:  f.PieceSize()*uint64(f.ErasureCode().NumPieces()+f.ErasureCode().MinPieces()) + uint64(f.ErasureCode().NumPieces())*f.MasterKey().Type().Overhead(),
 			minimumPieces: f.ErasureCode().MinPieces(),
 			piecesNeeded:  f.ErasureCode().NumPieces(),
@@ -185,7 +151,6 @@
 			physicalChunkData: make([][]byte, f.ErasureCode().NumPieces()),
 
 			pieceUsage:  make([]bool, f.ErasureCode().NumPieces()),
->>>>>>> 721fd7c2
 			unusedHosts: make(map[string]struct{}),
 		}
 		// Every chunk can have a different set of unused hosts.
@@ -280,7 +245,6 @@
 	for _, f := range files {
 		for _, pk := range f.HostPublicKeys() {
 			pks[string(pk.Key)] = pk
-<<<<<<< HEAD
 		}
 	}
 
@@ -295,22 +259,6 @@
 		offline[string(pk.Key)] = r.hostContractor.IsOffline(pk)
 	}
 
-=======
-		}
-	}
-
-	// Build 2 maps that map every pubkey to its offline and goodForRenew
-	// status.
-	for _, pk := range pks {
-		cu, ok := r.hostContractor.ContractUtility(pk)
-		if !ok {
-			continue
-		}
-		goodForRenew[string(pk.Key)] = ok && cu.GoodForRenew
-		offline[string(pk.Key)] = r.hostContractor.IsOffline(pk)
-	}
-
->>>>>>> 721fd7c2
 	// Loop through the whole set of files and get a list of chunks to add to
 	// the heap.
 	for _, file := range files {
@@ -322,23 +270,10 @@
 		}
 	}
 	for _, file := range files {
-<<<<<<< HEAD
-		// check for local file
-		id := r.mu.RLock()
-		tf, exists := r.persist.Tracking[file.SiaPath()]
-		r.mu.RUnlock(id)
-		if exists {
-			// Check if local file is missing and redundancy is less than 1
-			// log warning to renter log
-			if _, err := os.Stat(tf.RepairPath); os.IsNotExist(err) && file.Redundancy(offline, goodForRenew) < 1 {
-				r.log.Println("File not found on disk and possibly unrecoverable:", tf.RepairPath)
-			}
-=======
 		// Check if local file is missing and redundancy is less than 1
 		// log warning to renter log
 		if _, err := os.Stat(file.LocalPath()); os.IsNotExist(err) && file.Redundancy(offline, goodForRenew) < 1 {
 			r.log.Println("File not found on disk and possibly unrecoverable:", file.LocalPath())
->>>>>>> 721fd7c2
 		}
 	}
 }
