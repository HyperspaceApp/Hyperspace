package renter

// TODO / NOTE: Once the filesystem is tree-based, instead of continually
// looping through the whole filesystem we can add values to the file metadata
// for each folder + file, where the folder scan time is the least recent time
// of any file in the folder, and the folder health is the lowest health of any
// file in the folder. This will allow us to go one folder at a time and focus
// on problem areas instead of doing everything all at once every iteration.
// This should boost scalability.

// TODO / NOTE: We need to upgrade the contractor before we can do this, but we
// need to be checking for every piece within a contract, and checking that the
// piece is still available in the contract that we have, that the host did not
// lose or nullify the piece.

// TODO: Renter will try to download to repair a piece even if there are not
// enough workers to make any progress on the repair.  This should be fixed.

import (
	"container/heap"
	"os"
	"sync"
	"time"

<<<<<<< HEAD
	"github.com/HyperspaceApp/Hyperspace/build"
	"github.com/HyperspaceApp/Hyperspace/modules/renter/siafile"
	"github.com/HyperspaceApp/Hyperspace/types"
=======
	"gitlab.com/NebulousLabs/Sia/modules/renter/siafile"

	"gitlab.com/NebulousLabs/Sia/build"
	"gitlab.com/NebulousLabs/Sia/types"
>>>>>>> 0fa554b3
)

// uploadHeap contains a priority-sorted heap of all the chunks being uploaded
// to the renter, along with some metadata.
type uploadHeap struct {
	// activeChunks contains a list of all the chunks actively being worked on.
	// These chunks will either be in the heap, or will be in the queues of some
	// of the workers. A chunk is added to the activeChunks map as soon as it is
	// added to the uploadHeap, and it is removed from the map as soon as the
	// last worker completes work on the chunk.
	activeChunks map[uploadChunkID]struct{}
	heap         uploadChunkHeap
	newUploads   chan struct{}
	mu           sync.Mutex
}

// uploadChunkHeap is a bunch of priority-sorted chunks that need to be either
// uploaded or repaired.
//
// TODO: When the file system is adjusted to have a tree structure, the
// filesystem itself will serve as the uploadChunkHeap, making this structure
// unnecessary. The repair loop might be moved to repair.go.
type uploadChunkHeap []*unfinishedUploadChunk

// Implementation of heap.Interface for uploadChunkHeap.
func (uch uploadChunkHeap) Len() int { return len(uch) }
func (uch uploadChunkHeap) Less(i, j int) bool {
	return float64(uch[i].piecesCompleted)/float64(uch[i].piecesNeeded) < float64(uch[j].piecesCompleted)/float64(uch[j].piecesNeeded)
}
func (uch uploadChunkHeap) Swap(i, j int)       { uch[i], uch[j] = uch[j], uch[i] }
func (uch *uploadChunkHeap) Push(x interface{}) { *uch = append(*uch, x.(*unfinishedUploadChunk)) }
func (uch *uploadChunkHeap) Pop() interface{} {
	old := *uch
	n := len(old)
	x := old[n-1]
	*uch = old[0 : n-1]
	return x
}

// managedPush will add a chunk to the upload heap.
func (uh *uploadHeap) managedPush(uuc *unfinishedUploadChunk) {
	// Create the unique chunk id.
	ucid := uploadChunkID{
<<<<<<< HEAD
		fileUID: uuc.renterFile.UID(),
		index:   uuc.index,
	}
	// Sanity check: fileUID should not be the empty value.
	if uuc.renterFile.UID() == "" {
=======
		fileUID: uuc.fileEntry.UID(),
		index:   uuc.index,
	}
	// Sanity check: fileUID should not be the empty value.
	if uuc.fileEntry.UID() == "" {
>>>>>>> 0fa554b3
		panic("empty string for file UID")
	}

	// Check whether this chunk is already being repaired. If not, add it to the
	// upload chunk heap.
	uh.mu.Lock()
	_, exists := uh.activeChunks[ucid]
	if !exists {
		uh.activeChunks[ucid] = struct{}{}
		uh.heap.Push(uuc)
	}
	uh.mu.Unlock()
}

// managedPop will pull a chunk off of the upload heap and return it.
func (uh *uploadHeap) managedPop() (uc *unfinishedUploadChunk) {
	uh.mu.Lock()
	if len(uh.heap) > 0 {
		uc = heap.Pop(&uh.heap).(*unfinishedUploadChunk)
	}
	uh.mu.Unlock()
	return uc
}

// buildUnfinishedChunks will pull all of the unfinished chunks out of a file.
//
// TODO / NOTE: This code can be substantially simplified once the files store
// the HostPubKey instead of the FileContractID, and can be simplified even
// further once the layout is per-chunk instead of per-filecontract.
<<<<<<< HEAD
func (r *Renter) buildUnfinishedChunks(f *siafile.SiaFile, hosts map[string]struct{}) []*unfinishedUploadChunk {
	// If we don't have enough workers for the file, don't repair it right now.
	minWorkers := 0
	for i := uint64(0); i < f.NumChunks(); i++ {
		minPieces := f.ErasureCode().MinPieces()
=======
func (r *Renter) buildUnfinishedChunks(entrys []*siafile.SiaFileSetEntry, hosts map[string]struct{}) []*unfinishedUploadChunk {
	// Grab a copy of the SiaFileSetEntry, all the entrys in the slice are the
	// same
	entry := entrys[0]
	// If we don't have enough workers for the file, don't repair it right now.
	minWorkers := 0
	for i := uint64(0); i < entry.NumChunks(); i++ {
		minPieces := entry.ErasureCode().MinPieces()
>>>>>>> 0fa554b3
		if minPieces > minWorkers {
			minWorkers = minPieces
		}
	}
	if len(r.workerPool) < minWorkers {
		return nil
	}

	// Assemble the set of chunks.
	//
	// TODO / NOTE: Future files may have a different method for determining the
	// number of chunks. Changes will be made due to things like sparse files,
	// and the fact that chunks are going to be different sizes.
<<<<<<< HEAD
	chunkCount := f.NumChunks()
	newUnfinishedChunks := make([]*unfinishedUploadChunk, chunkCount)
	for i := uint64(0); i < chunkCount; i++ {
		newUnfinishedChunks[i] = &unfinishedUploadChunk{
			renterFile: f,

			id: uploadChunkID{
				fileUID: f.UID(),
=======
	chunkCount := entry.NumChunks()
	newUnfinishedChunks := make([]*unfinishedUploadChunk, chunkCount)
	for i := uint64(0); i < chunkCount; i++ {
		newUnfinishedChunks[i] = &unfinishedUploadChunk{
			fileEntry: entrys[i],

			id: uploadChunkID{
				fileUID: entry.UID(),
>>>>>>> 0fa554b3
				index:   i,
			},

			index:  i,
<<<<<<< HEAD
			length: f.ChunkSize(),
			offset: int64(i * f.ChunkSize()),
=======
			length: entry.ChunkSize(),
			offset: int64(i * entry.ChunkSize()),
>>>>>>> 0fa554b3

			// memoryNeeded has to also include the logical data, and also
			// include the overhead for encryption.
			//
			// TODO / NOTE: If we adjust the file to have a flexible encryption
			// scheme, we'll need to adjust the overhead stuff too.
			//
			// TODO: Currently we request memory for all of the pieces as well
			// as the minimum pieces, but we perhaps don't need to request all
			// of that.
<<<<<<< HEAD
			memoryNeeded:  f.PieceSize()*uint64(f.ErasureCode().NumPieces()+f.ErasureCode().MinPieces()) + uint64(f.ErasureCode().NumPieces())*f.MasterKey().Type().Overhead(),
			minimumPieces: f.ErasureCode().MinPieces(),
			piecesNeeded:  f.ErasureCode().NumPieces(),

			physicalChunkData: make([][]byte, f.ErasureCode().NumPieces()),

			pieceUsage:  make([]bool, f.ErasureCode().NumPieces()),
=======
			memoryNeeded:  entry.PieceSize()*uint64(entry.ErasureCode().NumPieces()+entry.ErasureCode().MinPieces()) + uint64(entry.ErasureCode().NumPieces())*entry.MasterKey().Type().Overhead(),
			minimumPieces: entry.ErasureCode().MinPieces(),
			piecesNeeded:  entry.ErasureCode().NumPieces(),

			physicalChunkData: make([][]byte, entry.ErasureCode().NumPieces()),

			pieceUsage:  make([]bool, entry.ErasureCode().NumPieces()),
>>>>>>> 0fa554b3
			unusedHosts: make(map[string]struct{}),
		}
		// Every chunk can have a different set of unused hosts.
		for host := range hosts {
			newUnfinishedChunks[i].unusedHosts[host] = struct{}{}
		}
	}

	// Build a map of host public keys.
	pks := make(map[string]types.SiaPublicKey)
<<<<<<< HEAD
	for _, pk := range f.HostPublicKeys() {
=======
	for _, pk := range entry.HostPublicKeys() {
>>>>>>> 0fa554b3
		pks[string(pk.Key)] = pk
	}

	// Iterate through the pieces of all chunks of the file and mark which
	// hosts are already in use for a particular chunk. As you delete hosts
	// from the 'unusedHosts' map, also increment the 'piecesCompleted' value.
<<<<<<< HEAD
	for chunkIndex := uint64(0); chunkIndex < f.NumChunks(); chunkIndex++ {
		pieces, err := f.Pieces(chunkIndex)
=======
	for chunkIndex := uint64(0); chunkIndex < entry.NumChunks(); chunkIndex++ {
		pieces, err := entry.Pieces(chunkIndex)
>>>>>>> 0fa554b3
		if err != nil {
			r.log.Println("failed to get pieces for building incomplete chunks")
			return nil
		}
		for pieceIndex, pieceSet := range pieces {
			for _, piece := range pieceSet {
				// Get the contract for the piece.
				pk, exists := pks[string(piece.HostPubKey.Key)]
				if !exists {
					build.Critical("Couldn't find public key in map. This should never happen")
				}
				contractUtility, exists := r.hostContractor.ContractUtility(pk)
				if !exists {
					// File contract does not seem to be part of the host anymore.
					continue
				}
				if !contractUtility.GoodForRenew {
					// We are no longer renewing with this contract, so it does not
					// count for redundancy.
					continue
				}

				// Mark the chunk set based on the pieces in this contract.
				_, exists = newUnfinishedChunks[chunkIndex].unusedHosts[pk.String()]
				redundantPiece := newUnfinishedChunks[chunkIndex].pieceUsage[pieceIndex]
				if exists && !redundantPiece {
					newUnfinishedChunks[chunkIndex].pieceUsage[pieceIndex] = true
					newUnfinishedChunks[chunkIndex].piecesCompleted++
					delete(newUnfinishedChunks[chunkIndex].unusedHosts, pk.String())
				} else if exists {
					// This host has a piece, but it is the same piece another
					// host has. We should still remove the host from the
					// unusedHosts since one host having multiple pieces of a
					// chunk might lead to unexpected issues. e.g. if a host
					// has multiple pieces and another host with redundant
					// pieces goes offline, we end up with false redundancy
					// reporting.
					delete(newUnfinishedChunks[chunkIndex].unusedHosts, pk.String())
				}
			}
		}
	}

	// Iterate through the set of newUnfinishedChunks and remove any that are
	// completed.
	incompleteChunks := newUnfinishedChunks[:0]
	for i := 0; i < len(newUnfinishedChunks); i++ {
		if newUnfinishedChunks[i].piecesCompleted < newUnfinishedChunks[i].piecesNeeded {
			incompleteChunks = append(incompleteChunks, newUnfinishedChunks[i])
		}
	}
	// TODO: Don't return chunks that can't be downloaded, uploaded or otherwise
	// helped by the upload process.
	return incompleteChunks
}

// managedBuildChunkHeap will iterate through all of the files in the renter and
// construct a chunk heap.
func (r *Renter) managedBuildChunkHeap(hosts map[string]struct{}) {
	// Get all the files holding the readlock.
<<<<<<< HEAD
	lockID := r.mu.RLock()
	files := make([]*siafile.SiaFile, 0, len(r.files))
	for _, file := range r.files {
		files = append(files, file)
	}
	r.mu.RUnlock(lockID)
=======
	//
	// TODO - update to just read from disk
	entrys, err := r.staticFileSet.All()
	if err != nil {
		return
	}
>>>>>>> 0fa554b3

	// Save host keys in map. We can't do that under the same lock since we
	// need to call a public method on the file.
	pks := make(map[string]types.SiaPublicKey)
	goodForRenew := make(map[string]bool)
	offline := make(map[string]bool)
<<<<<<< HEAD
	for _, f := range files {
		for _, pk := range f.HostPublicKeys() {
			pks[string(pk.Key)] = pk
		}
	}

	// Build 2 maps that map every pubkey to its offline and goodForRenew
	// status.
	for _, pk := range pks {
		cu, ok := r.hostContractor.ContractUtility(pk)
		if !ok {
			continue
		}
		goodForRenew[string(pk.Key)] = ok && cu.GoodForRenew
		offline[string(pk.Key)] = r.hostContractor.IsOffline(pk)
	}

	// Loop through the whole set of files and get a list of chunks to add to
	// the heap.
	for _, file := range files {
		id := r.mu.Lock()
		unfinishedUploadChunks := r.buildUnfinishedChunks(file, hosts)
=======
	for _, e := range entrys {
		for _, pk := range e.HostPublicKeys() {
			pks[string(pk.Key)] = pk
		}
	}

	// Build 2 maps that map every pubkey to its offline and goodForRenew
	// status.
	for _, pk := range pks {
		cu, ok := r.hostContractor.ContractUtility(pk)
		if !ok {
			continue
		}
		goodForRenew[string(pk.Key)] = ok && cu.GoodForRenew
		offline[string(pk.Key)] = r.hostContractor.IsOffline(pk)
	}

	// Loop through the whole set of files and get a list of chunks to add to
	// the heap.
	for _, entry := range entrys {
		id := r.mu.Lock()
		unfinishedUploadChunks := r.buildUnfinishedChunks(entry.ChunkEntrys(), hosts)
>>>>>>> 0fa554b3
		r.mu.Unlock(id)
		for i := 0; i < len(unfinishedUploadChunks); i++ {
			r.uploadHeap.managedPush(unfinishedUploadChunks[i])
		}
	}
<<<<<<< HEAD
	for _, file := range files {
		// Check if local file is missing and redundancy is less than 1
		// log warning to renter log
		if _, err := os.Stat(file.LocalPath()); os.IsNotExist(err) && file.Redundancy(offline, goodForRenew) < 1 {
			r.log.Println("File not found on disk and possibly unrecoverable:", file.LocalPath())
=======
	for _, entry := range entrys {
		// Check if local file is missing and redundancy is less than 1
		// log warning to renter log
		if _, err := os.Stat(entry.LocalPath()); os.IsNotExist(err) && entry.Redundancy(offline, goodForRenew) < 1 {
			r.log.Println("File not found on disk and possibly unrecoverable:", entry.LocalPath())
		}
		err := entry.Close()
		if err != nil {
			r.log.Debugln("WARN: Could not close thread:", err)
>>>>>>> 0fa554b3
		}
	}
}

// managedPrepareNextChunk takes the next chunk from the chunk heap and prepares
// it for upload. Preparation includes blocking until enough memory is
// available, fetching the logical data for the chunk (either from the disk or
// from the network), erasure coding the logical data into the physical data,
// and then finally passing the work onto the workers.
func (r *Renter) managedPrepareNextChunk(uuc *unfinishedUploadChunk, hosts map[string]struct{}) {
	// Grab the next chunk, loop until we have enough memory, update the amount
	// of memory available, and then spin up a thread to asynchronously handle
	// the rest of the chunk tasks.
	if !r.memoryManager.Request(uuc.memoryNeeded, memoryPriorityLow) {
		return
	}
	// Fetch the chunk in a separate goroutine, as it can take a long time and
	// does not need to bottleneck the repair loop.
	go r.managedFetchAndRepairChunk(uuc)
}

// managedRefreshHostsAndWorkers will reset the set of hosts and the set of
// workers for the renter.
func (r *Renter) managedRefreshHostsAndWorkers() map[string]struct{} {
	// Grab the current set of contracts and use them to build a list of hosts
	// that are currently active. The hosts are assembled into a map where the
	// key is the String() representation of the host's SiaPublicKey.
	//
	// TODO / NOTE: This code can be removed once files store the HostPubKey
	// of the hosts they are using, instead of just the FileContractID.
	currentContracts := r.hostContractor.Contracts()
	hosts := make(map[string]struct{})
	for _, contract := range currentContracts {
		hosts[contract.HostPublicKey.String()] = struct{}{}
	}
	// Refresh the worker pool as well.
	r.managedUpdateWorkerPool()
	return hosts
}

// threadedUploadLoop is a background thread that checks on the health of files,
// tracking the least healthy files and queuing the worst ones for repair.
func (r *Renter) threadedUploadLoop() {
	err := r.tg.Add()
	if err != nil {
		return
	}
	defer r.tg.Done()

	for {
		// Wait until the renter is online to proceed.
		if !r.managedBlockUntilOnline() {
			// The renter shut down before the internet connection was restored.
			return
		}

		// Refresh the worker pool and get the set of hosts that are currently
		// useful for uploading.
		hosts := r.managedRefreshHostsAndWorkers()

		// Build a min-heap of chunks organized by upload progress.
		//
		// TODO: After replacing the filesystem to resemble a tree, we'll be
		// able to go through the filesystem piecewise instead of doing
		// everything all at once.
		r.managedBuildChunkHeap(hosts)
		r.uploadHeap.mu.Lock()
		heapLen := r.uploadHeap.heap.Len()
		r.uploadHeap.mu.Unlock()
		r.log.Println("Repairing", heapLen, "chunks")

		// Work through the heap. Chunks will be processed one at a time until
		// the heap is whittled down. When the heap is empty, we wait for new
		// files in a loop and then process those. When the rebuild signal is
		// received, we start over with the outer loop that rebuilds the heap
		// and re-checks the health of all the files.
		rebuildHeapSignal := time.After(rebuildChunkHeapInterval)
		for {
			select {
			case <-r.tg.StopChan():
				// Return if the renter has shut down.
				return
			case <-rebuildHeapSignal:
				// Break to the outer loop if workers/heap need to be
				// refreshed.
				break
			default:
			}

			// Break to the outer loop if not online.
			if !r.g.Online() {
				break
			}

			// Check if there is work by trying to pop of the next chunk from
			// the heap.
			nextChunk := r.uploadHeap.managedPop()
			if nextChunk == nil {
				break
			}

			// Make sure we have enough workers for this chunk to reach minimum
			// redundancy. Otherwise we ignore this chunk for now and try again
			// the next time we rebuild the heap and refresh the workers.
			id := r.mu.RLock()
			availableWorkers := len(r.workerPool)
			r.mu.RUnlock(id)
			if availableWorkers < nextChunk.minimumPieces {
				continue
			}

			// Perform the work. managedPrepareNextChunk will block until
			// enough memory is available to perform the work, slowing this
			// thread down to using only the resources that are available.
			r.managedPrepareNextChunk(nextChunk, hosts)
			continue
		}

		// Block until new work is required.
		select {
		case <-r.uploadHeap.newUploads:
			// User has uploaded a new file.
		case <-rebuildHeapSignal:
			// Time to check the filesystem health again.
		case <-r.tg.StopChan():
			// The renter has shut down.
			return
		}
	}
}<|MERGE_RESOLUTION|>--- conflicted
+++ resolved
@@ -22,16 +22,9 @@
 	"sync"
 	"time"
 
-<<<<<<< HEAD
 	"github.com/HyperspaceApp/Hyperspace/build"
 	"github.com/HyperspaceApp/Hyperspace/modules/renter/siafile"
 	"github.com/HyperspaceApp/Hyperspace/types"
-=======
-	"gitlab.com/NebulousLabs/Sia/modules/renter/siafile"
-
-	"gitlab.com/NebulousLabs/Sia/build"
-	"gitlab.com/NebulousLabs/Sia/types"
->>>>>>> 0fa554b3
 )
 
 // uploadHeap contains a priority-sorted heap of all the chunks being uploaded
@@ -75,19 +68,11 @@
 func (uh *uploadHeap) managedPush(uuc *unfinishedUploadChunk) {
 	// Create the unique chunk id.
 	ucid := uploadChunkID{
-<<<<<<< HEAD
-		fileUID: uuc.renterFile.UID(),
-		index:   uuc.index,
-	}
-	// Sanity check: fileUID should not be the empty value.
-	if uuc.renterFile.UID() == "" {
-=======
 		fileUID: uuc.fileEntry.UID(),
 		index:   uuc.index,
 	}
 	// Sanity check: fileUID should not be the empty value.
 	if uuc.fileEntry.UID() == "" {
->>>>>>> 0fa554b3
 		panic("empty string for file UID")
 	}
 
@@ -117,13 +102,6 @@
 // TODO / NOTE: This code can be substantially simplified once the files store
 // the HostPubKey instead of the FileContractID, and can be simplified even
 // further once the layout is per-chunk instead of per-filecontract.
-<<<<<<< HEAD
-func (r *Renter) buildUnfinishedChunks(f *siafile.SiaFile, hosts map[string]struct{}) []*unfinishedUploadChunk {
-	// If we don't have enough workers for the file, don't repair it right now.
-	minWorkers := 0
-	for i := uint64(0); i < f.NumChunks(); i++ {
-		minPieces := f.ErasureCode().MinPieces()
-=======
 func (r *Renter) buildUnfinishedChunks(entrys []*siafile.SiaFileSetEntry, hosts map[string]struct{}) []*unfinishedUploadChunk {
 	// Grab a copy of the SiaFileSetEntry, all the entrys in the slice are the
 	// same
@@ -132,7 +110,6 @@
 	minWorkers := 0
 	for i := uint64(0); i < entry.NumChunks(); i++ {
 		minPieces := entry.ErasureCode().MinPieces()
->>>>>>> 0fa554b3
 		if minPieces > minWorkers {
 			minWorkers = minPieces
 		}
@@ -146,16 +123,6 @@
 	// TODO / NOTE: Future files may have a different method for determining the
 	// number of chunks. Changes will be made due to things like sparse files,
 	// and the fact that chunks are going to be different sizes.
-<<<<<<< HEAD
-	chunkCount := f.NumChunks()
-	newUnfinishedChunks := make([]*unfinishedUploadChunk, chunkCount)
-	for i := uint64(0); i < chunkCount; i++ {
-		newUnfinishedChunks[i] = &unfinishedUploadChunk{
-			renterFile: f,
-
-			id: uploadChunkID{
-				fileUID: f.UID(),
-=======
 	chunkCount := entry.NumChunks()
 	newUnfinishedChunks := make([]*unfinishedUploadChunk, chunkCount)
 	for i := uint64(0); i < chunkCount; i++ {
@@ -164,18 +131,12 @@
 
 			id: uploadChunkID{
 				fileUID: entry.UID(),
->>>>>>> 0fa554b3
 				index:   i,
 			},
 
 			index:  i,
-<<<<<<< HEAD
-			length: f.ChunkSize(),
-			offset: int64(i * f.ChunkSize()),
-=======
 			length: entry.ChunkSize(),
 			offset: int64(i * entry.ChunkSize()),
->>>>>>> 0fa554b3
 
 			// memoryNeeded has to also include the logical data, and also
 			// include the overhead for encryption.
@@ -186,15 +147,6 @@
 			// TODO: Currently we request memory for all of the pieces as well
 			// as the minimum pieces, but we perhaps don't need to request all
 			// of that.
-<<<<<<< HEAD
-			memoryNeeded:  f.PieceSize()*uint64(f.ErasureCode().NumPieces()+f.ErasureCode().MinPieces()) + uint64(f.ErasureCode().NumPieces())*f.MasterKey().Type().Overhead(),
-			minimumPieces: f.ErasureCode().MinPieces(),
-			piecesNeeded:  f.ErasureCode().NumPieces(),
-
-			physicalChunkData: make([][]byte, f.ErasureCode().NumPieces()),
-
-			pieceUsage:  make([]bool, f.ErasureCode().NumPieces()),
-=======
 			memoryNeeded:  entry.PieceSize()*uint64(entry.ErasureCode().NumPieces()+entry.ErasureCode().MinPieces()) + uint64(entry.ErasureCode().NumPieces())*entry.MasterKey().Type().Overhead(),
 			minimumPieces: entry.ErasureCode().MinPieces(),
 			piecesNeeded:  entry.ErasureCode().NumPieces(),
@@ -202,7 +154,6 @@
 			physicalChunkData: make([][]byte, entry.ErasureCode().NumPieces()),
 
 			pieceUsage:  make([]bool, entry.ErasureCode().NumPieces()),
->>>>>>> 0fa554b3
 			unusedHosts: make(map[string]struct{}),
 		}
 		// Every chunk can have a different set of unused hosts.
@@ -213,24 +164,15 @@
 
 	// Build a map of host public keys.
 	pks := make(map[string]types.SiaPublicKey)
-<<<<<<< HEAD
-	for _, pk := range f.HostPublicKeys() {
-=======
 	for _, pk := range entry.HostPublicKeys() {
->>>>>>> 0fa554b3
 		pks[string(pk.Key)] = pk
 	}
 
 	// Iterate through the pieces of all chunks of the file and mark which
 	// hosts are already in use for a particular chunk. As you delete hosts
 	// from the 'unusedHosts' map, also increment the 'piecesCompleted' value.
-<<<<<<< HEAD
-	for chunkIndex := uint64(0); chunkIndex < f.NumChunks(); chunkIndex++ {
-		pieces, err := f.Pieces(chunkIndex)
-=======
 	for chunkIndex := uint64(0); chunkIndex < entry.NumChunks(); chunkIndex++ {
 		pieces, err := entry.Pieces(chunkIndex)
->>>>>>> 0fa554b3
 		if err != nil {
 			r.log.Println("failed to get pieces for building incomplete chunks")
 			return nil
@@ -291,30 +233,20 @@
 // construct a chunk heap.
 func (r *Renter) managedBuildChunkHeap(hosts map[string]struct{}) {
 	// Get all the files holding the readlock.
-<<<<<<< HEAD
-	lockID := r.mu.RLock()
-	files := make([]*siafile.SiaFile, 0, len(r.files))
-	for _, file := range r.files {
-		files = append(files, file)
-	}
-	r.mu.RUnlock(lockID)
-=======
 	//
 	// TODO - update to just read from disk
 	entrys, err := r.staticFileSet.All()
 	if err != nil {
 		return
 	}
->>>>>>> 0fa554b3
 
 	// Save host keys in map. We can't do that under the same lock since we
 	// need to call a public method on the file.
 	pks := make(map[string]types.SiaPublicKey)
 	goodForRenew := make(map[string]bool)
 	offline := make(map[string]bool)
-<<<<<<< HEAD
-	for _, f := range files {
-		for _, pk := range f.HostPublicKeys() {
+	for _, e := range entrys {
+		for _, pk := range e.HostPublicKeys() {
 			pks[string(pk.Key)] = pk
 		}
 	}
@@ -332,45 +264,14 @@
 
 	// Loop through the whole set of files and get a list of chunks to add to
 	// the heap.
-	for _, file := range files {
-		id := r.mu.Lock()
-		unfinishedUploadChunks := r.buildUnfinishedChunks(file, hosts)
-=======
-	for _, e := range entrys {
-		for _, pk := range e.HostPublicKeys() {
-			pks[string(pk.Key)] = pk
-		}
-	}
-
-	// Build 2 maps that map every pubkey to its offline and goodForRenew
-	// status.
-	for _, pk := range pks {
-		cu, ok := r.hostContractor.ContractUtility(pk)
-		if !ok {
-			continue
-		}
-		goodForRenew[string(pk.Key)] = ok && cu.GoodForRenew
-		offline[string(pk.Key)] = r.hostContractor.IsOffline(pk)
-	}
-
-	// Loop through the whole set of files and get a list of chunks to add to
-	// the heap.
 	for _, entry := range entrys {
 		id := r.mu.Lock()
 		unfinishedUploadChunks := r.buildUnfinishedChunks(entry.ChunkEntrys(), hosts)
->>>>>>> 0fa554b3
 		r.mu.Unlock(id)
 		for i := 0; i < len(unfinishedUploadChunks); i++ {
 			r.uploadHeap.managedPush(unfinishedUploadChunks[i])
 		}
 	}
-<<<<<<< HEAD
-	for _, file := range files {
-		// Check if local file is missing and redundancy is less than 1
-		// log warning to renter log
-		if _, err := os.Stat(file.LocalPath()); os.IsNotExist(err) && file.Redundancy(offline, goodForRenew) < 1 {
-			r.log.Println("File not found on disk and possibly unrecoverable:", file.LocalPath())
-=======
 	for _, entry := range entrys {
 		// Check if local file is missing and redundancy is less than 1
 		// log warning to renter log
@@ -380,7 +281,6 @@
 		err := entry.Close()
 		if err != nil {
 			r.log.Debugln("WARN: Could not close thread:", err)
->>>>>>> 0fa554b3
 		}
 	}
 }
