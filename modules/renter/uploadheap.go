--- conflicted
+++ resolved
@@ -22,16 +22,9 @@
 	"sync"
 	"time"
 
-<<<<<<< HEAD
 	"github.com/HyperspaceApp/Hyperspace/build"
 	"github.com/HyperspaceApp/Hyperspace/modules/renter/siafile"
 	"github.com/HyperspaceApp/Hyperspace/types"
-=======
-	"gitlab.com/NebulousLabs/Sia/modules/renter/siafile"
-
-	"gitlab.com/NebulousLabs/Sia/build"
-	"gitlab.com/NebulousLabs/Sia/types"
->>>>>>> f76dc464
 )
 
 // uploadHeap contains a priority-sorted heap of all the chunks being uploaded
@@ -239,43 +232,13 @@
 // managedBuildChunkHeap will iterate through all of the files in the renter and
 // construct a chunk heap.
 func (r *Renter) managedBuildChunkHeap(hosts map[string]struct{}) {
-<<<<<<< HEAD
-	// Get all the files holding the readlock.
-	//
-	// TODO - update to just read from disk
-=======
 	// Get all the SiaFileSetEntrys
->>>>>>> f76dc464
 	entrys, err := r.staticFileSet.All()
 	if err != nil {
 		return
 	}
 
-<<<<<<< HEAD
-	// Save host keys in map. We can't do that under the same lock since we
-	// need to call a public method on the file.
-	pks := make(map[string]types.SiaPublicKey)
-	goodForRenew := make(map[string]bool)
-	offline := make(map[string]bool)
-	for _, e := range entrys {
-		for _, pk := range e.HostPublicKeys() {
-			pks[string(pk.Key)] = pk
-		}
-	}
-
-	// Build 2 maps that map every pubkey to its offline and goodForRenew
-	// status.
-	for _, pk := range pks {
-		cu, ok := r.hostContractor.ContractUtility(pk)
-		if !ok {
-			continue
-		}
-		goodForRenew[string(pk.Key)] = ok && cu.GoodForRenew
-		offline[string(pk.Key)] = r.hostContractor.IsOffline(pk)
-	}
-=======
 	offline, goodForRenew := r.managedContractUtilities(entrys)
->>>>>>> f76dc464
 
 	// Loop through the whole set of files and get a list of chunks to add to
 	// the heap.
