package renter

import (
	"bytes"
	"compress/gzip"
	"encoding/base64"
	"io"
	"os"
	"path/filepath"
	"strconv"
	"time"

<<<<<<< HEAD
	"github.com/HyperspaceApp/Hyperspace/build"
	"github.com/HyperspaceApp/Hyperspace/encoding"
	"github.com/HyperspaceApp/Hyperspace/modules"
	"github.com/HyperspaceApp/Hyperspace/modules/renter/siafile"
	"github.com/HyperspaceApp/Hyperspace/persist"
	"github.com/HyperspaceApp/Hyperspace/types"

	"github.com/HyperspaceApp/errors"
	"github.com/HyperspaceApp/writeaheadlog"
=======
	"gitlab.com/NebulousLabs/Sia/build"
	"gitlab.com/NebulousLabs/Sia/encoding"
	"gitlab.com/NebulousLabs/Sia/modules"
	"gitlab.com/NebulousLabs/Sia/modules/renter/siadir"
	"gitlab.com/NebulousLabs/Sia/modules/renter/siafile"
	"gitlab.com/NebulousLabs/Sia/persist"
	"gitlab.com/NebulousLabs/Sia/types"

	"gitlab.com/NebulousLabs/errors"
	"gitlab.com/NebulousLabs/writeaheadlog"
>>>>>>> f76dc464
)

const (
	logFile = modules.RenterDir + ".log"
	// PersistFilename is the filename to be used when persisting renter
	// information to a JSON file
	PersistFilename = "renter.json"
	// SiaDirMetadata is the name of the metadata file for the sia directory
	SiaDirMetadata = ".siadir"
	// walFile is the filename of the renter's writeaheadlog's file.
	walFile = modules.RenterDir + ".wal"
)

var (
	//ErrBadFile is an error when a file does not qualify as .sia file
	ErrBadFile = errors.New("not a .sia file")
	// ErrIncompatible is an error when file is not compatible with current
	// version
	ErrIncompatible = errors.New("file is not compatible with current version")
	// ErrNoNicknames is an error when no nickname is given
	ErrNoNicknames = errors.New("at least one nickname must be supplied")
<<<<<<< HEAD
	// ErrNonShareSuffix is an error when the suffix of a file does not match the defined share extension
=======
	// ErrNonShareSuffix is an error when the suffix of a file does not match
	// the defined share extension
>>>>>>> f76dc464
	ErrNonShareSuffix = errors.New("suffix of file must be " + siafile.ShareExtension)

	settingsMetadata = persist.Metadata{
		Header:  "Renter Persistence",
		Version: persistVersion,
	}

	shareHeader  = [15]byte{'S', 'i', 'a', ' ', 'S', 'h', 'a', 'r', 'e', 'd', ' ', 'F', 'i', 'l', 'e'}
	shareVersion = "0.4"

	// Persist Version Numbers
	persistVersion040 = "0.4"
	persistVersion133 = "1.3.3"
)

type (
	// persist contains all of the persistent renter data.
	persistence struct {
		MaxDownloadSpeed int64
		MaxUploadSpeed   int64
		StreamCacheSize  uint64
	}
)

// MarshalSia implements the encoding.SiaMarshaller interface, writing the
// file data to w.
func (f *file) MarshalSia(w io.Writer) error {
	enc := encoding.NewEncoder(w)

	// encode easy fields
	err := enc.EncodeAll(
		f.name,
		f.size,
		f.masterKey,
		f.pieceSize,
		f.mode,
	)
	if err != nil {
		return err
	}
	// COMPATv0.4.3 - encode the bytesUploaded and chunksUploaded fields
	// TODO: the resulting .sia file may confuse old clients.
	err = enc.EncodeAll(f.pieceSize*f.numChunks()*uint64(f.erasureCode.NumPieces()), f.numChunks())
	if err != nil {
		return err
	}

	// encode erasureCode
	switch code := f.erasureCode.(type) {
	case *siafile.RSCode:
		err = enc.EncodeAll(
			"Reed-Solomon",
			uint64(code.MinPieces()),
			uint64(code.NumPieces()-code.MinPieces()),
		)
		if err != nil {
			return err
		}
	default:
		if build.DEBUG {
			panic("unknown erasure code")
		}
		return errors.New("unknown erasure code")
	}
	// encode contracts
	if err := enc.Encode(uint64(len(f.contracts))); err != nil {
		return err
	}
	for _, c := range f.contracts {
		if err := enc.Encode(c); err != nil {
			return err
		}
	}
	return nil
}

// UnmarshalSia implements the encoding.SiaUnmarshaler interface,
// reconstructing a file from the encoded bytes read from r.
func (f *file) UnmarshalSia(r io.Reader) error {
	dec := encoding.NewDecoder(r)

	// COMPATv0.4.3 - decode bytesUploaded and chunksUploaded into dummy vars.
	var bytesUploaded, chunksUploaded uint64

	// Decode easy fields.
	err := dec.DecodeAll(
		&f.name,
		&f.size,
		&f.masterKey,
		&f.pieceSize,
		&f.mode,
		&bytesUploaded,
		&chunksUploaded,
	)
	if err != nil {
		return err
	}
	f.staticUID = persist.RandomSuffix()

	// Decode erasure coder.
	var codeType string
	if err := dec.Decode(&codeType); err != nil {
		return err
	}
	switch codeType {
	case "Reed-Solomon":
		var nData, nParity uint64
		err = dec.DecodeAll(
			&nData,
			&nParity,
		)
		if err != nil {
			return err
		}
		rsc, err := siafile.NewRSCode(int(nData), int(nParity))
		if err != nil {
			return err
		}
		f.erasureCode = rsc
	default:
		return errors.New("unrecognized erasure code type: " + codeType)
	}

	// Decode contracts.
	var nContracts uint64
	if err := dec.Decode(&nContracts); err != nil {
		return err
	}
	f.contracts = make(map[types.FileContractID]fileContract)
	var contract fileContract
	for i := uint64(0); i < nContracts; i++ {
		if err := dec.Decode(&contract); err != nil {
			return err
		}
		f.contracts[contract.ID] = contract
	}
	return nil
}

<<<<<<< HEAD
// createDir creates directory in the renter directory
func (r *Renter) createDir(hyperspacepath string) error {
	// Enforce nickname rules.
	if err := validateSiapath(hyperspacepath); err != nil {
		return err
	}

	// Create direcotry
	path := filepath.Join(r.filesDir, hyperspacepath)
	if err := os.MkdirAll(path, 0700); err != nil {
		return err
	}

	// Make sure all parent directories have metadata files
	for path != filepath.Dir(r.filesDir) {
		if err := createDirMetadata(path); err != nil {
			return err
		}
		path = filepath.Dir(path)
	}
	return nil
}

// createDirMetadata makes sure there is a metadata file in the directory and
// updates or creates one as needed
func createDirMetadata(path string) error {
	fullPath := filepath.Join(path, SiaDirMetadata)
	// Check if metadata file exists
	if _, err := os.Stat(fullPath); err == nil {
		// TODO: update metadata file
		return nil
	}

	// TODO: update to get actual min redundancy
	data := struct {
		LastUpdate    int64
		MinRedundancy float64
	}{time.Now().UnixNano(), float64(0)}

	metadataHeader := persist.Metadata{
		Header:  "Sia Directory Metadata",
		Version: persistVersion,
	}

	return persist.SaveJSON(metadataHeader, data, fullPath)
}

// saveSync stores the current renter data to disk and then syncs to disk.
func (r *Renter) saveSync() error {
	return persist.SaveJSON(settingsMetadata, r.persist, filepath.Join(r.persistDir, PersistFilename))
}

=======
// saveSync stores the current renter data to disk and then syncs to disk.
func (r *Renter) saveSync() error {
	return persist.SaveJSON(settingsMetadata, r.persist, filepath.Join(r.persistDir, PersistFilename))
}

>>>>>>> f76dc464
// load fetches the saved renter data from disk.
func (r *Renter) loadSettings() error {
	r.persist = persistence{}
	err := persist.LoadJSON(settingsMetadata, &r.persist, filepath.Join(r.persistDir, PersistFilename))
	if os.IsNotExist(err) {
		// No persistence yet, set the defaults and continue.
		r.persist.MaxDownloadSpeed = DefaultMaxDownloadSpeed
		r.persist.MaxUploadSpeed = DefaultMaxUploadSpeed
		r.persist.StreamCacheSize = DefaultStreamCacheSize
		err = r.saveSync()
		if err != nil {
			return err
		}
	} else if err == persist.ErrBadVersion {
		// Outdated version, try the 040 to 133 upgrade.
		err = convertPersistVersionFrom040To133(filepath.Join(r.persistDir, PersistFilename))
		if err != nil {
			// Nothing left to try.
			return err
		}
		// Re-load the settings now that the file has been upgraded.
		return r.loadSettings()
	} else if err != nil {
		return err
	}

	// Set the bandwidth limits on the contractor, which was already initialized
	// without bandwidth limits.
	return r.setBandwidthLimits(r.persist.MaxDownloadSpeed, r.persist.MaxUploadSpeed)
}

<<<<<<< HEAD
// shareFiles writes the specified files to w. First a header is written,
// followed by the gzipped concatenation of each file.
func shareFiles(files []*file, w io.Writer) error {
	// Write header.
	err := encoding.NewEncoder(w).EncodeAll(
		shareHeader,
		shareVersion,
		uint64(len(files)),
	)
	if err != nil {
		return err
	}

	// Create compressor.
	zip, _ := gzip.NewWriterLevel(w, gzip.BestSpeed)
	enc := encoding.NewEncoder(zip)

	// Encode each file.
	for _, f := range files {
		err = enc.Encode(f)
		if err != nil {
			return err
		}
	}

	return zip.Close()
}

/*
// ShareFiles saves the specified files to shareDest.
func (r *Renter) ShareFiles(nicknames []string, shareDest string) error {
	lockID := r.mu.RLock()
	defer r.mu.RUnlock(lockID)

	// TODO: consider just appending the proper extension.
	if filepath.Ext(shareDest) != siafile.ShareExtension {
		return ErrNonShareSuffix
	}

	handle, err := os.Create(shareDest)
	if err != nil {
		return err
	}
	defer handle.Close()
	sfs, err := r.staticFileSet.All()
	if err != nil {
		return err
	}

	// Load files from renter.
	files := make([]*file, len(nicknames))
	for i, name := range nicknames {
		exists := r.files[name]
		if !exists {
			return siafile.ErrUnknownPath
		}
		files[i] = f
	}

	err = shareFiles(files, handle)
	if err != nil {
		os.Remove(shareDest)
		return err
	}

	return nil
}

// ShareFilesASCII returns the specified files in ASCII format.
func (r *Renter) ShareFilesASCII(nicknames []string) (string, error) {
	lockID := r.mu.RLock()
	defer r.mu.RUnlock(lockID)

	// Load files from renter.
	files := make([]*file, len(nicknames))
	for i, name := range nicknames {
		f, exists := r.files[name]
		if !exists {
			return "", siafile.ErrUnknownPath
		}
		files[i] = f
	}

	buf := new(bytes.Buffer)
	err := shareFiles(files, base64.NewEncoder(base64.URLEncoding, buf))
	if err != nil {
		return "", err
	}

	return buf.String(), nil
}
*/

=======
>>>>>>> f76dc464
// loadSharedFiles reads .sia data from reader and registers the contained
// files in the renter. It returns the nicknames of the loaded files.
func (r *Renter) loadSharedFiles(reader io.Reader, repairPath string) ([]string, error) {
	// read header
	var header [15]byte
	var version string
	var numFiles uint64
	err := encoding.NewDecoder(reader).DecodeAll(
		&header,
		&version,
		&numFiles,
	)
	if err != nil {
		return nil, err
	} else if header != shareHeader {
		return nil, ErrBadFile
	} else if version != shareVersion {
		return nil, ErrIncompatible
	}

	// Create decompressor.
	unzip, err := gzip.NewReader(reader)
	if err != nil {
		return nil, err
	}
	dec := encoding.NewDecoder(unzip)

	// Read each file.
	files := make([]*file, numFiles)
	for i := range files {
		files[i] = new(file)
		err := dec.Decode(files[i])
		if err != nil {
			return nil, err
		}

		// Make sure the file's name does not conflict with existing files.
		dupCount := 0
		origName := files[i].name
		for {
			_, err := r.staticFileSet.Exists(files[i].name)
			if os.IsNotExist(err) {
				break
			}
			dupCount++
			files[i].name = origName + "_" + strconv.Itoa(dupCount)
		}
	}

	// Add files to renter.
	names := make([]string, numFiles)
	for i, f := range files {
		// fileToSiaFile adds siafile to the SiaFileSet so it does not need to
		// be returned here
		siafilePath := filepath.Join(r.filesDir, f.name)
		entry, err := r.fileToSiaFile(f, siafilePath)
		if err != nil {
			return nil, err
		}
		names[i] = f.name
		err = errors.Compose(err, entry.Close())
	}
	// TODO Save the file in the new format.
	return names, err
}

// initPersist handles all of the persistence initialization, such as creating
// the persistence directory and starting the logger.
func (r *Renter) initPersist() error {
	// Create the persist and files directories if they do not yet exist.
	err := os.MkdirAll(r.filesDir, 0700)
	if err != nil {
		return err
	}

	// Initialize the logger.
	r.log, err = persist.NewFileLogger(filepath.Join(r.persistDir, logFile))
	if err != nil {
		return err
	}

	// Load the prior persistence structures.
	err = r.loadSettings()
	if err != nil {
		return err
	}

	// Initialize the writeaheadlog.
	txns, wal, err := writeaheadlog.New(filepath.Join(r.persistDir, walFile))
	if err != nil {
		return err
	}
	r.wal = wal
	r.staticFileSet = siafile.NewSiaFileSet(r.filesDir, wal)
<<<<<<< HEAD
=======
	r.staticDirSet = siadir.NewSiaDirSet(r.filesDir, wal)
>>>>>>> f76dc464

	// Apply unapplied wal txns.
	for _, txn := range txns {
		applyTxn := true
		for _, update := range txn.Updates {
			if siafile.IsSiaFileUpdate(update) {
				if err := siafile.ApplyUpdates(update); err != nil {
					return errors.AddContext(err, "failed to apply SiaFile update")
				}
<<<<<<< HEAD
=======
			} else if siadir.IsSiaDirUpdate(update) {
				if err := siadir.ApplyUpdates(update); err != nil {
					return errors.AddContext(err, "failed to apply SiaDir update")
				}
>>>>>>> f76dc464
			} else {
				applyTxn = false
			}
		}
		// If every update of the txn is a SiaFileUpdate (which should be the
		// case since it's either none of them or all) we consider the
		// transaction applied.
		if applyTxn {
			if err := txn.SignalUpdatesApplied(); err != nil {
				return err
			}
		}
	}

	return nil
}

// LoadSharedFiles loads a .sia file into the renter. It returns the nicknames
// of the loaded files.
func (r *Renter) LoadSharedFiles(filename string) ([]string, error) {
	lockID := r.mu.Lock()
	defer r.mu.Unlock(lockID)

	file, err := os.Open(filename)
	if err != nil {
		return nil, err
	}
	defer file.Close()
	return r.loadSharedFiles(file, filename)
}

// LoadSharedFilesASCII loads an ASCII-encoded .sia file into the renter. It
// returns the nicknames of the loaded files.
func (r *Renter) LoadSharedFilesASCII(asciiSia string) ([]string, error) {
	lockID := r.mu.Lock()
	defer r.mu.Unlock(lockID)

	dec := base64.NewDecoder(base64.URLEncoding, bytes.NewBufferString(asciiSia))
	return r.loadSharedFiles(dec, "")
}

// convertPersistVersionFrom040to133 upgrades a legacy persist file to the next
// version, adding new fields with their default values.
func convertPersistVersionFrom040To133(path string) error {
	metadata := persist.Metadata{
		Header:  settingsMetadata.Header,
		Version: persistVersion040,
	}
	p := persistence{}

	err := persist.LoadJSON(metadata, &p, path)
	if err != nil {
		return err
	}
	metadata.Version = persistVersion133
	p.MaxDownloadSpeed = DefaultMaxDownloadSpeed
	p.MaxUploadSpeed = DefaultMaxUploadSpeed
	p.StreamCacheSize = DefaultStreamCacheSize
	return persist.SaveJSON(metadata, p, path)
}<|MERGE_RESOLUTION|>--- conflicted
+++ resolved
@@ -8,30 +8,17 @@
 	"os"
 	"path/filepath"
 	"strconv"
-	"time"
-
-<<<<<<< HEAD
+
 	"github.com/HyperspaceApp/Hyperspace/build"
 	"github.com/HyperspaceApp/Hyperspace/encoding"
 	"github.com/HyperspaceApp/Hyperspace/modules"
+	"github.com/HyperspaceApp/Hyperspace/modules/renter/siadir"
 	"github.com/HyperspaceApp/Hyperspace/modules/renter/siafile"
 	"github.com/HyperspaceApp/Hyperspace/persist"
 	"github.com/HyperspaceApp/Hyperspace/types"
 
 	"github.com/HyperspaceApp/errors"
 	"github.com/HyperspaceApp/writeaheadlog"
-=======
-	"gitlab.com/NebulousLabs/Sia/build"
-	"gitlab.com/NebulousLabs/Sia/encoding"
-	"gitlab.com/NebulousLabs/Sia/modules"
-	"gitlab.com/NebulousLabs/Sia/modules/renter/siadir"
-	"gitlab.com/NebulousLabs/Sia/modules/renter/siafile"
-	"gitlab.com/NebulousLabs/Sia/persist"
-	"gitlab.com/NebulousLabs/Sia/types"
-
-	"gitlab.com/NebulousLabs/errors"
-	"gitlab.com/NebulousLabs/writeaheadlog"
->>>>>>> f76dc464
 )
 
 const (
@@ -53,12 +40,8 @@
 	ErrIncompatible = errors.New("file is not compatible with current version")
 	// ErrNoNicknames is an error when no nickname is given
 	ErrNoNicknames = errors.New("at least one nickname must be supplied")
-<<<<<<< HEAD
-	// ErrNonShareSuffix is an error when the suffix of a file does not match the defined share extension
-=======
 	// ErrNonShareSuffix is an error when the suffix of a file does not match
 	// the defined share extension
->>>>>>> f76dc464
 	ErrNonShareSuffix = errors.New("suffix of file must be " + siafile.ShareExtension)
 
 	settingsMetadata = persist.Metadata{
@@ -198,7 +181,6 @@
 	return nil
 }
 
-<<<<<<< HEAD
 // createDir creates directory in the renter directory
 func (r *Renter) createDir(hyperspacepath string) error {
 	// Enforce nickname rules.
@@ -251,13 +233,6 @@
 	return persist.SaveJSON(settingsMetadata, r.persist, filepath.Join(r.persistDir, PersistFilename))
 }
 
-=======
-// saveSync stores the current renter data to disk and then syncs to disk.
-func (r *Renter) saveSync() error {
-	return persist.SaveJSON(settingsMetadata, r.persist, filepath.Join(r.persistDir, PersistFilename))
-}
-
->>>>>>> f76dc464
 // load fetches the saved renter data from disk.
 func (r *Renter) loadSettings() error {
 	r.persist = persistence{}
@@ -289,7 +264,6 @@
 	return r.setBandwidthLimits(r.persist.MaxDownloadSpeed, r.persist.MaxUploadSpeed)
 }
 
-<<<<<<< HEAD
 // shareFiles writes the specified files to w. First a header is written,
 // followed by the gzipped concatenation of each file.
 func shareFiles(files []*file, w io.Writer) error {
@@ -383,8 +357,6 @@
 }
 */
 
-=======
->>>>>>> f76dc464
 // loadSharedFiles reads .sia data from reader and registers the contained
 // files in the renter. It returns the nicknames of the loaded files.
 func (r *Renter) loadSharedFiles(reader io.Reader, repairPath string) ([]string, error) {
@@ -479,10 +451,7 @@
 	}
 	r.wal = wal
 	r.staticFileSet = siafile.NewSiaFileSet(r.filesDir, wal)
-<<<<<<< HEAD
-=======
 	r.staticDirSet = siadir.NewSiaDirSet(r.filesDir, wal)
->>>>>>> f76dc464
 
 	// Apply unapplied wal txns.
 	for _, txn := range txns {
@@ -492,13 +461,10 @@
 				if err := siafile.ApplyUpdates(update); err != nil {
 					return errors.AddContext(err, "failed to apply SiaFile update")
 				}
-<<<<<<< HEAD
-=======
 			} else if siadir.IsSiaDirUpdate(update) {
 				if err := siadir.ApplyUpdates(update); err != nil {
 					return errors.AddContext(err, "failed to apply SiaDir update")
 				}
->>>>>>> f76dc464
 			} else {
 				applyTxn = false
 			}
