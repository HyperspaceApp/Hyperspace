--- conflicted
+++ resolved
@@ -10,24 +10,15 @@
 	"strconv"
 	"time"
 
-<<<<<<< HEAD
 	"github.com/HyperspaceApp/Hyperspace/build"
 	"github.com/HyperspaceApp/Hyperspace/encoding"
 	"github.com/HyperspaceApp/Hyperspace/modules"
 	"github.com/HyperspaceApp/Hyperspace/modules/renter/siafile"
 	"github.com/HyperspaceApp/Hyperspace/persist"
 	"github.com/HyperspaceApp/Hyperspace/types"
-=======
-	"gitlab.com/NebulousLabs/Sia/build"
-	"gitlab.com/NebulousLabs/Sia/encoding"
-	"gitlab.com/NebulousLabs/Sia/modules"
-	"gitlab.com/NebulousLabs/Sia/modules/renter/siafile"
-	"gitlab.com/NebulousLabs/Sia/persist"
-	"gitlab.com/NebulousLabs/Sia/types"
-
-	"gitlab.com/NebulousLabs/errors"
-	"gitlab.com/NebulousLabs/writeaheadlog"
->>>>>>> 721fd7c2
+
+	"github.com/HyperspaceApp/errors"
+	"github.com/HyperspaceApp/writeaheadlog"
 )
 
 const (
@@ -189,23 +180,6 @@
 	return nil
 }
 
-<<<<<<< HEAD
-// saveFile saves a file to the renter directory.
-func (r *Renter) saveFile(f *siafile.SiaFile) error {
-	if f.Deleted() { // TODO: violation of locking convention
-		return errors.New("can't save deleted file")
-	}
-	// Create directory structure specified in nickname.
-	fullPath := filepath.Join(r.persistDir, f.SiaPath()+ShareExtension)
-	err := os.MkdirAll(filepath.Dir(fullPath), 0700)
-	if err != nil {
-		return err
-	}
-
-	// Open SafeFile handle.
-	handle, err := persist.NewSafeFile(filepath.Join(r.persistDir, f.SiaPath()+ShareExtension))
-	if err != nil {
-=======
 // createDir creates directory in the renter directory
 func (r *Renter) createDir(siapath string) error {
 	// Enforce nickname rules.
@@ -216,16 +190,9 @@
 	// Create direcotry
 	path := filepath.Join(r.persistDir, siapath)
 	if err := os.MkdirAll(path, 0700); err != nil {
->>>>>>> 721fd7c2
-		return err
-	}
-
-<<<<<<< HEAD
-	// Write file data.
-	err = r.shareFiles([]*siafile.SiaFile{f}, handle)
-	if err != nil {
-		return err
-=======
+		return err
+	}
+
 	// Make sure all parent directories have metadata files
 	//
 	// TODO: this should be change when files are moved out of the top level
@@ -258,7 +225,6 @@
 	metadataHeader := persist.Metadata{
 		Header:  "Sia Directory Metadata",
 		Version: persistVersion,
->>>>>>> 721fd7c2
 	}
 
 	return persist.SaveJSON(metadataHeader, data, fullPath)
@@ -330,101 +296,6 @@
 	return r.setBandwidthLimits(r.persist.MaxDownloadSpeed, r.persist.MaxUploadSpeed)
 }
 
-<<<<<<< HEAD
-// shareFiles writes the specified files to w. First a header is written,
-// followed by the gzipped concatenation of each file.
-func (r *Renter) shareFiles(siaFiles []*siafile.SiaFile, w io.Writer) error {
-	// Convert files to old type.
-	files := make([]*file, 0, len(siaFiles))
-	for _, sf := range siaFiles {
-		files = append(files, r.siaFileToFile(sf))
-	}
-	// Write header.
-	err := encoding.NewEncoder(w).EncodeAll(
-		shareHeader,
-		shareVersion,
-		uint64(len(files)),
-	)
-	if err != nil {
-		return err
-	}
-
-	// Create compressor.
-	zip, _ := gzip.NewWriterLevel(w, gzip.BestSpeed)
-	enc := encoding.NewEncoder(zip)
-
-	// Encode each file.
-	for _, f := range files {
-		err = enc.Encode(f)
-		if err != nil {
-			return err
-		}
-	}
-
-	return zip.Close()
-}
-
-// ShareFiles saves the specified files to shareDest.
-func (r *Renter) ShareFiles(nicknames []string, shareDest string) error {
-	lockID := r.mu.RLock()
-	defer r.mu.RUnlock(lockID)
-
-	// TODO: consider just appending the proper extension.
-	if filepath.Ext(shareDest) != ShareExtension {
-		return ErrNonShareSuffix
-	}
-
-	handle, err := os.Create(shareDest)
-	if err != nil {
-		return err
-	}
-	defer handle.Close()
-
-	// Load files from renter.
-	files := make([]*siafile.SiaFile, len(nicknames))
-	for i, name := range nicknames {
-		f, exists := r.files[name]
-		if !exists {
-			return ErrUnknownPath
-		}
-		files[i] = f
-	}
-
-	err = r.shareFiles(files, handle)
-	if err != nil {
-		os.Remove(shareDest)
-		return err
-	}
-
-	return nil
-}
-
-// ShareFilesASCII returns the specified files in ASCII format.
-func (r *Renter) ShareFilesASCII(nicknames []string) (string, error) {
-	lockID := r.mu.RLock()
-	defer r.mu.RUnlock(lockID)
-
-	// Load files from renter.
-	files := make([]*siafile.SiaFile, len(nicknames))
-	for i, name := range nicknames {
-		f, exists := r.files[name]
-		if !exists {
-			return "", ErrUnknownPath
-		}
-		files[i] = f
-	}
-
-	buf := new(bytes.Buffer)
-	err := r.shareFiles(files, base64.NewEncoder(base64.URLEncoding, buf))
-	if err != nil {
-		return "", err
-	}
-
-	return buf.String(), nil
-}
-
-=======
->>>>>>> 721fd7c2
 // loadSharedFiles reads .sia data from reader and registers the contained
 // files in the renter. It returns the nicknames of the loaded files.
 func (r *Renter) loadSharedFiles(reader io.Reader, repairPath string) ([]string, error) {
@@ -477,16 +348,6 @@
 	// Add files to renter.
 	names := make([]string, numFiles)
 	for i, f := range files {
-<<<<<<< HEAD
-		r.files[f.name] = r.fileToSiaFile(f, r.persist.Tracking[f.name].RepairPath)
-		names[i] = f.name
-	}
-	// Save the files.
-	for _, f := range files {
-		r.saveFile(r.fileToSiaFile(f, r.persist.Tracking[f.name].RepairPath))
-	}
-
-=======
 		sf, err := r.fileToSiaFile(f, repairPath)
 		if err != nil {
 			return nil, err
@@ -495,7 +356,6 @@
 		names[i] = f.name
 	}
 	// TODO Save the file in the new format.
->>>>>>> 721fd7c2
 	return names, nil
 }
 
