package renter

import (
	"bytes"
	"compress/gzip"
	"encoding/base64"
	"io"
	"os"
	"path/filepath"
	"strconv"
	"time"

<<<<<<< HEAD
	"github.com/HyperspaceApp/Hyperspace/build"
	"github.com/HyperspaceApp/Hyperspace/encoding"
	"github.com/HyperspaceApp/Hyperspace/modules"
	"github.com/HyperspaceApp/Hyperspace/modules/renter/siafile"
	"github.com/HyperspaceApp/Hyperspace/persist"
	"github.com/HyperspaceApp/Hyperspace/types"

	"github.com/HyperspaceApp/errors"
	"github.com/HyperspaceApp/writeaheadlog"
=======
	"gitlab.com/NebulousLabs/Sia/build"
	"gitlab.com/NebulousLabs/Sia/encoding"
	"gitlab.com/NebulousLabs/Sia/modules"
	"gitlab.com/NebulousLabs/Sia/modules/renter/siafile"
	"gitlab.com/NebulousLabs/Sia/persist"
	"gitlab.com/NebulousLabs/Sia/types"

	"gitlab.com/NebulousLabs/errors"
	"gitlab.com/NebulousLabs/writeaheadlog"
>>>>>>> 0fa554b3
)

const (
	logFile = modules.RenterDir + ".log"
	// PersistFilename is the filename to be used when persisting renter information to a JSON file
	PersistFilename = "renter.json"
<<<<<<< HEAD
	// ShareExtension is the extension to be used
	ShareExtension = ".sia"
=======
>>>>>>> 0fa554b3
	// SiaDirMetadata is the name of the metadata file for the sia directory
	SiaDirMetadata = ".siadir"
	// walFile is the filename of the renter's writeaheadlog's file.
	walFile = modules.RenterDir + ".wal"
)

var (
	//ErrBadFile is an error when a file does not qualify as .sia file
	ErrBadFile = errors.New("not a .sia file")
	// ErrIncompatible is an error when file is not compatible with current version
	ErrIncompatible = errors.New("file is not compatible with current version")
	// ErrNoNicknames is an error when no nickname is given
	ErrNoNicknames = errors.New("at least one nickname must be supplied")
	// ErrNonShareSuffix is an error when the suffix of a file does not match the defined share extension
	ErrNonShareSuffix = errors.New("suffix of file must be " + siafile.ShareExtension)

	settingsMetadata = persist.Metadata{
		Header:  "Renter Persistence",
		Version: persistVersion,
	}

	shareHeader  = [15]byte{'S', 'i', 'a', ' ', 'S', 'h', 'a', 'r', 'e', 'd', ' ', 'F', 'i', 'l', 'e'}
	shareVersion = "0.4"

	// Persist Version Numbers
	persistVersion040 = "0.4"
	persistVersion133 = "1.3.3"
)

type (
	// persist contains all of the persistent renter data.
	persistence struct {
		MaxDownloadSpeed int64
		MaxUploadSpeed   int64
		StreamCacheSize  uint64
	}
)

// MarshalSia implements the encoding.SiaMarshaller interface, writing the
// file data to w.
func (f *file) MarshalSia(w io.Writer) error {
	enc := encoding.NewEncoder(w)

	// encode easy fields
	err := enc.EncodeAll(
		f.name,
		f.size,
		f.masterKey,
		f.pieceSize,
		f.mode,
	)
	if err != nil {
		return err
	}
	// COMPATv0.4.3 - encode the bytesUploaded and chunksUploaded fields
	// TODO: the resulting .sia file may confuse old clients.
	err = enc.EncodeAll(f.pieceSize*f.numChunks()*uint64(f.erasureCode.NumPieces()), f.numChunks())
	if err != nil {
		return err
	}

	// encode erasureCode
	switch code := f.erasureCode.(type) {
	case *siafile.RSCode:
		err = enc.EncodeAll(
			"Reed-Solomon",
			uint64(code.MinPieces()),
			uint64(code.NumPieces()-code.MinPieces()),
		)
		if err != nil {
			return err
		}
	default:
		if build.DEBUG {
			panic("unknown erasure code")
		}
		return errors.New("unknown erasure code")
	}
	// encode contracts
	if err := enc.Encode(uint64(len(f.contracts))); err != nil {
		return err
	}
	for _, c := range f.contracts {
		if err := enc.Encode(c); err != nil {
			return err
		}
	}
	return nil
}

// UnmarshalSia implements the encoding.SiaUnmarshaller interface,
// reconstructing a file from the encoded bytes read from r.
func (f *file) UnmarshalSia(r io.Reader) error {
	dec := encoding.NewDecoder(r)

	// COMPATv0.4.3 - decode bytesUploaded and chunksUploaded into dummy vars.
	var bytesUploaded, chunksUploaded uint64

	// Decode easy fields.
	err := dec.DecodeAll(
		&f.name,
		&f.size,
		&f.masterKey,
		&f.pieceSize,
		&f.mode,
		&bytesUploaded,
		&chunksUploaded,
	)
	if err != nil {
		return err
	}
	f.staticUID = persist.RandomSuffix()

	// Decode erasure coder.
	var codeType string
	if err := dec.Decode(&codeType); err != nil {
		return err
	}
	switch codeType {
	case "Reed-Solomon":
		var nData, nParity uint64
		err = dec.DecodeAll(
			&nData,
			&nParity,
		)
		if err != nil {
			return err
		}
		rsc, err := siafile.NewRSCode(int(nData), int(nParity))
		if err != nil {
			return err
		}
		f.erasureCode = rsc
	default:
		return errors.New("unrecognized erasure code type: " + codeType)
	}

	// Decode contracts.
	var nContracts uint64
	if err := dec.Decode(&nContracts); err != nil {
		return err
	}
	f.contracts = make(map[types.FileContractID]fileContract)
	var contract fileContract
	for i := uint64(0); i < nContracts; i++ {
		if err := dec.Decode(&contract); err != nil {
			return err
		}
		f.contracts[contract.ID] = contract
	}
	return nil
}

// createDir creates directory in the renter directory
<<<<<<< HEAD
func (r *Renter) createDir(hyperspacepath string) error {
	// Enforce nickname rules.
	if err := validateSiapath(hyperspacepath); err != nil {
=======
func (r *Renter) createDir(siapath string) error {
	// Enforce nickname rules.
	if err := validateSiapath(siapath); err != nil {
>>>>>>> 0fa554b3
		return err
	}

	// Create direcotry
<<<<<<< HEAD
	path := filepath.Join(r.persistDir, hyperspacepath)
=======
	path := filepath.Join(r.filesDir, siapath)
>>>>>>> 0fa554b3
	if err := os.MkdirAll(path, 0700); err != nil {
		return err
	}

	// Make sure all parent directories have metadata files
<<<<<<< HEAD
	//
	// TODO: this should be change when files are moved out of the top level
	// directory of the renter.
	for path != filepath.Dir(r.persistDir) {
=======
	for path != filepath.Dir(r.filesDir) {
>>>>>>> 0fa554b3
		if err := createDirMetadata(path); err != nil {
			return err
		}
		path = filepath.Dir(path)
<<<<<<< HEAD
	}
	return nil
}

// createDirMetadata makes sure there is a metadata file in the directory and
// updates or creates one as needed
func createDirMetadata(path string) error {
	fullPath := filepath.Join(path, SiaDirMetadata)
	// Check if metadata file exists
	if _, err := os.Stat(fullPath); err == nil {
		// TODO: update metadata file
		return nil
	}

	// TODO: update to get actual min redundancy
	data := struct {
		LastUpdate    int64
		MinRedundancy float64
	}{time.Now().UnixNano(), float64(0)}

	metadataHeader := persist.Metadata{
		Header:  "Sia Directory Metadata",
		Version: persistVersion,
	}

	return persist.SaveJSON(metadataHeader, data, fullPath)
=======
	}
	return nil
>>>>>>> 0fa554b3
}

// createDirMetadata makes sure there is a metadata file in the directory and
// updates or creates one as needed
func createDirMetadata(path string) error {
	fullPath := filepath.Join(path, SiaDirMetadata)
	// Check if metadata file exists
	if _, err := os.Stat(fullPath); err == nil {
		// TODO: update metadata file
		return nil
	}

	// TODO: update to get actual min redundancy
	data := struct {
		LastUpdate    int64
		MinRedundancy float64
	}{time.Now().UnixNano(), float64(0)}

	metadataHeader := persist.Metadata{
		Header:  "Sia Directory Metadata",
		Version: persistVersion,
	}

<<<<<<< HEAD
		// Load the Siafile.
		sf, err := siafile.LoadSiaFile(path, r.wal)
		if err != nil {
			// TODO try loading the file with the legacy format.
			r.log.Println("ERROR: could not open .sia file:", err)
			return nil
		}
		r.files[sf.HyperspacePath()] = sf
		return nil
	})
=======
	return persist.SaveJSON(metadataHeader, data, fullPath)
}

// saveSync stores the current renter data to disk and then syncs to disk.
func (r *Renter) saveSync() error {
	return persist.SaveJSON(settingsMetadata, r.persist, filepath.Join(r.persistDir, PersistFilename))
>>>>>>> 0fa554b3
}

// load fetches the saved renter data from disk.
func (r *Renter) loadSettings() error {
	r.persist = persistence{}
	err := persist.LoadJSON(settingsMetadata, &r.persist, filepath.Join(r.persistDir, PersistFilename))
	if os.IsNotExist(err) {
		// No persistence yet, set the defaults and continue.
		r.persist.MaxDownloadSpeed = DefaultMaxDownloadSpeed
		r.persist.MaxUploadSpeed = DefaultMaxUploadSpeed
		r.persist.StreamCacheSize = DefaultStreamCacheSize
		err = r.saveSync()
		if err != nil {
			return err
		}
	} else if err == persist.ErrBadVersion {
		// Outdated version, try the 040 to 133 upgrade.
		err = convertPersistVersionFrom040To133(filepath.Join(r.persistDir, PersistFilename))
		if err != nil {
			// Nothing left to try.
			return err
		}
		// Re-load the settings now that the file has been upgraded.
		return r.loadSettings()
	} else if err != nil {
		return err
	}

	// Set the bandwidth limits on the contractor, which was already initialized
	// without bandwidth limits.
	return r.setBandwidthLimits(r.persist.MaxDownloadSpeed, r.persist.MaxUploadSpeed)
}

// loadSharedFiles reads .sia data from reader and registers the contained
// files in the renter. It returns the nicknames of the loaded files.
func (r *Renter) loadSharedFiles(reader io.Reader, repairPath string) ([]string, error) {
	// read header
	var header [15]byte
	var version string
	var numFiles uint64
	err := encoding.NewDecoder(reader).DecodeAll(
		&header,
		&version,
		&numFiles,
	)
	if err != nil {
		return nil, err
	} else if header != shareHeader {
		return nil, ErrBadFile
	} else if version != shareVersion {
		return nil, ErrIncompatible
	}

	// Create decompressor.
	unzip, err := gzip.NewReader(reader)
	if err != nil {
		return nil, err
	}
	dec := encoding.NewDecoder(unzip)

	// Read each file.
	files := make([]*file, numFiles)
	for i := range files {
		files[i] = new(file)
		err := dec.Decode(files[i])
		if err != nil {
			return nil, err
		}

		// Make sure the file's name does not conflict with existing files.
		dupCount := 0
		origName := files[i].name
		for {
			_, err := r.staticFileSet.Exists(files[i].name)
			if os.IsNotExist(err) {
				break
			}
			dupCount++
			files[i].name = origName + "_" + strconv.Itoa(dupCount)
		}
	}

	// Add files to renter.
	names := make([]string, numFiles)
	for i, f := range files {
<<<<<<< HEAD
		sf, err := r.fileToSiaFile(f, repairPath)
		if err != nil {
			return nil, err
		}
		r.files[f.name] = sf
=======
		// fileToSiaFile adds siafile to the SiaFileSet so it does not need to
		// be returned here
		siafilePath := filepath.Join(r.filesDir, f.name)
		entry, err := r.fileToSiaFile(f, siafilePath)
		if err != nil {
			return nil, err
		}
>>>>>>> 0fa554b3
		names[i] = f.name
		err = errors.Compose(err, entry.Close())
	}
	// TODO Save the file in the new format.
<<<<<<< HEAD
	return names, nil
=======
	return names, err
>>>>>>> 0fa554b3
}

// initPersist handles all of the persistence initialization, such as creating
// the persistence directory and starting the logger.
func (r *Renter) initPersist() error {
	// Create the persist and files directories if they do not yet exist.
	err := os.MkdirAll(r.filesDir, 0700)
	if err != nil {
		return err
	}

	// Initialize the logger.
	r.log, err = persist.NewFileLogger(filepath.Join(r.persistDir, logFile))
	if err != nil {
		return err
	}

	// Load the prior persistence structures.
	err = r.loadSettings()
	if err != nil {
		return err
	}

	// Initialize the writeaheadlog.
	txns, wal, err := writeaheadlog.New(filepath.Join(r.persistDir, walFile))
	if err != nil {
		return err
	}
	r.wal = wal
<<<<<<< HEAD

	// Apply unapplied wal txns.
	for _, txn := range txns {
=======
	r.staticFileSet = siafile.NewSiaFileSet(r.filesDir, wal)

	// Apply unapplied wal txns.
	for _, txn := range txns {
		applyTxn := true
>>>>>>> 0fa554b3
		for _, update := range txn.Updates {
			if siafile.IsSiaFileUpdate(update) {
				if err := siafile.ApplyUpdates(update); err != nil {
					return errors.AddContext(err, "failed to apply SiaFile update")
				}
<<<<<<< HEAD
			}
		}
	}

	// Load the siafiles into memory.
	return r.loadSiaFiles()
=======
			} else {
				applyTxn = false
			}
		}
		// If every update of the txn is a SiaFileUpdate (which should be the
		// case since it's either none of them or all) we consider the
		// transaction applied.
		if applyTxn {
			if err := txn.SignalUpdatesApplied(); err != nil {
				return err
			}
		}
	}

	return nil
>>>>>>> 0fa554b3
}

// LoadSharedFiles loads a .sia file into the renter. It returns the nicknames
// of the loaded files.
func (r *Renter) LoadSharedFiles(filename string) ([]string, error) {
	lockID := r.mu.Lock()
	defer r.mu.Unlock(lockID)

	file, err := os.Open(filename)
	if err != nil {
		return nil, err
	}
	defer file.Close()
	return r.loadSharedFiles(file, filename)
}

// LoadSharedFilesASCII loads an ASCII-encoded .sia file into the renter. It
// returns the nicknames of the loaded files.
func (r *Renter) LoadSharedFilesASCII(asciiSia string) ([]string, error) {
	lockID := r.mu.Lock()
	defer r.mu.Unlock(lockID)

	dec := base64.NewDecoder(base64.URLEncoding, bytes.NewBufferString(asciiSia))
	return r.loadSharedFiles(dec, "")
<<<<<<< HEAD
}

// ShareFiles writes an .sia file to disk to be shared with others.
func (r *Renter) ShareFiles(paths []string, shareDest string) error {
	return errors.New("Not implemented for new format yet")
}

// ShareFilesASCII creates an ASCII-encoded '.sia' file.
func (r *Renter) ShareFilesASCII(paths []string) (asciiSia string, err error) {
	return "", errors.New("Not implemented for new format yet")
=======
>>>>>>> 0fa554b3
}

// convertPersistVersionFrom040to133 upgrades a legacy persist file to the next
// version, adding new fields with their default values.
func convertPersistVersionFrom040To133(path string) error {
	metadata := persist.Metadata{
		Header:  settingsMetadata.Header,
		Version: persistVersion040,
	}
	p := persistence{}

	err := persist.LoadJSON(metadata, &p, path)
	if err != nil {
		return err
	}
	metadata.Version = persistVersion133
	p.MaxDownloadSpeed = DefaultMaxDownloadSpeed
	p.MaxUploadSpeed = DefaultMaxUploadSpeed
	p.StreamCacheSize = DefaultStreamCacheSize
	return persist.SaveJSON(metadata, p, path)
}<|MERGE_RESOLUTION|>--- conflicted
+++ resolved
@@ -10,7 +10,6 @@
 	"strconv"
 	"time"
 
-<<<<<<< HEAD
 	"github.com/HyperspaceApp/Hyperspace/build"
 	"github.com/HyperspaceApp/Hyperspace/encoding"
 	"github.com/HyperspaceApp/Hyperspace/modules"
@@ -20,28 +19,12 @@
 
 	"github.com/HyperspaceApp/errors"
 	"github.com/HyperspaceApp/writeaheadlog"
-=======
-	"gitlab.com/NebulousLabs/Sia/build"
-	"gitlab.com/NebulousLabs/Sia/encoding"
-	"gitlab.com/NebulousLabs/Sia/modules"
-	"gitlab.com/NebulousLabs/Sia/modules/renter/siafile"
-	"gitlab.com/NebulousLabs/Sia/persist"
-	"gitlab.com/NebulousLabs/Sia/types"
-
-	"gitlab.com/NebulousLabs/errors"
-	"gitlab.com/NebulousLabs/writeaheadlog"
->>>>>>> 0fa554b3
 )
 
 const (
 	logFile = modules.RenterDir + ".log"
 	// PersistFilename is the filename to be used when persisting renter information to a JSON file
 	PersistFilename = "renter.json"
-<<<<<<< HEAD
-	// ShareExtension is the extension to be used
-	ShareExtension = ".sia"
-=======
->>>>>>> 0fa554b3
 	// SiaDirMetadata is the name of the metadata file for the sia directory
 	SiaDirMetadata = ".siadir"
 	// walFile is the filename of the renter's writeaheadlog's file.
@@ -196,42 +179,24 @@
 }
 
 // createDir creates directory in the renter directory
-<<<<<<< HEAD
 func (r *Renter) createDir(hyperspacepath string) error {
 	// Enforce nickname rules.
 	if err := validateSiapath(hyperspacepath); err != nil {
-=======
-func (r *Renter) createDir(siapath string) error {
-	// Enforce nickname rules.
-	if err := validateSiapath(siapath); err != nil {
->>>>>>> 0fa554b3
 		return err
 	}
 
 	// Create direcotry
-<<<<<<< HEAD
-	path := filepath.Join(r.persistDir, hyperspacepath)
-=======
-	path := filepath.Join(r.filesDir, siapath)
->>>>>>> 0fa554b3
+	path := filepath.Join(r.filesDir, hyperspacepath)
 	if err := os.MkdirAll(path, 0700); err != nil {
 		return err
 	}
 
 	// Make sure all parent directories have metadata files
-<<<<<<< HEAD
-	//
-	// TODO: this should be change when files are moved out of the top level
-	// directory of the renter.
-	for path != filepath.Dir(r.persistDir) {
-=======
 	for path != filepath.Dir(r.filesDir) {
->>>>>>> 0fa554b3
 		if err := createDirMetadata(path); err != nil {
 			return err
 		}
 		path = filepath.Dir(path)
-<<<<<<< HEAD
 	}
 	return nil
 }
@@ -258,52 +223,11 @@
 	}
 
 	return persist.SaveJSON(metadataHeader, data, fullPath)
-=======
-	}
-	return nil
->>>>>>> 0fa554b3
-}
-
-// createDirMetadata makes sure there is a metadata file in the directory and
-// updates or creates one as needed
-func createDirMetadata(path string) error {
-	fullPath := filepath.Join(path, SiaDirMetadata)
-	// Check if metadata file exists
-	if _, err := os.Stat(fullPath); err == nil {
-		// TODO: update metadata file
-		return nil
-	}
-
-	// TODO: update to get actual min redundancy
-	data := struct {
-		LastUpdate    int64
-		MinRedundancy float64
-	}{time.Now().UnixNano(), float64(0)}
-
-	metadataHeader := persist.Metadata{
-		Header:  "Sia Directory Metadata",
-		Version: persistVersion,
-	}
-
-<<<<<<< HEAD
-		// Load the Siafile.
-		sf, err := siafile.LoadSiaFile(path, r.wal)
-		if err != nil {
-			// TODO try loading the file with the legacy format.
-			r.log.Println("ERROR: could not open .sia file:", err)
-			return nil
-		}
-		r.files[sf.HyperspacePath()] = sf
-		return nil
-	})
-=======
-	return persist.SaveJSON(metadataHeader, data, fullPath)
 }
 
 // saveSync stores the current renter data to disk and then syncs to disk.
 func (r *Renter) saveSync() error {
 	return persist.SaveJSON(settingsMetadata, r.persist, filepath.Join(r.persistDir, PersistFilename))
->>>>>>> 0fa554b3
 }
 
 // load fetches the saved renter data from disk.
@@ -336,6 +260,99 @@
 	// without bandwidth limits.
 	return r.setBandwidthLimits(r.persist.MaxDownloadSpeed, r.persist.MaxUploadSpeed)
 }
+
+// shareFiles writes the specified files to w. First a header is written,
+// followed by the gzipped concatenation of each file.
+func shareFiles(files []*file, w io.Writer) error {
+	// Write header.
+	err := encoding.NewEncoder(w).EncodeAll(
+		shareHeader,
+		shareVersion,
+		uint64(len(files)),
+	)
+	if err != nil {
+		return err
+	}
+
+	// Create compressor.
+	zip, _ := gzip.NewWriterLevel(w, gzip.BestSpeed)
+	enc := encoding.NewEncoder(zip)
+
+	// Encode each file.
+	for _, f := range files {
+		err = enc.Encode(f)
+		if err != nil {
+			return err
+		}
+	}
+
+	return zip.Close()
+}
+
+/*
+// ShareFiles saves the specified files to shareDest.
+func (r *Renter) ShareFiles(nicknames []string, shareDest string) error {
+	lockID := r.mu.RLock()
+	defer r.mu.RUnlock(lockID)
+
+	// TODO: consider just appending the proper extension.
+	if filepath.Ext(shareDest) != siafile.ShareExtension {
+		return ErrNonShareSuffix
+	}
+
+	handle, err := os.Create(shareDest)
+	if err != nil {
+		return err
+	}
+	defer handle.Close()
+	sfs, err := r.staticFileSet.All()
+	if err != nil {
+		return err
+	}
+
+	// Load files from renter.
+	files := make([]*file, len(nicknames))
+	for i, name := range nicknames {
+		exists := r.files[name]
+		if !exists {
+			return siafile.ErrUnknownPath
+		}
+		files[i] = f
+	}
+
+	err = shareFiles(files, handle)
+	if err != nil {
+		os.Remove(shareDest)
+		return err
+	}
+
+	return nil
+}
+
+// ShareFilesASCII returns the specified files in ASCII format.
+func (r *Renter) ShareFilesASCII(nicknames []string) (string, error) {
+	lockID := r.mu.RLock()
+	defer r.mu.RUnlock(lockID)
+
+	// Load files from renter.
+	files := make([]*file, len(nicknames))
+	for i, name := range nicknames {
+		f, exists := r.files[name]
+		if !exists {
+			return "", siafile.ErrUnknownPath
+		}
+		files[i] = f
+	}
+
+	buf := new(bytes.Buffer)
+	err := shareFiles(files, base64.NewEncoder(base64.URLEncoding, buf))
+	if err != nil {
+		return "", err
+	}
+
+	return buf.String(), nil
+}
+*/
 
 // loadSharedFiles reads .sia data from reader and registers the contained
 // files in the renter. It returns the nicknames of the loaded files.
@@ -389,13 +406,6 @@
 	// Add files to renter.
 	names := make([]string, numFiles)
 	for i, f := range files {
-<<<<<<< HEAD
-		sf, err := r.fileToSiaFile(f, repairPath)
-		if err != nil {
-			return nil, err
-		}
-		r.files[f.name] = sf
-=======
 		// fileToSiaFile adds siafile to the SiaFileSet so it does not need to
 		// be returned here
 		siafilePath := filepath.Join(r.filesDir, f.name)
@@ -403,16 +413,11 @@
 		if err != nil {
 			return nil, err
 		}
->>>>>>> 0fa554b3
 		names[i] = f.name
 		err = errors.Compose(err, entry.Close())
 	}
 	// TODO Save the file in the new format.
-<<<<<<< HEAD
-	return names, nil
-=======
 	return names, err
->>>>>>> 0fa554b3
 }
 
 // initPersist handles all of the persistence initialization, such as creating
@@ -442,30 +447,16 @@
 		return err
 	}
 	r.wal = wal
-<<<<<<< HEAD
-
-	// Apply unapplied wal txns.
-	for _, txn := range txns {
-=======
 	r.staticFileSet = siafile.NewSiaFileSet(r.filesDir, wal)
 
 	// Apply unapplied wal txns.
 	for _, txn := range txns {
 		applyTxn := true
->>>>>>> 0fa554b3
 		for _, update := range txn.Updates {
 			if siafile.IsSiaFileUpdate(update) {
 				if err := siafile.ApplyUpdates(update); err != nil {
 					return errors.AddContext(err, "failed to apply SiaFile update")
 				}
-<<<<<<< HEAD
-			}
-		}
-	}
-
-	// Load the siafiles into memory.
-	return r.loadSiaFiles()
-=======
 			} else {
 				applyTxn = false
 			}
@@ -481,7 +472,6 @@
 	}
 
 	return nil
->>>>>>> 0fa554b3
 }
 
 // LoadSharedFiles loads a .sia file into the renter. It returns the nicknames
@@ -506,19 +496,6 @@
 
 	dec := base64.NewDecoder(base64.URLEncoding, bytes.NewBufferString(asciiSia))
 	return r.loadSharedFiles(dec, "")
-<<<<<<< HEAD
-}
-
-// ShareFiles writes an .sia file to disk to be shared with others.
-func (r *Renter) ShareFiles(paths []string, shareDest string) error {
-	return errors.New("Not implemented for new format yet")
-}
-
-// ShareFilesASCII creates an ASCII-encoded '.sia' file.
-func (r *Renter) ShareFilesASCII(paths []string) (asciiSia string, err error) {
-	return "", errors.New("Not implemented for new format yet")
-=======
->>>>>>> 0fa554b3
 }
 
 // convertPersistVersionFrom040to133 upgrades a legacy persist file to the next
