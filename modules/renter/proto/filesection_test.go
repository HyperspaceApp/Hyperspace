--- conflicted
+++ resolved
@@ -8,13 +8,8 @@
 	"path/filepath"
 	"testing"
 
-<<<<<<< HEAD
 	"github.com/HyperspaceApp/Hyperspace/build"
-	"github.com/NebulousLabs/fastrand"
-=======
-	"gitlab.com/NebulousLabs/Sia/build"
 	"gitlab.com/NebulousLabs/fastrand"
->>>>>>> bad0c406
 )
 
 // SafeReadAt is a wrapper for ReadAt that recovers from a potential panic and
