--- conflicted
+++ resolved
@@ -35,11 +35,7 @@
 
 	period := endHeight - startHeight
 	expectedStorage := modules.DefaultUsageGuideLines.ExpectedStorage
-<<<<<<< HEAD
-	renterPayout, hostPayout, _, err := modules.RenterPayouts(host, funding, txnFee, types.ZeroCurrency, period, expectedStorage)
-=======
-	renterPayout, hostPayout, _, err := modules.RenterPayoutsPreTax(host, funding, txnFee, types.ZeroCurrency, types.ZeroCurrency, period, expectedStorage)
->>>>>>> 069a8bff
+	renterPayout, hostPayout, _, err := modules.RenterPayouts(host, funding, txnFee, types.ZeroCurrency, types.ZeroCurrency, period, expectedStorage)
 	if err != nil {
 		return modules.RenterContract{}, err
 	}
