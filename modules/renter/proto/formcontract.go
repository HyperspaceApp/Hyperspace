--- conflicted
+++ resolved
@@ -273,14 +273,10 @@
 		TotalCost:   funding,
 		ContractFee: host.ContractPrice,
 		TxnFee:      txnFee,
-<<<<<<< HEAD
-=======
-		SiafundFee:  types.Tax(startHeight, fc.Payout),
 		Utility: modules.ContractUtility{
 			GoodForUpload: true,
 			GoodForRenew:  true,
 		},
->>>>>>> 75ac18cb
 	}
 
 	// Add contract to set.
