--- conflicted
+++ resolved
@@ -3,18 +3,11 @@
 import (
 	"net"
 
-<<<<<<< HEAD
+	"github.com/HyperspaceApp/Hyperspace/build"
 	"github.com/HyperspaceApp/Hyperspace/crypto"
 	"github.com/HyperspaceApp/Hyperspace/encoding"
 	"github.com/HyperspaceApp/Hyperspace/modules"
 	"github.com/HyperspaceApp/Hyperspace/types"
-=======
-	"gitlab.com/NebulousLabs/Sia/build"
-	"gitlab.com/NebulousLabs/Sia/crypto"
-	"gitlab.com/NebulousLabs/Sia/encoding"
-	"gitlab.com/NebulousLabs/Sia/modules"
-	"gitlab.com/NebulousLabs/Sia/types"
->>>>>>> 0fa554b3
 
 	"github.com/HyperspaceApp/errors"
 )
@@ -302,14 +295,14 @@
 	// Calculate the payouts for the renter, host, and whole contract.
 	period := endHeight - startHeight
 	expectedStorage := allowance.ExpectedStorage / allowance.Hosts
-	renterPayout, hostPayout, _, err := modules.RenterPayoutsPreTax(host, funding, txnFee, types.ZeroCurrency, types.ZeroCurrency, period, expectedStorage)
+	renterPayout, hostPayout, _, err := modules.RenterPayouts(host, funding, txnFee, types.ZeroCurrency, types.ZeroCurrency, period, expectedStorage)
 	if err != nil {
 		return modules.RenterContract{}, err
 	}
 	totalPayout := renterPayout.Add(hostPayout)
 
 	// Check for negative currency.
-	if types.PostTax(startHeight, totalPayout).Cmp(hostPayout) < 0 {
+	if totalPayout.Cmp(hostPayout) < 0 {
 		return modules.RenterContract{}, errors.New("not enough money to pay both siafund fee and also host payout")
 	}
 	// Create file contract.
@@ -323,13 +316,13 @@
 		RevisionNumber: 0,
 		ValidProofOutputs: []types.SiacoinOutput{
 			// Outputs need to account for tax.
-			{Value: types.PostTax(startHeight, totalPayout).Sub(hostPayout), UnlockHash: refundAddress}, // This is the renter payout, but with tax applied.
+			{Value: totalPayout.Sub(hostPayout), UnlockHash: refundAddress}, // This is the renter payout, but with tax applied.
 			// Collateral is returned to host.
 			{Value: hostPayout, UnlockHash: host.UnlockHash},
 		},
 		MissedProofOutputs: []types.SiacoinOutput{
 			// Same as above.
-			{Value: types.PostTax(startHeight, totalPayout).Sub(hostPayout), UnlockHash: refundAddress},
+			{Value: totalPayout.Sub(hostPayout), UnlockHash: refundAddress},
 			// Same as above.
 			{Value: hostPayout, UnlockHash: host.UnlockHash},
 			// Once we start doing revisions, we'll move some coins to the host and some to the void.
@@ -429,7 +422,7 @@
 
 	// Calculate signatures added by the transaction builder.
 	var addedSignatures []types.TransactionSignature
-	_, _, _, addedSignatureIndices := txnBuilder.ViewAdded()
+	_, _, addedSignatureIndices := txnBuilder.ViewAdded()
 	for _, i := range addedSignatureIndices {
 		addedSignatures = append(addedSignatures, signedTxnSet[len(signedTxnSet)-1].TransactionSignatures[i])
 	}
@@ -459,7 +452,7 @@
 		FileContractRevisions: []types.FileContractRevision{initRevision},
 		TransactionSignatures: []types.TransactionSignature{renterRevisionSig},
 	}
-	encodedSig := crypto.SignHash(revisionTxn.SigHash(0, startHeight), ourSK)
+	encodedSig := crypto.SignHash(revisionTxn.SigHash(0), ourSK)
 	revisionTxn.TransactionSignatures[0].Signature = encodedSig[:]
 
 	// Send acceptance and signatures.
@@ -503,7 +496,6 @@
 		TotalCost:   funding,
 		ContractFee: host.ContractPrice,
 		TxnFee:      txnFee,
-		SiafundFee:  types.Tax(startHeight, fc.Payout),
 		Utility: modules.ContractUtility{
 			GoodForUpload: true,
 			GoodForRenew:  true,
