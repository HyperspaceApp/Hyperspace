package proto

import (
	"net"

	"github.com/HyperspaceApp/Hyperspace/crypto"
	"github.com/HyperspaceApp/Hyperspace/encoding"
	"github.com/HyperspaceApp/Hyperspace/modules"
	"github.com/HyperspaceApp/Hyperspace/types"

	"github.com/HyperspaceApp/errors"
)

// Renew negotiates a new contract for data already stored with a host, and
// submits the new contract transaction to tpool. The new contract is added to
// the ContractSet and its metadata is returned.
func (cs *ContractSet) Renew(oldContract *SafeContract, params ContractParams, txnBuilder transactionBuilder, tpool transactionPool, hdb hostDB, cancel <-chan struct{}) (rc modules.RenterContract, err error) {
	// for convenience
	contract := oldContract.header

	// Extract vars from params, for convenience.
	allowance, host, funding, startHeight, endHeight, refundAddress := params.Allowance, params.Host, params.Funding, params.StartHeight, params.EndHeight, params.RefundAddress
	ourSK := contract.SecretKey
	lastRev := contract.LastRevision()

	// Calculate additional basePrice and baseCollateral. If the contract height
	// did not increase, basePrice and baseCollateral are zero.
	var basePrice, baseCollateral types.Currency
	if endHeight+host.WindowSize > lastRev.NewWindowEnd {
		timeExtension := uint64((endHeight + host.WindowSize) - lastRev.NewWindowEnd)
		basePrice = host.StoragePrice.Mul64(lastRev.NewFileSize).Mul64(timeExtension)    // cost of already uploaded data that needs to be covered by the renewed contract.
		baseCollateral = host.Collateral.Mul64(lastRev.NewFileSize).Mul64(timeExtension) // same as basePrice.
	}

	// Calculate the anticipated transaction fee.
	_, maxFee := tpool.FeeEstimation()
	txnFee := maxFee.Mul64(modules.EstimatedFileContractTransactionSetSize)

	// Calculate the payouts for the renter, host, and whole contract.
	period := endHeight - startHeight
<<<<<<< HEAD
	expectedStorage := modules.DefaultUsageGuideLines.ExpectedStorage
	renterPayout, hostPayout, hostCollateral, err := modules.RenterPayouts(host, funding, txnFee, basePrice, baseCollateral, period, expectedStorage)
=======
	renterPayout, hostPayout, hostCollateral, err := modules.RenterPayoutsPreTax(host, funding, txnFee, basePrice, baseCollateral, period, allowance.ExpectedStorage/allowance.Hosts)
>>>>>>> 32623a19
	if err != nil {
		return modules.RenterContract{}, err
	}
	totalPayout := renterPayout.Add(hostPayout)

	if hostCollateral.Cmp(baseCollateral) < 0 {
		baseCollateral = hostCollateral
	}
	// check for negative currency
	if totalPayout.Cmp(hostPayout) < 0 {
		return modules.RenterContract{}, errors.New("insufficient funds to pay both siafund fee and also host payout")
	}

	// create file contract
	fc := types.FileContract{
		FileSize:       lastRev.NewFileSize,
		FileMerkleRoot: lastRev.NewFileMerkleRoot,
		WindowStart:    endHeight,
		WindowEnd:      endHeight + host.WindowSize,
		Payout:         totalPayout,
		UnlockHash:     lastRev.NewUnlockHash,
		RevisionNumber: 0,
		ValidProofOutputs: []types.SiacoinOutput{
			// renter
			{Value: totalPayout.Sub(hostPayout), UnlockHash: refundAddress},
			// host
			{Value: hostPayout, UnlockHash: host.UnlockHash},
		},
		MissedProofOutputs: []types.SiacoinOutput{
			// renter
			{Value: totalPayout.Sub(hostPayout), UnlockHash: refundAddress},
			// host gets its unused collateral back, plus the contract price
			{Value: hostCollateral.Sub(baseCollateral).Add(host.ContractPrice), UnlockHash: host.UnlockHash},
			// void gets the spent storage fees, plus the collateral being risked
			{Value: basePrice.Add(baseCollateral), UnlockHash: types.UnlockHash{}},
		},
	}

	// build transaction containing fc
	err = txnBuilder.FundSiacoins(funding)
	if err != nil {
		return modules.RenterContract{}, err
	}
	txnBuilder.AddFileContract(fc)
	// add miner fee
	txnBuilder.AddMinerFee(txnFee)

	// Create initial transaction set.
	txn, parentTxns := txnBuilder.View()
	unconfirmedParents, err := txnBuilder.UnconfirmedParents()
	if err != nil {
		return modules.RenterContract{}, err
	}
	txnSet := append(unconfirmedParents, append(parentTxns, txn)...)

	// Increase Successful/Failed interactions accordingly
	defer func() {
		// A revision mismatch might not be the host's fault.
		if err != nil && !IsRevisionMismatch(err) {
			hdb.IncrementFailedInteractions(contract.HostPublicKey())
			err = errors.Extend(err, modules.ErrHostFault)
		} else if err == nil {
			hdb.IncrementSuccessfulInteractions(contract.HostPublicKey())
		}
	}()

	// initiate connection
	dialer := &net.Dialer{
		Cancel:  cancel,
		Timeout: connTimeout,
	}
	conn, err := dialer.Dial("tcp", string(host.NetAddress))
	if err != nil {
		return modules.RenterContract{}, err
	}
	defer func() { _ = conn.Close() }()

	// allot time for sending RPC ID, verifyRecentRevision, and verifySettings
	extendDeadline(conn, modules.NegotiateRecentRevisionTime+modules.NegotiateSettingsTime)
	if err = encoding.WriteObject(conn, modules.RPCRenewContract); err != nil {
		return modules.RenterContract{}, errors.New("couldn't initiate RPC: " + err.Error())
	}
	// verify that both parties are renewing the same contract
	err = verifyRecentRevision(conn, oldContract, host.Version)
	if err != nil {
		return modules.RenterContract{}, err
	}

	// verify the host's settings and confirm its identity
	host, err = verifySettings(conn, host)
	if err != nil {
		return modules.RenterContract{}, errors.New("settings exchange failed: " + err.Error())
	}
	if !host.AcceptingContracts {
		return modules.RenterContract{}, errors.New("host is not accepting contracts")
	}

	// allot time for negotiation
	extendDeadline(conn, modules.NegotiateRenewContractTime)

	// send acceptance, txn signed by us, and pubkey
	if err = modules.WriteNegotiationAcceptance(conn); err != nil {
		return modules.RenterContract{}, errors.New("couldn't send initial acceptance: " + err.Error())
	}
	if err = encoding.WriteObject(conn, txnSet); err != nil {
		return modules.RenterContract{}, errors.New("couldn't send the contract signed by us: " + err.Error())
	}
	if err = encoding.WriteObject(conn, ourSK.PublicKey()); err != nil {
		return modules.RenterContract{}, errors.New("couldn't send our public key: " + err.Error())
	}

	// read acceptance and txn signed by host
	if err = modules.ReadNegotiationAcceptance(conn); err != nil {
		return modules.RenterContract{}, errors.New("host did not accept our proposed contract: " + err.Error())
	}
	// host now sends any new parent transactions and inputs that
	// were added to the transaction
	var newParents []types.Transaction
	var newInputs []types.SiacoinInput
	if err = encoding.ReadObject(conn, &newParents, types.BlockSizeLimit); err != nil {
		return modules.RenterContract{}, errors.New("couldn't read the host's added parents: " + err.Error())
	}
	if err = encoding.ReadObject(conn, &newInputs, types.BlockSizeLimit); err != nil {
		return modules.RenterContract{}, errors.New("couldn't read the host's added inputs: " + err.Error())
	}

	// merge txnAdditions with txnSet
	txnBuilder.AddParents(newParents)
	for _, input := range newInputs {
		txnBuilder.AddSiacoinInput(input)
	}

	// sign the txn
	signedTxnSet, err := txnBuilder.Sign(true)
	if err != nil {
		return modules.RenterContract{}, modules.WriteNegotiationRejection(conn, errors.New("failed to sign transaction: "+err.Error()))
	}

	// calculate signatures added by the transaction builder
	var addedSignatures []types.TransactionSignature
	_, _, addedSignatureIndices := txnBuilder.ViewAdded()
	for _, i := range addedSignatureIndices {
		addedSignatures = append(addedSignatures, signedTxnSet[len(signedTxnSet)-1].TransactionSignatures[i])
	}

	// create initial (no-op) revision, transaction, and signature
	initRevision := types.FileContractRevision{
		ParentID:          signedTxnSet[len(signedTxnSet)-1].FileContractID(0),
		UnlockConditions:  lastRev.UnlockConditions,
		NewRevisionNumber: 1,

		NewFileSize:           fc.FileSize,
		NewFileMerkleRoot:     fc.FileMerkleRoot,
		NewWindowStart:        fc.WindowStart,
		NewWindowEnd:          fc.WindowEnd,
		NewValidProofOutputs:  fc.ValidProofOutputs,
		NewMissedProofOutputs: fc.MissedProofOutputs,
		NewUnlockHash:         fc.UnlockHash,
	}
	renterRevisionSig := types.TransactionSignature{
		ParentID:       crypto.Hash(initRevision.ParentID),
		PublicKeyIndex: 0,
		CoveredFields: types.CoveredFields{
			FileContractRevisions: []uint64{0},
		},
	}
	revisionTxn := types.Transaction{
		FileContractRevisions: []types.FileContractRevision{initRevision},
		TransactionSignatures: []types.TransactionSignature{renterRevisionSig},
	}
	encodedSig := crypto.SignHash(revisionTxn.SigHash(0), ourSK)
	revisionTxn.TransactionSignatures[0].Signature = encodedSig[:]

	// Send acceptance and signatures
	if err = modules.WriteNegotiationAcceptance(conn); err != nil {
		return modules.RenterContract{}, errors.New("couldn't send transaction acceptance: " + err.Error())
	}
	if err = encoding.WriteObject(conn, addedSignatures); err != nil {
		return modules.RenterContract{}, errors.New("couldn't send added signatures: " + err.Error())
	}
	if err = encoding.WriteObject(conn, revisionTxn.TransactionSignatures[0]); err != nil {
		return modules.RenterContract{}, errors.New("couldn't send revision signature: " + err.Error())
	}

	// Read the host acceptance and signatures.
	err = modules.ReadNegotiationAcceptance(conn)
	if err != nil {
		return modules.RenterContract{}, errors.New("host did not accept our signatures: " + err.Error())
	}
	var hostSigs []types.TransactionSignature
	if err = encoding.ReadObject(conn, &hostSigs, 2e3); err != nil {
		return modules.RenterContract{}, errors.New("couldn't read the host's signatures: " + err.Error())
	}
	for _, sig := range hostSigs {
		txnBuilder.AddTransactionSignature(sig)
	}
	var hostRevisionSig types.TransactionSignature
	if err = encoding.ReadObject(conn, &hostRevisionSig, 2e3); err != nil {
		return modules.RenterContract{}, errors.New("couldn't read the host's revision signature: " + err.Error())
	}
	revisionTxn.TransactionSignatures = append(revisionTxn.TransactionSignatures, hostRevisionSig)

	// Construct the final transaction.
	txn, parentTxns = txnBuilder.View()
	txnSet = append(parentTxns, txn)

	// Submit to blockchain.
	err = tpool.AcceptTransactionSet(txnSet)
	if err == modules.ErrDuplicateTransactionSet {
		// as long as it made it into the transaction pool, we're good
		err = nil
	}
	if err != nil {
		return modules.RenterContract{}, err
	}

	// Construct contract header.
	header := contractHeader{
		Transaction:     revisionTxn,
		SecretKey:       ourSK,
		StartHeight:     startHeight,
		TotalCost:       funding,
		ContractFee:     host.ContractPrice,
		TxnFee:          txnFee,
		StorageSpending: basePrice,
		Utility: modules.ContractUtility{
			GoodForUpload: true,
			GoodForRenew:  true,
		},
	}

	// Get old roots
	oldRoots, err := oldContract.merkleRoots.merkleRoots()
	if err != nil {
		return modules.RenterContract{}, err
	}

	// Add contract to set.
	meta, err := cs.managedInsertContract(header, oldRoots)
	if err != nil {
		return modules.RenterContract{}, err
	}
	return meta, nil
}<|MERGE_RESOLUTION|>--- conflicted
+++ resolved
@@ -38,12 +38,7 @@
 
 	// Calculate the payouts for the renter, host, and whole contract.
 	period := endHeight - startHeight
-<<<<<<< HEAD
-	expectedStorage := modules.DefaultUsageGuideLines.ExpectedStorage
-	renterPayout, hostPayout, hostCollateral, err := modules.RenterPayouts(host, funding, txnFee, basePrice, baseCollateral, period, expectedStorage)
-=======
-	renterPayout, hostPayout, hostCollateral, err := modules.RenterPayoutsPreTax(host, funding, txnFee, basePrice, baseCollateral, period, allowance.ExpectedStorage/allowance.Hosts)
->>>>>>> 32623a19
+	renterPayout, hostPayout, hostCollateral, err := modules.RenterPayouts(host, funding, txnFee, basePrice, baseCollateral, period, allowance.ExpectedStorage/allowance.Hosts)
 	if err != nil {
 		return modules.RenterContract{}, err
 	}
