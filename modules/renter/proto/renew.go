package proto

import (
	"net"

<<<<<<< HEAD
	"github.com/HyperspaceApp/Hyperspace/build"
	"github.com/HyperspaceApp/Hyperspace/crypto"
	"github.com/HyperspaceApp/Hyperspace/encoding"
	"github.com/HyperspaceApp/Hyperspace/modules"
	"github.com/HyperspaceApp/Hyperspace/types"
=======
	"gitlab.com/NebulousLabs/Sia/build"
	"gitlab.com/NebulousLabs/Sia/crypto"
	"gitlab.com/NebulousLabs/Sia/encoding"
	"gitlab.com/NebulousLabs/Sia/modules"
	"gitlab.com/NebulousLabs/Sia/types"
>>>>>>> f76dc464

	"github.com/HyperspaceApp/errors"
)

// Renew negotiates a new contract for data already stored with a host, and
// submits the new contract transaction to tpool. The new contract is added to
// the ContractSet and its metadata is returned.
func (cs *ContractSet) Renew(oldContract *SafeContract, params ContractParams, txnBuilder transactionBuilder, tpool transactionPool, hdb hostDB, cancel <-chan struct{}) (rc modules.RenterContract, err error) {
	// use the new renter-host protocol for hosts v1.4.0 or above
	if build.VersionCmp(params.Host.Version, "1.4.0") >= 0 {
		return cs.newRenew(oldContract, params, txnBuilder, tpool, hdb, cancel)
	}
	return cs.oldRenew(oldContract, params, txnBuilder, tpool, hdb, cancel)
}

func (cs *ContractSet) oldRenew(oldContract *SafeContract, params ContractParams, txnBuilder transactionBuilder, tpool transactionPool, hdb hostDB, cancel <-chan struct{}) (rc modules.RenterContract, err error) {
	// for convenience
	contract := oldContract.header

	// Extract vars from params, for convenience.
	allowance, host, funding, startHeight, endHeight, refundAddress := params.Allowance, params.Host, params.Funding, params.StartHeight, params.EndHeight, params.RefundAddress
	ourSK := contract.SecretKey
	lastRev := contract.LastRevision()

	// Calculate additional basePrice and baseCollateral. If the contract height
	// did not increase, basePrice and baseCollateral are zero.
	var basePrice, baseCollateral types.Currency
	if endHeight+host.WindowSize > lastRev.NewWindowEnd {
		timeExtension := uint64((endHeight + host.WindowSize) - lastRev.NewWindowEnd)
		basePrice = host.StoragePrice.Mul64(lastRev.NewFileSize).Mul64(timeExtension)    // cost of already uploaded data that needs to be covered by the renewed contract.
		baseCollateral = host.Collateral.Mul64(lastRev.NewFileSize).Mul64(timeExtension) // same as basePrice.
	}

	// Calculate the anticipated transaction fee.
	_, maxFee := tpool.FeeEstimation()
	txnFee := maxFee.Mul64(modules.EstimatedFileContractTransactionSetSize)

	// Calculate the payouts for the renter, host, and whole contract.
	period := endHeight - startHeight
	renterPayout, hostPayout, hostCollateral, err := modules.RenterPayouts(host, funding, txnFee, basePrice, baseCollateral, period, allowance.ExpectedStorage/allowance.Hosts)
	if err != nil {
		return modules.RenterContract{}, err
	}
	totalPayout := renterPayout.Add(hostPayout)

	if hostCollateral.Cmp(baseCollateral) < 0 {
		baseCollateral = hostCollateral
	}
	// check for negative currency
	if totalPayout.Cmp(hostPayout) < 0 {
		return modules.RenterContract{}, errors.New("insufficient funds to pay both siafund fee and also host payout")
	}

	// create file contract
	fc := types.FileContract{
		FileSize:       lastRev.NewFileSize,
		FileMerkleRoot: lastRev.NewFileMerkleRoot,
		WindowStart:    endHeight,
		WindowEnd:      endHeight + host.WindowSize,
		Payout:         totalPayout,
		UnlockHash:     lastRev.NewUnlockHash,
		RevisionNumber: 0,
		ValidProofOutputs: []types.SiacoinOutput{
			// renter
			{Value: totalPayout.Sub(hostPayout), UnlockHash: refundAddress},
			// host
			{Value: hostPayout, UnlockHash: host.UnlockHash},
		},
		MissedProofOutputs: []types.SiacoinOutput{
			// renter
			{Value: totalPayout.Sub(hostPayout), UnlockHash: refundAddress},
			// host gets its unused collateral back, plus the contract price
			{Value: hostCollateral.Sub(baseCollateral).Add(host.ContractPrice), UnlockHash: host.UnlockHash},
			// void gets the spent storage fees, plus the collateral being risked
			{Value: basePrice.Add(baseCollateral), UnlockHash: types.UnlockHash{}},
		},
	}

	// build transaction containing fc
	_, err = txnBuilder.FundContract(funding)
	if err != nil {
		return modules.RenterContract{}, err
	}
	txnBuilder.AddFileContract(fc)
	// add miner fee
	txnBuilder.AddMinerFee(txnFee)
	// Add FileContract identifier.
	fcTxn, _ := txnBuilder.View()
	si, err := PrefixedSignedIdentifier(params.RenterSeed, fcTxn)
	if err != nil {
		return modules.RenterContract{}, errors.AddContext(err, "failed to create signed identifier")
	}
	_ = txnBuilder.AddArbitraryData(si[:])

	// Create initial transaction set.
	txn, parentTxns := txnBuilder.View()
	unconfirmedParents, err := txnBuilder.UnconfirmedParents()
	if err != nil {
		return modules.RenterContract{}, err
	}
	txnSet := append(unconfirmedParents, append(parentTxns, txn)...)

	// Increase Successful/Failed interactions accordingly
	defer func() {
		// A revision mismatch might not be the host's fault.
		if err != nil && !IsRevisionMismatch(err) {
			hdb.IncrementFailedInteractions(contract.HostPublicKey())
			err = errors.Extend(err, modules.ErrHostFault)
		} else if err == nil {
			hdb.IncrementSuccessfulInteractions(contract.HostPublicKey())
		}
	}()

	// initiate connection
	dialer := &net.Dialer{
		Cancel:  cancel,
		Timeout: connTimeout,
	}
	conn, err := dialer.Dial("tcp", string(host.NetAddress))
	if err != nil {
		return modules.RenterContract{}, err
	}
	defer func() { _ = conn.Close() }()

	// allot time for sending RPC ID, verifyRecentRevision, and verifySettings
	extendDeadline(conn, modules.NegotiateRecentRevisionTime+modules.NegotiateSettingsTime)
	if err = encoding.WriteObject(conn, modules.RPCRenewContract); err != nil {
		return modules.RenterContract{}, errors.New("couldn't initiate RPC: " + err.Error())
	}
	// verify that both parties are renewing the same contract
	err = verifyRecentRevision(conn, oldContract, host.Version)
	if err != nil {
		return modules.RenterContract{}, err
	}

	// verify the host's settings and confirm its identity
	host, err = verifySettings(conn, host)
	if err != nil {
		return modules.RenterContract{}, errors.New("settings exchange failed: " + err.Error())
	}
	if !host.AcceptingContracts {
		return modules.RenterContract{}, errors.New("host is not accepting contracts")
	}

	// allot time for negotiation
	extendDeadline(conn, modules.NegotiateRenewContractTime)

	// send acceptance, txn signed by us, and pubkey
	if err = modules.WriteNegotiationAcceptance(conn); err != nil {
		return modules.RenterContract{}, errors.New("couldn't send initial acceptance: " + err.Error())
	}
	if err = encoding.WriteObject(conn, txnSet); err != nil {
		return modules.RenterContract{}, errors.New("couldn't send the contract signed by us: " + err.Error())
	}
	if err = encoding.WriteObject(conn, ourSK.PublicKey()); err != nil {
		return modules.RenterContract{}, errors.New("couldn't send our public key: " + err.Error())
	}

	// read acceptance and txn signed by host
	if err = modules.ReadNegotiationAcceptance(conn); err != nil {
		return modules.RenterContract{}, errors.New("host did not accept our proposed contract: " + err.Error())
	}
	// host now sends any new outputs and inputs that
	// were added to the transaction
	var newRefundOutputs []types.SiacoinOutput
	var newInputs []types.SiacoinInput
	if err = encoding.ReadObject(conn, &newRefundOutputs, types.BlockSizeLimit); err != nil {
		return modules.RenterContract{}, errors.New("couldn't read the host's added newRefundOutputs: " + err.Error())
	}
	if err = encoding.ReadObject(conn, &newInputs, types.BlockSizeLimit); err != nil {
		return modules.RenterContract{}, errors.New("couldn't read the host's added inputs: " + err.Error())
	}

	// Merge txnAdditions with txnSet.
	for _, output := range newRefundOutputs {
		txnBuilder.AddSiacoinOutput(output)
	}
	for _, input := range newInputs {
		txnBuilder.AddSiacoinInput(input)
	}

	// sign the txn
	signedTxnSet, err := txnBuilder.Sign(true)
	if err != nil {
		return modules.RenterContract{}, modules.WriteNegotiationRejection(conn, errors.New("failed to sign transaction: "+err.Error()))
	}

	// calculate signatures added by the transaction builder
	var addedSignatures []types.TransactionSignature
	_, _, addedSignatureIndices := txnBuilder.ViewAdded()
	for _, i := range addedSignatureIndices {
		addedSignatures = append(addedSignatures, signedTxnSet[len(signedTxnSet)-1].TransactionSignatures[i])
	}

	// create initial (no-op) revision, transaction, and signature
	initRevision := types.FileContractRevision{
		ParentID:          signedTxnSet[len(signedTxnSet)-1].FileContractID(0),
		UnlockConditions:  lastRev.UnlockConditions,
		NewRevisionNumber: 1,

		NewFileSize:           fc.FileSize,
		NewFileMerkleRoot:     fc.FileMerkleRoot,
		NewWindowStart:        fc.WindowStart,
		NewWindowEnd:          fc.WindowEnd,
		NewValidProofOutputs:  fc.ValidProofOutputs,
		NewMissedProofOutputs: fc.MissedProofOutputs,
		NewUnlockHash:         fc.UnlockHash,
	}
	renterRevisionSig := types.TransactionSignature{
		ParentID:       crypto.Hash(initRevision.ParentID),
		PublicKeyIndex: 0,
		CoveredFields: types.CoveredFields{
			FileContractRevisions: []uint64{0},
		},
	}
	revisionTxn := types.Transaction{
		FileContractRevisions: []types.FileContractRevision{initRevision},
		TransactionSignatures: []types.TransactionSignature{renterRevisionSig},
	}
	encodedSig := crypto.SignHash(revisionTxn.SigHash(0), ourSK)
	revisionTxn.TransactionSignatures[0].Signature = encodedSig[:]

	// Send acceptance and signatures
	if err = modules.WriteNegotiationAcceptance(conn); err != nil {
		return modules.RenterContract{}, errors.New("couldn't send transaction acceptance: " + err.Error())
	}
	if err = encoding.WriteObject(conn, addedSignatures); err != nil {
		return modules.RenterContract{}, errors.New("couldn't send added signatures: " + err.Error())
	}
	if err = encoding.WriteObject(conn, revisionTxn.TransactionSignatures[0]); err != nil {
		return modules.RenterContract{}, errors.New("couldn't send revision signature: " + err.Error())
	}

	// Read the host acceptance and signatures.
	err = modules.ReadNegotiationAcceptance(conn)
	if err != nil {
		return modules.RenterContract{}, errors.New("host did not accept our signatures: " + err.Error())
	}
	var hostSigs []types.TransactionSignature
	if err = encoding.ReadObject(conn, &hostSigs, 2e3); err != nil {
		return modules.RenterContract{}, errors.New("couldn't read the host's signatures: " + err.Error())
	}
	for _, sig := range hostSigs {
		txnBuilder.AddTransactionSignature(sig)
	}
	var hostRevisionSig types.TransactionSignature
	if err = encoding.ReadObject(conn, &hostRevisionSig, 2e3); err != nil {
		return modules.RenterContract{}, errors.New("couldn't read the host's revision signature: " + err.Error())
	}
	revisionTxn.TransactionSignatures = append(revisionTxn.TransactionSignatures, hostRevisionSig)

	// Construct the final transaction.
	txn, parentTxns = txnBuilder.View()
	txnSet = append(parentTxns, txn)

	// Submit to blockchain.
	err = tpool.AcceptTransactionSet(txnSet)
	if err == modules.ErrDuplicateTransactionSet {
		// as long as it made it into the transaction pool, we're good
		err = nil
	}
	if err != nil {
		return modules.RenterContract{}, err
	}

	// Construct contract header.
	header := contractHeader{
		Transaction:     revisionTxn,
		SecretKey:       ourSK,
		StartHeight:     startHeight,
		TotalCost:       funding,
		ContractFee:     host.ContractPrice,
		TxnFee:          txnFee,
		StorageSpending: basePrice,
		Utility: modules.ContractUtility{
			GoodForUpload: true,
			GoodForRenew:  true,
		},
	}

	// Get old roots
	oldRoots, err := oldContract.merkleRoots.merkleRoots()
	if err != nil {
		return modules.RenterContract{}, err
	}

	// Add contract to set.
	meta, err := cs.managedInsertContract(header, oldRoots)
	if err != nil {
		return modules.RenterContract{}, err
	}
	return meta, nil
}

func (cs *ContractSet) newRenew(oldContract *SafeContract, params ContractParams, txnBuilder transactionBuilder, tpool transactionPool, hdb hostDB, cancel <-chan struct{}) (rc modules.RenterContract, err error) {
	// for convenience
	contract := oldContract.header

	// Extract vars from params, for convenience.
	allowance, host, funding, startHeight, endHeight, refundAddress := params.Allowance, params.Host, params.Funding, params.StartHeight, params.EndHeight, params.RefundAddress
	ourSK := contract.SecretKey
	lastRev := contract.LastRevision()

	// Calculate additional basePrice and baseCollateral. If the contract height
	// did not increase, basePrice and baseCollateral are zero.
	var basePrice, baseCollateral types.Currency
	if endHeight+host.WindowSize > lastRev.NewWindowEnd {
		timeExtension := uint64((endHeight + host.WindowSize) - lastRev.NewWindowEnd)
		basePrice = host.StoragePrice.Mul64(lastRev.NewFileSize).Mul64(timeExtension)    // cost of already uploaded data that needs to be covered by the renewed contract.
		baseCollateral = host.Collateral.Mul64(lastRev.NewFileSize).Mul64(timeExtension) // same as basePrice.
	}

	// Calculate the anticipated transaction fee.
	_, maxFee := tpool.FeeEstimation()
	txnFee := maxFee.Mul64(modules.EstimatedFileContractTransactionSetSize)

	// Calculate the payouts for the renter, host, and whole contract.
	period := endHeight - startHeight
	renterPayout, hostPayout, hostCollateral, err := modules.RenterPayouts(host, funding, txnFee, basePrice, baseCollateral, period, allowance.ExpectedStorage/allowance.Hosts)
	if err != nil {
		return modules.RenterContract{}, err
	}
	totalPayout := renterPayout.Add(hostPayout)

	// check for negative currency
	if hostCollateral.Cmp(baseCollateral) < 0 {
		baseCollateral = hostCollateral
	}
	if totalPayout.Cmp(hostPayout) < 0 {
		return modules.RenterContract{}, errors.New("insufficient funds to pay both siafund fee and also host payout")
	}

	// create file contract
	fc := types.FileContract{
		FileSize:       lastRev.NewFileSize,
		FileMerkleRoot: lastRev.NewFileMerkleRoot,
		WindowStart:    endHeight,
		WindowEnd:      endHeight + host.WindowSize,
		Payout:         totalPayout,
		UnlockHash:     lastRev.NewUnlockHash,
		RevisionNumber: 0,
		ValidProofOutputs: []types.SiacoinOutput{
			// renter
			{Value: totalPayout.Sub(hostPayout), UnlockHash: refundAddress},
			// host
			{Value: hostPayout, UnlockHash: host.UnlockHash},
		},
		MissedProofOutputs: []types.SiacoinOutput{
			// renter
			{Value: totalPayout.Sub(hostPayout), UnlockHash: refundAddress},
			// host gets its unused collateral back, plus the contract price
			{Value: hostCollateral.Sub(baseCollateral).Add(host.ContractPrice), UnlockHash: host.UnlockHash},
			// void gets the spent storage fees, plus the collateral being risked
			{Value: basePrice.Add(baseCollateral), UnlockHash: types.UnlockHash{}},
		},
	}

	// build transaction containing fc
	err = txnBuilder.FundSiacoins(funding)
	if err != nil {
		return modules.RenterContract{}, err
	}
	txnBuilder.AddFileContract(fc)
	// add miner fee
	txnBuilder.AddMinerFee(txnFee)

	// Create initial transaction set.
	txn, parentTxns := txnBuilder.View()
	unconfirmedParents, err := txnBuilder.UnconfirmedParents()
	if err != nil {
		return modules.RenterContract{}, err
	}
	txnSet := append(unconfirmedParents, append(parentTxns, txn)...)

	// Increase Successful/Failed interactions accordingly
	defer func() {
		// A revision mismatch might not be the host's fault.
		if err != nil && !IsRevisionMismatch(err) {
			hdb.IncrementFailedInteractions(contract.HostPublicKey())
			err = errors.Extend(err, modules.ErrHostFault)
		} else if err == nil {
			hdb.IncrementSuccessfulInteractions(contract.HostPublicKey())
		}
	}()

	// initiate connection
	dialer := &net.Dialer{
		Cancel:  cancel,
		Timeout: connTimeout,
	}
	conn, err := dialer.Dial("tcp", string(host.NetAddress))
	if err != nil {
		return modules.RenterContract{}, err
	}
	defer func() { _ = conn.Close() }()
	extendDeadline(conn, modules.NegotiateFileContractTime)

	// Perform initial handshake,
	if err := encoding.WriteObject(conn, modules.RPCLoopEnter); err != nil {
		return modules.RenterContract{}, err
	}
	handshakeReq := modules.LoopHandshakeRequest{
		Version:    1,
		Ciphers:    []types.Specifier{modules.CipherPlaintext},
		KeyData:    nil,
		ContractID: oldContract.Metadata().ID,
	}
	if err := encoding.NewEncoder(conn).Encode(handshakeReq); err != nil {
		return modules.RenterContract{}, err
	}
	var handshakeResp modules.LoopHandshakeResponse
	if err := modules.ReadRPCResponse(conn, &handshakeResp); err != nil {
		return modules.RenterContract{}, err
	}
	if handshakeResp.Cipher != modules.CipherPlaintext {
		return modules.RenterContract{}, errors.New("host selected unsupported cipher")
	}

	// Send the challenge response and RenewContract request.
	hash := crypto.HashAll(modules.RPCChallengePrefix, handshakeResp.Challenge)
	challengeSig := crypto.SignHash(hash, contract.SecretKey)
	cresp := modules.LoopChallengeResponse{
		Signature: challengeSig[:],
	}
	req := modules.LoopRenewContractRequest{
		Transactions: txnSet,
	}
	if err := encoding.NewEncoder(conn).EncodeAll(cresp, modules.RPCLoopRenewContract, req); err != nil {
		return modules.RenterContract{}, err
	}

	// Read the host's response.
	var resp modules.LoopContractAdditions
	if err := modules.ReadRPCResponse(conn, &resp); err != nil {
		return modules.RenterContract{}, err
	}

	// Incorporate host's modifications.
	txnBuilder.AddParents(resp.Parents)
	for _, input := range resp.Inputs {
		txnBuilder.AddSiacoinInput(input)
	}
	for _, output := range resp.Outputs {
		txnBuilder.AddSiacoinOutput(output)
	}

	// sign the txn
	signedTxnSet, err := txnBuilder.Sign(true)
	if err != nil {
		return modules.RenterContract{}, modules.WriteNegotiationRejection(conn, errors.New("failed to sign transaction: "+err.Error()))
	}

	// calculate signatures added by the transaction builder
	var addedSignatures []types.TransactionSignature
	_, _, addedSignatureIndices := txnBuilder.ViewAdded()
	for _, i := range addedSignatureIndices {
		addedSignatures = append(addedSignatures, signedTxnSet[len(signedTxnSet)-1].TransactionSignatures[i])
	}

	// create initial (no-op) revision, transaction, and signature
	initRevision := types.FileContractRevision{
		ParentID:          signedTxnSet[len(signedTxnSet)-1].FileContractID(0),
		UnlockConditions:  lastRev.UnlockConditions,
		NewRevisionNumber: 1,

		NewFileSize:           fc.FileSize,
		NewFileMerkleRoot:     fc.FileMerkleRoot,
		NewWindowStart:        fc.WindowStart,
		NewWindowEnd:          fc.WindowEnd,
		NewValidProofOutputs:  fc.ValidProofOutputs,
		NewMissedProofOutputs: fc.MissedProofOutputs,
		NewUnlockHash:         fc.UnlockHash,
	}
	renterRevisionSig := types.TransactionSignature{
		ParentID:       crypto.Hash(initRevision.ParentID),
		PublicKeyIndex: 0,
		CoveredFields: types.CoveredFields{
			FileContractRevisions: []uint64{0},
		},
	}
	revisionTxn := types.Transaction{
		FileContractRevisions: []types.FileContractRevision{initRevision},
		TransactionSignatures: []types.TransactionSignature{renterRevisionSig},
	}
	encodedSig := crypto.SignHash(revisionTxn.SigHash(0), ourSK)
	revisionTxn.TransactionSignatures[0].Signature = encodedSig[:]

	// Send acceptance and signatures
	renterSigs := modules.LoopContractSignatures{
		ContractSignatures: addedSignatures,
		RevisionSignature:  revisionTxn.TransactionSignatures[0],
	}
	if err := encoding.NewEncoder(conn).Encode(renterSigs); err != nil {
		return modules.RenterContract{}, err
	}

	// Read the host acceptance and signatures.
	var hostSigs modules.LoopContractSignatures
	if err := modules.ReadRPCResponse(conn, &hostSigs); err != nil {
		return modules.RenterContract{}, err
	}
	for _, sig := range hostSigs.ContractSignatures {
		txnBuilder.AddTransactionSignature(sig)
	}
	revisionTxn.TransactionSignatures = append(revisionTxn.TransactionSignatures, hostSigs.RevisionSignature)

	// Construct the final transaction.
	txn, parentTxns = txnBuilder.View()
	txnSet = append(parentTxns, txn)

	// Submit to blockchain.
	err = tpool.AcceptTransactionSet(txnSet)
	if err == modules.ErrDuplicateTransactionSet {
		// as long as it made it into the transaction pool, we're good
		err = nil
	}
	if err != nil {
		return modules.RenterContract{}, err
	}

	// Construct contract header.
	header := contractHeader{
		Transaction:     revisionTxn,
		SecretKey:       ourSK,
		StartHeight:     startHeight,
		TotalCost:       funding,
		ContractFee:     host.ContractPrice,
		TxnFee:          txnFee,
		StorageSpending: basePrice,
		Utility: modules.ContractUtility{
			GoodForUpload: true,
			GoodForRenew:  true,
		},
	}

	// Get old roots
	oldRoots, err := oldContract.merkleRoots.merkleRoots()
	if err != nil {
		return modules.RenterContract{}, err
	}

	// Add contract to set.
	meta, err := cs.managedInsertContract(header, oldRoots)
	if err != nil {
		return modules.RenterContract{}, err
	}
	return meta, nil
}

func (cs *ContractSet) newRenew(oldContract *SafeContract, params ContractParams, txnBuilder transactionBuilder, tpool transactionPool, hdb hostDB, cancel <-chan struct{}) (rc modules.RenterContract, err error) {
	// for convenience
	contract := oldContract.header

	// Extract vars from params, for convenience.
	allowance, host, funding, startHeight, endHeight, refundAddress := params.Allowance, params.Host, params.Funding, params.StartHeight, params.EndHeight, params.RefundAddress
	ourSK := contract.SecretKey
	lastRev := contract.LastRevision()

	// Calculate additional basePrice and baseCollateral. If the contract height
	// did not increase, basePrice and baseCollateral are zero.
	var basePrice, baseCollateral types.Currency
	if endHeight+host.WindowSize > lastRev.NewWindowEnd {
		timeExtension := uint64((endHeight + host.WindowSize) - lastRev.NewWindowEnd)
		basePrice = host.StoragePrice.Mul64(lastRev.NewFileSize).Mul64(timeExtension)    // cost of already uploaded data that needs to be covered by the renewed contract.
		baseCollateral = host.Collateral.Mul64(lastRev.NewFileSize).Mul64(timeExtension) // same as basePrice.
	}

	// Calculate the anticipated transaction fee.
	_, maxFee := tpool.FeeEstimation()
	txnFee := maxFee.Mul64(modules.EstimatedFileContractTransactionSetSize)

	// Calculate the payouts for the renter, host, and whole contract.
	period := endHeight - startHeight
	renterPayout, hostPayout, hostCollateral, err := modules.RenterPayoutsPreTax(host, funding, txnFee, basePrice, baseCollateral, period, allowance.ExpectedStorage/allowance.Hosts)
	if err != nil {
		return modules.RenterContract{}, err
	}
	totalPayout := renterPayout.Add(hostPayout)

	// check for negative currency
	if hostCollateral.Cmp(baseCollateral) < 0 {
		baseCollateral = hostCollateral
	}
	if types.PostTax(startHeight, totalPayout).Cmp(hostPayout) < 0 {
		return modules.RenterContract{}, errors.New("insufficient funds to pay both siafund fee and also host payout")
	}

	// create file contract
	fc := types.FileContract{
		FileSize:       lastRev.NewFileSize,
		FileMerkleRoot: lastRev.NewFileMerkleRoot,
		WindowStart:    endHeight,
		WindowEnd:      endHeight + host.WindowSize,
		Payout:         totalPayout,
		UnlockHash:     lastRev.NewUnlockHash,
		RevisionNumber: 0,
		ValidProofOutputs: []types.SiacoinOutput{
			// renter
			{Value: types.PostTax(startHeight, totalPayout).Sub(hostPayout), UnlockHash: refundAddress},
			// host
			{Value: hostPayout, UnlockHash: host.UnlockHash},
		},
		MissedProofOutputs: []types.SiacoinOutput{
			// renter
			{Value: types.PostTax(startHeight, totalPayout).Sub(hostPayout), UnlockHash: refundAddress},
			// host gets its unused collateral back, plus the contract price
			{Value: hostCollateral.Sub(baseCollateral).Add(host.ContractPrice), UnlockHash: host.UnlockHash},
			// void gets the spent storage fees, plus the collateral being risked
			{Value: basePrice.Add(baseCollateral), UnlockHash: types.UnlockHash{}},
		},
	}

	// build transaction containing fc
	err = txnBuilder.FundSiacoins(funding)
	if err != nil {
		return modules.RenterContract{}, err
	}
	txnBuilder.AddFileContract(fc)
	// add miner fee
	txnBuilder.AddMinerFee(txnFee)
	// Add FileContract identifier.
	fcTxn, _ := txnBuilder.View()
	si, err := PrefixedSignedIdentifier(params.RenterSeed, fcTxn)
	if err != nil {
		return modules.RenterContract{}, errors.AddContext(err, "failed to create signed identifier")
	}
	_ = txnBuilder.AddArbitraryData(si[:])

	// Create initial transaction set.
	txn, parentTxns := txnBuilder.View()
	unconfirmedParents, err := txnBuilder.UnconfirmedParents()
	if err != nil {
		return modules.RenterContract{}, err
	}
	txnSet := append(unconfirmedParents, append(parentTxns, txn)...)

	// Increase Successful/Failed interactions accordingly
	defer func() {
		// A revision mismatch might not be the host's fault.
		if err != nil && !IsRevisionMismatch(err) {
			hdb.IncrementFailedInteractions(contract.HostPublicKey())
			err = errors.Extend(err, modules.ErrHostFault)
		} else if err == nil {
			hdb.IncrementSuccessfulInteractions(contract.HostPublicKey())
		}
	}()

	// initiate connection
	dialer := &net.Dialer{
		Cancel:  cancel,
		Timeout: connTimeout,
	}
	conn, err := dialer.Dial("tcp", string(host.NetAddress))
	if err != nil {
		return modules.RenterContract{}, err
	}
	defer func() { _ = conn.Close() }()
	extendDeadline(conn, modules.NegotiateFileContractTime)

	// Perform initial handshake,
	_, err = performSessionHandshake(conn, contract.HostPublicKey(), contract.ID(), contract.SecretKey)
	if err != nil {
		return modules.RenterContract{}, err
	}

	// Send the RenewContract request.
	req := modules.LoopRenewContractRequest{
		Transactions: txnSet,
	}
	if err := encoding.NewEncoder(conn).EncodeAll(modules.RPCLoopRenewContract, req); err != nil {
		return modules.RenterContract{}, err
	}

	// Read the host's response.
	var resp modules.LoopContractAdditions
	if err := modules.ReadRPCResponse(conn, &resp); err != nil {
		return modules.RenterContract{}, err
	}

	// Incorporate host's modifications.
	txnBuilder.AddParents(resp.Parents)
	for _, input := range resp.Inputs {
		txnBuilder.AddSiacoinInput(input)
	}
	for _, output := range resp.Outputs {
		txnBuilder.AddSiacoinOutput(output)
	}

	// sign the txn
	signedTxnSet, err := txnBuilder.Sign(true)
	if err != nil {
		return modules.RenterContract{}, modules.WriteNegotiationRejection(conn, errors.New("failed to sign transaction: "+err.Error()))
	}

	// calculate signatures added by the transaction builder
	var addedSignatures []types.TransactionSignature
	_, _, _, addedSignatureIndices := txnBuilder.ViewAdded()
	for _, i := range addedSignatureIndices {
		addedSignatures = append(addedSignatures, signedTxnSet[len(signedTxnSet)-1].TransactionSignatures[i])
	}

	// create initial (no-op) revision, transaction, and signature
	initRevision := types.FileContractRevision{
		ParentID:          signedTxnSet[len(signedTxnSet)-1].FileContractID(0),
		UnlockConditions:  lastRev.UnlockConditions,
		NewRevisionNumber: 1,

		NewFileSize:           fc.FileSize,
		NewFileMerkleRoot:     fc.FileMerkleRoot,
		NewWindowStart:        fc.WindowStart,
		NewWindowEnd:          fc.WindowEnd,
		NewValidProofOutputs:  fc.ValidProofOutputs,
		NewMissedProofOutputs: fc.MissedProofOutputs,
		NewUnlockHash:         fc.UnlockHash,
	}
	renterRevisionSig := types.TransactionSignature{
		ParentID:       crypto.Hash(initRevision.ParentID),
		PublicKeyIndex: 0,
		CoveredFields: types.CoveredFields{
			FileContractRevisions: []uint64{0},
		},
	}
	revisionTxn := types.Transaction{
		FileContractRevisions: []types.FileContractRevision{initRevision},
		TransactionSignatures: []types.TransactionSignature{renterRevisionSig},
	}
	encodedSig := crypto.SignHash(revisionTxn.SigHash(0, startHeight), ourSK)
	revisionTxn.TransactionSignatures[0].Signature = encodedSig[:]

	// Send acceptance and signatures
	renterSigs := modules.LoopContractSignatures{
		ContractSignatures: addedSignatures,
		RevisionSignature:  revisionTxn.TransactionSignatures[0],
	}
	if err := encoding.NewEncoder(conn).Encode(renterSigs); err != nil {
		return modules.RenterContract{}, err
	}

	// Read the host acceptance and signatures.
	var hostSigs modules.LoopContractSignatures
	if err := modules.ReadRPCResponse(conn, &hostSigs); err != nil {
		return modules.RenterContract{}, err
	}
	for _, sig := range hostSigs.ContractSignatures {
		txnBuilder.AddTransactionSignature(sig)
	}
	revisionTxn.TransactionSignatures = append(revisionTxn.TransactionSignatures, hostSigs.RevisionSignature)

	// Construct the final transaction.
	txn, parentTxns = txnBuilder.View()
	txnSet = append(parentTxns, txn)

	// Submit to blockchain.
	err = tpool.AcceptTransactionSet(txnSet)
	if err == modules.ErrDuplicateTransactionSet {
		// as long as it made it into the transaction pool, we're good
		err = nil
	}
	if err != nil {
		return modules.RenterContract{}, err
	}

	// Construct contract header.
	header := contractHeader{
		Transaction:     revisionTxn,
		SecretKey:       ourSK,
		StartHeight:     startHeight,
		TotalCost:       funding,
		ContractFee:     host.ContractPrice,
		TxnFee:          txnFee,
		SiafundFee:      types.Tax(startHeight, fc.Payout),
		StorageSpending: basePrice,
		Utility: modules.ContractUtility{
			GoodForUpload: true,
			GoodForRenew:  true,
		},
	}

	// Get old roots
	oldRoots, err := oldContract.merkleRoots.merkleRoots()
	if err != nil {
		return modules.RenterContract{}, err
	}

	// Add contract to set.
	meta, err := cs.managedInsertContract(header, oldRoots)
	if err != nil {
		return modules.RenterContract{}, err
	}
	return meta, nil
}<|MERGE_RESOLUTION|>--- conflicted
+++ resolved
@@ -3,19 +3,11 @@
 import (
 	"net"
 
-<<<<<<< HEAD
 	"github.com/HyperspaceApp/Hyperspace/build"
 	"github.com/HyperspaceApp/Hyperspace/crypto"
 	"github.com/HyperspaceApp/Hyperspace/encoding"
 	"github.com/HyperspaceApp/Hyperspace/modules"
 	"github.com/HyperspaceApp/Hyperspace/types"
-=======
-	"gitlab.com/NebulousLabs/Sia/build"
-	"gitlab.com/NebulousLabs/Sia/crypto"
-	"gitlab.com/NebulousLabs/Sia/encoding"
-	"gitlab.com/NebulousLabs/Sia/modules"
-	"gitlab.com/NebulousLabs/Sia/types"
->>>>>>> f76dc464
 
 	"github.com/HyperspaceApp/errors"
 )
@@ -381,6 +373,13 @@
 	txnBuilder.AddFileContract(fc)
 	// add miner fee
 	txnBuilder.AddMinerFee(txnFee)
+	// Add FileContract identifier.
+	fcTxn, _ := txnBuilder.View()
+	si, err := PrefixedSignedIdentifier(params.RenterSeed, fcTxn)
+	if err != nil {
+		return modules.RenterContract{}, errors.AddContext(err, "failed to create signed identifier")
+	}
+	_ = txnBuilder.AddArbitraryData(si[:])
 
 	// Create initial transaction set.
 	txn, parentTxns := txnBuilder.View()
@@ -414,36 +413,16 @@
 	extendDeadline(conn, modules.NegotiateFileContractTime)
 
 	// Perform initial handshake,
-	if err := encoding.WriteObject(conn, modules.RPCLoopEnter); err != nil {
-		return modules.RenterContract{}, err
-	}
-	handshakeReq := modules.LoopHandshakeRequest{
-		Version:    1,
-		Ciphers:    []types.Specifier{modules.CipherPlaintext},
-		KeyData:    nil,
-		ContractID: oldContract.Metadata().ID,
-	}
-	if err := encoding.NewEncoder(conn).Encode(handshakeReq); err != nil {
-		return modules.RenterContract{}, err
-	}
-	var handshakeResp modules.LoopHandshakeResponse
-	if err := modules.ReadRPCResponse(conn, &handshakeResp); err != nil {
-		return modules.RenterContract{}, err
-	}
-	if handshakeResp.Cipher != modules.CipherPlaintext {
-		return modules.RenterContract{}, errors.New("host selected unsupported cipher")
-	}
-
-	// Send the challenge response and RenewContract request.
-	hash := crypto.HashAll(modules.RPCChallengePrefix, handshakeResp.Challenge)
-	challengeSig := crypto.SignHash(hash, contract.SecretKey)
-	cresp := modules.LoopChallengeResponse{
-		Signature: challengeSig[:],
-	}
+	_, err = performSessionHandshake(conn, contract.HostPublicKey(), contract.ID(), contract.SecretKey)
+	if err != nil {
+		return modules.RenterContract{}, err
+	}
+
+	// Send the RenewContract request.
 	req := modules.LoopRenewContractRequest{
 		Transactions: txnSet,
 	}
-	if err := encoding.NewEncoder(conn).EncodeAll(cresp, modules.RPCLoopRenewContract, req); err != nil {
+	if err := encoding.NewEncoder(conn).EncodeAll(modules.RPCLoopRenewContract, req); err != nil {
 		return modules.RenterContract{}, err
 	}
 
@@ -563,247 +542,4 @@
 		return modules.RenterContract{}, err
 	}
 	return meta, nil
-}
-
-func (cs *ContractSet) newRenew(oldContract *SafeContract, params ContractParams, txnBuilder transactionBuilder, tpool transactionPool, hdb hostDB, cancel <-chan struct{}) (rc modules.RenterContract, err error) {
-	// for convenience
-	contract := oldContract.header
-
-	// Extract vars from params, for convenience.
-	allowance, host, funding, startHeight, endHeight, refundAddress := params.Allowance, params.Host, params.Funding, params.StartHeight, params.EndHeight, params.RefundAddress
-	ourSK := contract.SecretKey
-	lastRev := contract.LastRevision()
-
-	// Calculate additional basePrice and baseCollateral. If the contract height
-	// did not increase, basePrice and baseCollateral are zero.
-	var basePrice, baseCollateral types.Currency
-	if endHeight+host.WindowSize > lastRev.NewWindowEnd {
-		timeExtension := uint64((endHeight + host.WindowSize) - lastRev.NewWindowEnd)
-		basePrice = host.StoragePrice.Mul64(lastRev.NewFileSize).Mul64(timeExtension)    // cost of already uploaded data that needs to be covered by the renewed contract.
-		baseCollateral = host.Collateral.Mul64(lastRev.NewFileSize).Mul64(timeExtension) // same as basePrice.
-	}
-
-	// Calculate the anticipated transaction fee.
-	_, maxFee := tpool.FeeEstimation()
-	txnFee := maxFee.Mul64(modules.EstimatedFileContractTransactionSetSize)
-
-	// Calculate the payouts for the renter, host, and whole contract.
-	period := endHeight - startHeight
-	renterPayout, hostPayout, hostCollateral, err := modules.RenterPayoutsPreTax(host, funding, txnFee, basePrice, baseCollateral, period, allowance.ExpectedStorage/allowance.Hosts)
-	if err != nil {
-		return modules.RenterContract{}, err
-	}
-	totalPayout := renterPayout.Add(hostPayout)
-
-	// check for negative currency
-	if hostCollateral.Cmp(baseCollateral) < 0 {
-		baseCollateral = hostCollateral
-	}
-	if types.PostTax(startHeight, totalPayout).Cmp(hostPayout) < 0 {
-		return modules.RenterContract{}, errors.New("insufficient funds to pay both siafund fee and also host payout")
-	}
-
-	// create file contract
-	fc := types.FileContract{
-		FileSize:       lastRev.NewFileSize,
-		FileMerkleRoot: lastRev.NewFileMerkleRoot,
-		WindowStart:    endHeight,
-		WindowEnd:      endHeight + host.WindowSize,
-		Payout:         totalPayout,
-		UnlockHash:     lastRev.NewUnlockHash,
-		RevisionNumber: 0,
-		ValidProofOutputs: []types.SiacoinOutput{
-			// renter
-			{Value: types.PostTax(startHeight, totalPayout).Sub(hostPayout), UnlockHash: refundAddress},
-			// host
-			{Value: hostPayout, UnlockHash: host.UnlockHash},
-		},
-		MissedProofOutputs: []types.SiacoinOutput{
-			// renter
-			{Value: types.PostTax(startHeight, totalPayout).Sub(hostPayout), UnlockHash: refundAddress},
-			// host gets its unused collateral back, plus the contract price
-			{Value: hostCollateral.Sub(baseCollateral).Add(host.ContractPrice), UnlockHash: host.UnlockHash},
-			// void gets the spent storage fees, plus the collateral being risked
-			{Value: basePrice.Add(baseCollateral), UnlockHash: types.UnlockHash{}},
-		},
-	}
-
-	// build transaction containing fc
-	err = txnBuilder.FundSiacoins(funding)
-	if err != nil {
-		return modules.RenterContract{}, err
-	}
-	txnBuilder.AddFileContract(fc)
-	// add miner fee
-	txnBuilder.AddMinerFee(txnFee)
-	// Add FileContract identifier.
-	fcTxn, _ := txnBuilder.View()
-	si, err := PrefixedSignedIdentifier(params.RenterSeed, fcTxn)
-	if err != nil {
-		return modules.RenterContract{}, errors.AddContext(err, "failed to create signed identifier")
-	}
-	_ = txnBuilder.AddArbitraryData(si[:])
-
-	// Create initial transaction set.
-	txn, parentTxns := txnBuilder.View()
-	unconfirmedParents, err := txnBuilder.UnconfirmedParents()
-	if err != nil {
-		return modules.RenterContract{}, err
-	}
-	txnSet := append(unconfirmedParents, append(parentTxns, txn)...)
-
-	// Increase Successful/Failed interactions accordingly
-	defer func() {
-		// A revision mismatch might not be the host's fault.
-		if err != nil && !IsRevisionMismatch(err) {
-			hdb.IncrementFailedInteractions(contract.HostPublicKey())
-			err = errors.Extend(err, modules.ErrHostFault)
-		} else if err == nil {
-			hdb.IncrementSuccessfulInteractions(contract.HostPublicKey())
-		}
-	}()
-
-	// initiate connection
-	dialer := &net.Dialer{
-		Cancel:  cancel,
-		Timeout: connTimeout,
-	}
-	conn, err := dialer.Dial("tcp", string(host.NetAddress))
-	if err != nil {
-		return modules.RenterContract{}, err
-	}
-	defer func() { _ = conn.Close() }()
-	extendDeadline(conn, modules.NegotiateFileContractTime)
-
-	// Perform initial handshake,
-	_, err = performSessionHandshake(conn, contract.HostPublicKey(), contract.ID(), contract.SecretKey)
-	if err != nil {
-		return modules.RenterContract{}, err
-	}
-
-	// Send the RenewContract request.
-	req := modules.LoopRenewContractRequest{
-		Transactions: txnSet,
-	}
-	if err := encoding.NewEncoder(conn).EncodeAll(modules.RPCLoopRenewContract, req); err != nil {
-		return modules.RenterContract{}, err
-	}
-
-	// Read the host's response.
-	var resp modules.LoopContractAdditions
-	if err := modules.ReadRPCResponse(conn, &resp); err != nil {
-		return modules.RenterContract{}, err
-	}
-
-	// Incorporate host's modifications.
-	txnBuilder.AddParents(resp.Parents)
-	for _, input := range resp.Inputs {
-		txnBuilder.AddSiacoinInput(input)
-	}
-	for _, output := range resp.Outputs {
-		txnBuilder.AddSiacoinOutput(output)
-	}
-
-	// sign the txn
-	signedTxnSet, err := txnBuilder.Sign(true)
-	if err != nil {
-		return modules.RenterContract{}, modules.WriteNegotiationRejection(conn, errors.New("failed to sign transaction: "+err.Error()))
-	}
-
-	// calculate signatures added by the transaction builder
-	var addedSignatures []types.TransactionSignature
-	_, _, _, addedSignatureIndices := txnBuilder.ViewAdded()
-	for _, i := range addedSignatureIndices {
-		addedSignatures = append(addedSignatures, signedTxnSet[len(signedTxnSet)-1].TransactionSignatures[i])
-	}
-
-	// create initial (no-op) revision, transaction, and signature
-	initRevision := types.FileContractRevision{
-		ParentID:          signedTxnSet[len(signedTxnSet)-1].FileContractID(0),
-		UnlockConditions:  lastRev.UnlockConditions,
-		NewRevisionNumber: 1,
-
-		NewFileSize:           fc.FileSize,
-		NewFileMerkleRoot:     fc.FileMerkleRoot,
-		NewWindowStart:        fc.WindowStart,
-		NewWindowEnd:          fc.WindowEnd,
-		NewValidProofOutputs:  fc.ValidProofOutputs,
-		NewMissedProofOutputs: fc.MissedProofOutputs,
-		NewUnlockHash:         fc.UnlockHash,
-	}
-	renterRevisionSig := types.TransactionSignature{
-		ParentID:       crypto.Hash(initRevision.ParentID),
-		PublicKeyIndex: 0,
-		CoveredFields: types.CoveredFields{
-			FileContractRevisions: []uint64{0},
-		},
-	}
-	revisionTxn := types.Transaction{
-		FileContractRevisions: []types.FileContractRevision{initRevision},
-		TransactionSignatures: []types.TransactionSignature{renterRevisionSig},
-	}
-	encodedSig := crypto.SignHash(revisionTxn.SigHash(0, startHeight), ourSK)
-	revisionTxn.TransactionSignatures[0].Signature = encodedSig[:]
-
-	// Send acceptance and signatures
-	renterSigs := modules.LoopContractSignatures{
-		ContractSignatures: addedSignatures,
-		RevisionSignature:  revisionTxn.TransactionSignatures[0],
-	}
-	if err := encoding.NewEncoder(conn).Encode(renterSigs); err != nil {
-		return modules.RenterContract{}, err
-	}
-
-	// Read the host acceptance and signatures.
-	var hostSigs modules.LoopContractSignatures
-	if err := modules.ReadRPCResponse(conn, &hostSigs); err != nil {
-		return modules.RenterContract{}, err
-	}
-	for _, sig := range hostSigs.ContractSignatures {
-		txnBuilder.AddTransactionSignature(sig)
-	}
-	revisionTxn.TransactionSignatures = append(revisionTxn.TransactionSignatures, hostSigs.RevisionSignature)
-
-	// Construct the final transaction.
-	txn, parentTxns = txnBuilder.View()
-	txnSet = append(parentTxns, txn)
-
-	// Submit to blockchain.
-	err = tpool.AcceptTransactionSet(txnSet)
-	if err == modules.ErrDuplicateTransactionSet {
-		// as long as it made it into the transaction pool, we're good
-		err = nil
-	}
-	if err != nil {
-		return modules.RenterContract{}, err
-	}
-
-	// Construct contract header.
-	header := contractHeader{
-		Transaction:     revisionTxn,
-		SecretKey:       ourSK,
-		StartHeight:     startHeight,
-		TotalCost:       funding,
-		ContractFee:     host.ContractPrice,
-		TxnFee:          txnFee,
-		SiafundFee:      types.Tax(startHeight, fc.Payout),
-		StorageSpending: basePrice,
-		Utility: modules.ContractUtility{
-			GoodForUpload: true,
-			GoodForRenew:  true,
-		},
-	}
-
-	// Get old roots
-	oldRoots, err := oldContract.merkleRoots.merkleRoots()
-	if err != nil {
-		return modules.RenterContract{}, err
-	}
-
-	// Add contract to set.
-	meta, err := cs.managedInsertContract(header, oldRoots)
-	if err != nil {
-		return modules.RenterContract{}, err
-	}
-	return meta, nil
 }