package proto

import (
	"net"

	"github.com/HyperspaceApp/Hyperspace/crypto"
	"github.com/HyperspaceApp/Hyperspace/encoding"
	"github.com/HyperspaceApp/Hyperspace/modules"
	"github.com/HyperspaceApp/Hyperspace/types"

	"github.com/HyperspaceApp/errors"
)

// Renew negotiates a new contract for data already stored with a host, and
// submits the new contract transaction to tpool. The new contract is added to
// the ContractSet and its metadata is returned.
func (cs *ContractSet) Renew(oldContract *SafeContract, params ContractParams, txnBuilder transactionBuilder, tpool transactionPool, hdb hostDB, cancel <-chan struct{}) (rc modules.RenterContract, err error) {
	// for convenience
	contract := oldContract.header

	// Extract vars from params, for convenience.
	host, funding, startHeight, endHeight, refundAddress := params.Host, params.Funding, params.StartHeight, params.EndHeight, params.RefundAddress
	ourSK := contract.SecretKey
	lastRev := contract.LastRevision()

	// Calculate additional basePrice and baseCollateral. If the contract height
	// did not increase, basePrice and baseCollateral are zero.
	var basePrice, baseCollateral types.Currency
	if endHeight+host.WindowSize > lastRev.NewWindowEnd {
		timeExtension := uint64((endHeight + host.WindowSize) - lastRev.NewWindowEnd)
		basePrice = host.StoragePrice.Mul64(lastRev.NewFileSize).Mul64(timeExtension)    // cost of already uploaded data that needs to be covered by the renewed contract.
		baseCollateral = host.Collateral.Mul64(lastRev.NewFileSize).Mul64(timeExtension) // same as basePrice.
	}

	// Calculate the anticipated transaction fee.
	_, maxFee := tpool.FeeEstimation()
	txnFee := maxFee.Mul64(modules.EstimatedFileContractTransactionSetSize)

	// Calculate the payouts for the renter, host, and whole contract.
	period := endHeight - startHeight
	expectedStorage := modules.DefaultUsageGuideLines.ExpectedStorage
<<<<<<< HEAD
	renterPayout, hostPayout, hostCollateral, err := modules.RenterPayouts(host, funding, txnFee, basePrice, period, expectedStorage)
=======
	renterPayout, hostPayout, hostCollateral, err := modules.RenterPayoutsPreTax(host, funding, txnFee, basePrice, baseCollateral, period, expectedStorage)
>>>>>>> 069a8bff
	if err != nil {
		return modules.RenterContract{}, err
	}
	totalPayout := renterPayout.Add(hostPayout)

	// check for negative currency
<<<<<<< HEAD
	if totalPayout.Cmp(hostPayout) < 0 {
=======
	if hostCollateral.Cmp(baseCollateral) < 0 {
		baseCollateral = hostCollateral
	}
	if types.PostTax(startHeight, totalPayout).Cmp(hostPayout) < 0 {
>>>>>>> 069a8bff
		return modules.RenterContract{}, errors.New("insufficient funds to pay both siafund fee and also host payout")
	}

	// create file contract
	fc := types.FileContract{
		FileSize:       lastRev.NewFileSize,
		FileMerkleRoot: lastRev.NewFileMerkleRoot,
		WindowStart:    endHeight,
		WindowEnd:      endHeight + host.WindowSize,
		Payout:         totalPayout,
		UnlockHash:     lastRev.NewUnlockHash,
		RevisionNumber: 0,
		ValidProofOutputs: []types.SiacoinOutput{
			// renter
			{Value: totalPayout.Sub(hostPayout), UnlockHash: refundAddress},
			// host
			{Value: hostPayout, UnlockHash: host.UnlockHash},
		},
		MissedProofOutputs: []types.SiacoinOutput{
			// renter
			{Value: totalPayout.Sub(hostPayout), UnlockHash: refundAddress},
			// host gets its unused collateral back, plus the contract price
			{Value: hostCollateral.Sub(baseCollateral).Add(host.ContractPrice), UnlockHash: host.UnlockHash},
			// void gets the spent storage fees, plus the collateral being risked
			{Value: basePrice.Add(baseCollateral), UnlockHash: types.UnlockHash{}},
		},
	}

	// build transaction containing fc
	err = txnBuilder.FundSiacoins(funding)
	if err != nil {
		return modules.RenterContract{}, err
	}
	txnBuilder.AddFileContract(fc)
	// add miner fee
	txnBuilder.AddMinerFee(txnFee)

	// Create initial transaction set.
	txn, parentTxns := txnBuilder.View()
	unconfirmedParents, err := txnBuilder.UnconfirmedParents()
	if err != nil {
		return modules.RenterContract{}, err
	}
	txnSet := append(unconfirmedParents, append(parentTxns, txn)...)

	// Increase Successful/Failed interactions accordingly
	defer func() {
		// A revision mismatch might not be the host's fault.
		if err != nil && !IsRevisionMismatch(err) {
			hdb.IncrementFailedInteractions(contract.HostPublicKey())
			err = errors.Extend(err, modules.ErrHostFault)
		} else if err == nil {
			hdb.IncrementSuccessfulInteractions(contract.HostPublicKey())
		}
	}()

	// initiate connection
	dialer := &net.Dialer{
		Cancel:  cancel,
		Timeout: connTimeout,
	}
	conn, err := dialer.Dial("tcp", string(host.NetAddress))
	if err != nil {
		return modules.RenterContract{}, err
	}
	defer func() { _ = conn.Close() }()

	// allot time for sending RPC ID, verifyRecentRevision, and verifySettings
	extendDeadline(conn, modules.NegotiateRecentRevisionTime+modules.NegotiateSettingsTime)
	if err = encoding.WriteObject(conn, modules.RPCRenewContract); err != nil {
		return modules.RenterContract{}, errors.New("couldn't initiate RPC: " + err.Error())
	}
	// verify that both parties are renewing the same contract
	err = verifyRecentRevision(conn, oldContract, host.Version)
	if err != nil {
		return modules.RenterContract{}, err
	}

	// verify the host's settings and confirm its identity
	host, err = verifySettings(conn, host)
	if err != nil {
		return modules.RenterContract{}, errors.New("settings exchange failed: " + err.Error())
	}
	if !host.AcceptingContracts {
		return modules.RenterContract{}, errors.New("host is not accepting contracts")
	}

	// allot time for negotiation
	extendDeadline(conn, modules.NegotiateRenewContractTime)

	// send acceptance, txn signed by us, and pubkey
	if err = modules.WriteNegotiationAcceptance(conn); err != nil {
		return modules.RenterContract{}, errors.New("couldn't send initial acceptance: " + err.Error())
	}
	if err = encoding.WriteObject(conn, txnSet); err != nil {
		return modules.RenterContract{}, errors.New("couldn't send the contract signed by us: " + err.Error())
	}
	if err = encoding.WriteObject(conn, ourSK.PublicKey()); err != nil {
		return modules.RenterContract{}, errors.New("couldn't send our public key: " + err.Error())
	}

	// read acceptance and txn signed by host
	if err = modules.ReadNegotiationAcceptance(conn); err != nil {
		return modules.RenterContract{}, errors.New("host did not accept our proposed contract: " + err.Error())
	}
	// host now sends any new parent transactions and inputs that
	// were added to the transaction
	var newParents []types.Transaction
	var newInputs []types.SiacoinInput
	if err = encoding.ReadObject(conn, &newParents, types.BlockSizeLimit); err != nil {
		return modules.RenterContract{}, errors.New("couldn't read the host's added parents: " + err.Error())
	}
	if err = encoding.ReadObject(conn, &newInputs, types.BlockSizeLimit); err != nil {
		return modules.RenterContract{}, errors.New("couldn't read the host's added inputs: " + err.Error())
	}

	// merge txnAdditions with txnSet
	txnBuilder.AddParents(newParents)
	for _, input := range newInputs {
		txnBuilder.AddSiacoinInput(input)
	}

	// sign the txn
	signedTxnSet, err := txnBuilder.Sign(true)
	if err != nil {
		return modules.RenterContract{}, modules.WriteNegotiationRejection(conn, errors.New("failed to sign transaction: "+err.Error()))
	}

	// calculate signatures added by the transaction builder
	var addedSignatures []types.TransactionSignature
	_, _, addedSignatureIndices := txnBuilder.ViewAdded()
	for _, i := range addedSignatureIndices {
		addedSignatures = append(addedSignatures, signedTxnSet[len(signedTxnSet)-1].TransactionSignatures[i])
	}

	// create initial (no-op) revision, transaction, and signature
	initRevision := types.FileContractRevision{
		ParentID:          signedTxnSet[len(signedTxnSet)-1].FileContractID(0),
		UnlockConditions:  lastRev.UnlockConditions,
		NewRevisionNumber: 1,

		NewFileSize:           fc.FileSize,
		NewFileMerkleRoot:     fc.FileMerkleRoot,
		NewWindowStart:        fc.WindowStart,
		NewWindowEnd:          fc.WindowEnd,
		NewValidProofOutputs:  fc.ValidProofOutputs,
		NewMissedProofOutputs: fc.MissedProofOutputs,
		NewUnlockHash:         fc.UnlockHash,
	}
	renterRevisionSig := types.TransactionSignature{
		ParentID:       crypto.Hash(initRevision.ParentID),
		PublicKeyIndex: 0,
		CoveredFields: types.CoveredFields{
			FileContractRevisions: []uint64{0},
		},
	}
	revisionTxn := types.Transaction{
		FileContractRevisions: []types.FileContractRevision{initRevision},
		TransactionSignatures: []types.TransactionSignature{renterRevisionSig},
	}
	encodedSig := crypto.SignHash(revisionTxn.SigHash(0), ourSK)
	revisionTxn.TransactionSignatures[0].Signature = encodedSig[:]

	// Send acceptance and signatures
	if err = modules.WriteNegotiationAcceptance(conn); err != nil {
		return modules.RenterContract{}, errors.New("couldn't send transaction acceptance: " + err.Error())
	}
	if err = encoding.WriteObject(conn, addedSignatures); err != nil {
		return modules.RenterContract{}, errors.New("couldn't send added signatures: " + err.Error())
	}
	if err = encoding.WriteObject(conn, revisionTxn.TransactionSignatures[0]); err != nil {
		return modules.RenterContract{}, errors.New("couldn't send revision signature: " + err.Error())
	}

	// Read the host acceptance and signatures.
	err = modules.ReadNegotiationAcceptance(conn)
	if err != nil {
		return modules.RenterContract{}, errors.New("host did not accept our signatures: " + err.Error())
	}
	var hostSigs []types.TransactionSignature
	if err = encoding.ReadObject(conn, &hostSigs, 2e3); err != nil {
		return modules.RenterContract{}, errors.New("couldn't read the host's signatures: " + err.Error())
	}
	for _, sig := range hostSigs {
		txnBuilder.AddTransactionSignature(sig)
	}
	var hostRevisionSig types.TransactionSignature
	if err = encoding.ReadObject(conn, &hostRevisionSig, 2e3); err != nil {
		return modules.RenterContract{}, errors.New("couldn't read the host's revision signature: " + err.Error())
	}
	revisionTxn.TransactionSignatures = append(revisionTxn.TransactionSignatures, hostRevisionSig)

	// Construct the final transaction.
	txn, parentTxns = txnBuilder.View()
	txnSet = append(parentTxns, txn)

	// Submit to blockchain.
	err = tpool.AcceptTransactionSet(txnSet)
	if err == modules.ErrDuplicateTransactionSet {
		// as long as it made it into the transaction pool, we're good
		err = nil
	}
	if err != nil {
		return modules.RenterContract{}, err
	}

	// Construct contract header.
	header := contractHeader{
		Transaction:     revisionTxn,
		SecretKey:       ourSK,
		StartHeight:     startHeight,
		TotalCost:       funding,
		ContractFee:     host.ContractPrice,
		TxnFee:          txnFee,
		StorageSpending: basePrice,
		Utility: modules.ContractUtility{
			GoodForUpload: true,
			GoodForRenew:  true,
		},
	}

	// Get old roots
	oldRoots, err := oldContract.merkleRoots.merkleRoots()
	if err != nil {
		return modules.RenterContract{}, err
	}

	// Add contract to set.
	meta, err := cs.managedInsertContract(header, oldRoots)
	if err != nil {
		return modules.RenterContract{}, err
	}
	return meta, nil
}<|MERGE_RESOLUTION|>--- conflicted
+++ resolved
@@ -39,25 +39,17 @@
 	// Calculate the payouts for the renter, host, and whole contract.
 	period := endHeight - startHeight
 	expectedStorage := modules.DefaultUsageGuideLines.ExpectedStorage
-<<<<<<< HEAD
-	renterPayout, hostPayout, hostCollateral, err := modules.RenterPayouts(host, funding, txnFee, basePrice, period, expectedStorage)
-=======
-	renterPayout, hostPayout, hostCollateral, err := modules.RenterPayoutsPreTax(host, funding, txnFee, basePrice, baseCollateral, period, expectedStorage)
->>>>>>> 069a8bff
+	renterPayout, hostPayout, hostCollateral, err := modules.RenterPayouts(host, funding, txnFee, basePrice, baseCollateral, period, expectedStorage)
 	if err != nil {
 		return modules.RenterContract{}, err
 	}
 	totalPayout := renterPayout.Add(hostPayout)
 
-	// check for negative currency
-<<<<<<< HEAD
-	if totalPayout.Cmp(hostPayout) < 0 {
-=======
 	if hostCollateral.Cmp(baseCollateral) < 0 {
 		baseCollateral = hostCollateral
 	}
-	if types.PostTax(startHeight, totalPayout).Cmp(hostPayout) < 0 {
->>>>>>> 069a8bff
+	// check for negative currency
+	if totalPayout.Cmp(hostPayout) < 0 {
 		return modules.RenterContract{}, errors.New("insufficient funds to pay both siafund fee and also host payout")
 	}
 
