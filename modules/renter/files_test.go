--- conflicted
+++ resolved
@@ -7,20 +7,13 @@
 	"regexp"
 	"testing"
 
-<<<<<<< HEAD
 	"github.com/HyperspaceApp/Hyperspace/crypto"
 	"github.com/HyperspaceApp/Hyperspace/modules"
+	"github.com/HyperspaceApp/Hyperspace/modules/renter/siafile"
 	"github.com/HyperspaceApp/Hyperspace/types"
 	"github.com/HyperspaceApp/errors"
-=======
-	"gitlab.com/NebulousLabs/Sia/crypto"
-	"gitlab.com/NebulousLabs/Sia/modules"
-	"gitlab.com/NebulousLabs/Sia/modules/renter/siafile"
-	"gitlab.com/NebulousLabs/Sia/types"
-	"gitlab.com/NebulousLabs/errors"
-	"gitlab.com/NebulousLabs/fastrand"
-	"gitlab.com/NebulousLabs/writeaheadlog"
->>>>>>> 721fd7c2
+	"github.com/HyperspaceApp/fastrand"
+	"github.com/HyperspaceApp/writeaheadlog"
 )
 
 // newTestingWal is a helper method to create a wal during testing.
@@ -83,12 +76,6 @@
 	}
 
 	for _, test := range tests {
-<<<<<<< HEAD
-		rsc, _ := NewRSCode(test.piecesPerChunk, 1) // can't use 0
-		f := newFile(t.Name(), rsc, test.pieceSize, test.size, 0777, "")
-		if f.NumChunks() != test.expNumChunks {
-			t.Errorf("Test %v: expected %v, got %v", test, test.expNumChunks, f.NumChunks())
-=======
 		// Create erasure-coder
 		rsc, _ := siafile.NewRSCode(test.dataPieces, 1) // can't use 0
 		// Create the file
@@ -108,20 +95,14 @@
 		}
 		if f.NumChunks() != expectedNumChunks {
 			t.Errorf("Test %v: expected %v, got %v", test, expectedNumChunks, f.NumChunks())
->>>>>>> 721fd7c2
 		}
 	}
 }
 
 // TestFileAvailable probes the available method of the file type.
 func TestFileAvailable(t *testing.T) {
-<<<<<<< HEAD
-	rsc, _ := NewRSCode(1, 1) // can't use 0
-	f := newFile(t.Name(), rsc, pieceSize, 100, 0777, "")
-=======
 	rsc, _ := siafile.NewRSCode(1, 1) // can't use 0
 	f := newFileTesting(t.Name(), newTestingWal(), rsc, 100, 0777, "")
->>>>>>> 721fd7c2
 	neverOffline := make(map[string]bool)
 
 	if f.Available(neverOffline) {
@@ -147,13 +128,8 @@
 // the number of sectors stored via contract times the size of each sector.
 func TestFileUploadedBytes(t *testing.T) {
 	// ensure that a piece fits within a sector
-<<<<<<< HEAD
-	rsc, _ := NewRSCode(1, 3)
-	f := newFile(t.Name(), rsc, modules.SectorSize/2, 1000, 0777, "")
-=======
 	rsc, _ := siafile.NewRSCode(1, 3)
 	f := newFileTesting(t.Name(), newTestingWal(), rsc, 1000, 0777, "")
->>>>>>> 721fd7c2
 	for i := uint64(0); i < 4; i++ {
 		err := f.AddPiece(types.SiaPublicKey{}, uint64(0), i, crypto.Hash{})
 		if err != nil {
@@ -168,13 +144,8 @@
 // TestFileUploadProgressPinning verifies that uploadProgress() returns at most
 // 100%, even if more pieces have been uploaded,
 func TestFileUploadProgressPinning(t *testing.T) {
-<<<<<<< HEAD
-	rsc, _ := NewRSCode(1, 1)
-	f := newFile(t.Name(), rsc, 2, 4, 0777, "")
-=======
 	rsc, _ := siafile.NewRSCode(1, 1)
 	f := newFileTesting(t.Name(), newTestingWal(), rsc, 4, 0777, "")
->>>>>>> 721fd7c2
 	for i := uint64(0); i < 2; i++ {
 		err1 := f.AddPiece(types.SiaPublicKey{Key: []byte{byte(0)}}, uint64(0), i, crypto.Hash{})
 		err2 := f.AddPiece(types.SiaPublicKey{Key: []byte{byte(1)}}, uint64(0), i, crypto.Hash{})
@@ -199,13 +170,8 @@
 	}
 
 	for _, nData := range nDatas {
-<<<<<<< HEAD
-		rsc, _ := NewRSCode(nData, 10)
-		f := newFile(t.Name(), rsc, 100, 1000, 0777, "")
-=======
 		rsc, _ := siafile.NewRSCode(nData, 10)
 		f := newFileTesting(t.Name(), newTestingWal(), rsc, 1000, 0777, "")
->>>>>>> 721fd7c2
 		// Test that an empty file has 0 redundancy.
 		if r := f.Redundancy(neverOffline, goodForRenew); r != 0 {
 			t.Error("expected 0 redundancy, got", r)
@@ -239,53 +205,33 @@
 			t.Fatal(err)
 		}
 		// 1.0 / MinPieces because the chunk with the least number of pieces has 1 piece.
-<<<<<<< HEAD
-		expectedR := 1.0 / float64(f.ErasureCode(0).MinPieces())
-=======
 		expectedR := 1.0 / float64(f.ErasureCode().MinPieces())
->>>>>>> 721fd7c2
 		if r := f.Redundancy(neverOffline, goodForRenew); r != expectedR {
 			t.Errorf("expected %f redundancy, got %f", expectedR, r)
 		}
 		// Test that adding a file contract that has erasureCode.MinPieces() pieces
 		// per chunk for all chunks results in a file with redundancy > 1.
 		for iChunk := uint64(0); iChunk < f.NumChunks(); iChunk++ {
-<<<<<<< HEAD
-			for iPiece := uint64(1); iPiece < uint64(f.ErasureCode(0).MinPieces()); iPiece++ {
-=======
 			for iPiece := uint64(1); iPiece < uint64(f.ErasureCode().MinPieces()); iPiece++ {
->>>>>>> 721fd7c2
 				err := f.AddPiece(types.SiaPublicKey{Key: []byte{byte(3)}}, iChunk, iPiece, crypto.Hash{})
 				if err != nil {
 					t.Fatal(err)
 				}
 			}
-<<<<<<< HEAD
-			err := f.AddPiece(types.SiaPublicKey{Key: []byte{byte(4)}}, iChunk, uint64(f.ErasureCode(0).MinPieces()), crypto.Hash{})
-=======
 			err := f.AddPiece(types.SiaPublicKey{Key: []byte{byte(4)}}, iChunk, uint64(f.ErasureCode().MinPieces()), crypto.Hash{})
->>>>>>> 721fd7c2
 			if err != nil {
 				t.Fatal(err)
 			}
 		}
 		// 1+MinPieces / MinPieces because the chunk with the least number of pieces has 1+MinPieces pieces.
-<<<<<<< HEAD
-		expectedR = float64(1+f.ErasureCode(0).MinPieces()) / float64(f.ErasureCode(0).MinPieces())
-=======
 		expectedR = float64(1+f.ErasureCode().MinPieces()) / float64(f.ErasureCode().MinPieces())
->>>>>>> 721fd7c2
 		if r := f.Redundancy(neverOffline, goodForRenew); r != expectedR {
 			t.Errorf("expected %f redundancy, got %f", expectedR, r)
 		}
 
 		// verify offline file contracts are not counted in the redundancy
 		for iChunk := uint64(0); iChunk < f.NumChunks(); iChunk++ {
-<<<<<<< HEAD
-			for iPiece := uint64(0); iPiece < uint64(f.ErasureCode(0).MinPieces()); iPiece++ {
-=======
 			for iPiece := uint64(0); iPiece < uint64(f.ErasureCode().MinPieces()); iPiece++ {
->>>>>>> 721fd7c2
 				err := f.AddPiece(types.SiaPublicKey{Key: []byte{byte(5)}}, iChunk, iPiece, crypto.Hash{})
 				if err != nil {
 					t.Fatal(err)
@@ -305,25 +251,6 @@
 
 // TestFileExpiration probes the expiration method of the file type.
 func TestFileExpiration(t *testing.T) {
-<<<<<<< HEAD
-	rsc, _ := NewRSCode(1, 2)
-	f := newFile(t.Name(), rsc, pieceSize, 1000, 0777, "")
-	contracts := make(map[string]modules.RenterContract)
-	if f.Expiration(contracts) != 0 {
-		t.Error("file with no pieces should report as having no time remaining")
-	}
-	// Create 3 public keys
-	pk1 := types.SiaPublicKey{Key: []byte{0}}
-	pk2 := types.SiaPublicKey{Key: []byte{1}}
-	pk3 := types.SiaPublicKey{Key: []byte{2}}
-
-	// Add a piece for each key to the file.
-	err1 := f.AddPiece(pk1, 0, 0, crypto.Hash{})
-	err2 := f.AddPiece(pk2, 0, 1, crypto.Hash{})
-	err3 := f.AddPiece(pk3, 0, 2, crypto.Hash{})
-	if err := errors.Compose(err1, err2, err3); err != nil {
-		t.Fatal(err)
-=======
 	if testing.Short() {
 		t.SkipNow()
 	}
@@ -332,7 +259,6 @@
 	contracts := make(map[string]modules.RenterContract)
 	if f.Expiration(contracts) != 0 {
 		t.Error("file with no pieces should report as having no time remaining")
->>>>>>> 721fd7c2
 	}
 	// Create 3 public keys
 	pk1 := types.SiaPublicKey{Key: []byte{0}}
@@ -383,15 +309,8 @@
 	defer rt.Close()
 	id := rt.renter.mu.Lock()
 	f := newTestingFile()
-<<<<<<< HEAD
-	f.SetLocalPath("TestPath")
-	rt.renter.files[f.SiaPath()] = f
-	rt.renter.persist.Tracking[f.SiaPath()] = trackedFile{
-		RepairPath: f.LocalPath(),
-=======
 	if err := f.SetLocalPath("TestPath"); err != nil {
 		t.Fatal(err)
->>>>>>> 721fd7c2
 	}
 	rt.renter.files[f.SiaPath()] = f
 	rt.renter.mu.Unlock(id)
@@ -440,11 +359,7 @@
 
 	// Put a file in the renter, then rename it.
 	f := newTestingFile()
-<<<<<<< HEAD
-	f.Rename("1") // set name to "1"
-=======
 	f.Rename("1", filepath.Join(rt.renter.persistDir, "1"+ShareExtension)) // set name to "1"
->>>>>>> 721fd7c2
 	rt.renter.files[f.SiaPath()] = f
 	rt.renter.RenameFile(f.SiaPath(), "one")
 	// Call delete on the previous name.
@@ -533,11 +448,7 @@
 
 	// Rename a file that does exist.
 	f := newTestingFile()
-<<<<<<< HEAD
-	f.Rename("1")
-=======
 	f.Rename("1", filepath.Join(rt.renter.persistDir, "1"+ShareExtension))
->>>>>>> 721fd7c2
 	rt.renter.files["1"] = f
 	err = rt.renter.RenameFile("1", "1a")
 	if err != nil {
@@ -553,11 +464,7 @@
 
 	// Rename a file to an existing name.
 	f2 := newTestingFile()
-<<<<<<< HEAD
-	f2.Rename("1")
-=======
 	f2.Rename("1", filepath.Join(rt.renter.persistDir, "1"+ShareExtension))
->>>>>>> 721fd7c2
 	rt.renter.files["1"] = f2
 	err = rt.renter.RenameFile("1", "1a")
 	if err != ErrPathOverload {
@@ -570,22 +477,9 @@
 		t.Error("Expecting ErrPathOverload, got", err)
 	}
 
-<<<<<<< HEAD
-	// Renaming should also update the tracking set
-	rt.renter.persist.Tracking["1"] = trackedFile{
-		RepairPath: f2.LocalPath(),
-	}
-=======
->>>>>>> 721fd7c2
 	err = rt.renter.RenameFile("1", "1b")
 	if err != nil {
 		t.Fatal(err)
-	}
-<<<<<<< HEAD
-	_, oldexists := rt.renter.persist.Tracking["1"]
-	_, newexists := rt.renter.persist.Tracking["1b"]
-	if oldexists || !newexists {
-		t.Error("renaming should have updated the entry in the tracking set")
 	}
 }
 
@@ -631,6 +525,4 @@
 			t.Error("FileList is returning incorrect filtered items:", files[0].SiaPath)
 		}
 	}
-=======
->>>>>>> 721fd7c2
 }