package renter

import (
	"os"
	"path/filepath"
	"testing"

<<<<<<< HEAD
	"github.com/HyperspaceApp/Hyperspace/modules"
	"github.com/HyperspaceApp/Hyperspace/types"
	"regexp"
=======
	"gitlab.com/NebulousLabs/Sia/crypto"
	"gitlab.com/NebulousLabs/Sia/modules"
	"gitlab.com/NebulousLabs/Sia/types"
	"gitlab.com/NebulousLabs/errors"
>>>>>>> de538e6d
)

// TestFileNumChunks checks the numChunks method of the file type.
func TestFileNumChunks(t *testing.T) {
	tests := []struct {
		size           uint64
		pieceSize      uint64
		piecesPerChunk int
		expNumChunks   uint64
	}{
		{100, 10, 1, 10}, // evenly divides
		{100, 10, 2, 5},  // evenly divides

		{101, 10, 1, 11}, // padded
		{101, 10, 2, 6},  // padded

		{10, 100, 1, 1}, // larger piece than file
		{0, 10, 1, 1},   // 0-length
	}

	for _, test := range tests {
		rsc, _ := NewRSCode(test.piecesPerChunk, 1) // can't use 0
		f := newFile(t.Name(), rsc, test.pieceSize, test.size, 0777, "")
		if f.NumChunks() != test.expNumChunks {
			t.Errorf("Test %v: expected %v, got %v", test, test.expNumChunks, f.NumChunks())
		}
	}
}

// TestFileAvailable probes the available method of the file type.
func TestFileAvailable(t *testing.T) {
	rsc, _ := NewRSCode(1, 1) // can't use 0
	f := newFile(t.Name(), rsc, pieceSize, 100, 0777, "")
	neverOffline := make(map[string]bool)

	if f.Available(neverOffline) {
		t.Error("file should not be available")
	}

	for i := uint64(0); i < f.NumChunks(); i++ {
		f.AddPiece(types.SiaPublicKey{}, i, 0, crypto.Hash{})
	}

	if !f.Available(neverOffline) {
		t.Error("file should be available")
	}

	specificOffline := make(map[string]bool)
	specificOffline[string(types.SiaPublicKey{}.Key)] = true
	if f.Available(specificOffline) {
		t.Error("file should not be available")
	}
}

// TestFileUploadedBytes tests that uploadedBytes() returns a value equal to
// the number of sectors stored via contract times the size of each sector.
func TestFileUploadedBytes(t *testing.T) {
	// ensure that a piece fits within a sector
	rsc, _ := NewRSCode(1, 3)
	f := newFile(t.Name(), rsc, modules.SectorSize/2, 1000, 0777, "")
	for i := uint64(0); i < 4; i++ {
		err := f.AddPiece(types.SiaPublicKey{}, uint64(0), i, crypto.Hash{})
		if err != nil {
			t.Fatal(err)
		}
	}
	if f.UploadedBytes() != 4*modules.SectorSize {
		t.Errorf("expected uploadedBytes to be 8, got %v", f.UploadedBytes())
	}
}

// TestFileUploadProgressPinning verifies that uploadProgress() returns at most
// 100%, even if more pieces have been uploaded,
func TestFileUploadProgressPinning(t *testing.T) {
	rsc, _ := NewRSCode(1, 1)
	f := newFile(t.Name(), rsc, 2, 4, 0777, "")
	for i := uint64(0); i < 2; i++ {
		err1 := f.AddPiece(types.SiaPublicKey{Key: []byte{byte(0)}}, uint64(0), i, crypto.Hash{})
		err2 := f.AddPiece(types.SiaPublicKey{Key: []byte{byte(1)}}, uint64(0), i, crypto.Hash{})
		if err := errors.Compose(err1, err2); err != nil {
			t.Fatal(err)
		}
	}
	if f.UploadProgress() != 100 {
		t.Fatal("expected uploadProgress to report 100% but was", f.UploadProgress())
	}
}

// TestFileRedundancy tests that redundancy is correctly calculated for files
// with varying number of filecontracts and erasure code settings.
func TestFileRedundancy(t *testing.T) {
	nDatas := []int{1, 2, 10}
	neverOffline := make(map[string]bool)
	goodForRenew := make(map[string]bool)
	for i := 0; i < 6; i++ {
		neverOffline[string([]byte{byte(i)})] = false
		goodForRenew[string([]byte{byte(i)})] = true
	}

	for _, nData := range nDatas {
		rsc, _ := NewRSCode(nData, 10)
		f := newFile(t.Name(), rsc, 100, 1000, 0777, "")
		// Test that an empty file has 0 redundancy.
		if r := f.Redundancy(neverOffline, goodForRenew); r != 0 {
			t.Error("expected 0 redundancy, got", r)
		}
		// Test that a file with 1 host that has a piece for every chunk but
		// one chunk still has a redundancy of 0.
		for i := uint64(0); i < f.NumChunks()-1; i++ {
			err := f.AddPiece(types.SiaPublicKey{Key: []byte{byte(0)}}, i, 0, crypto.Hash{})
			if err != nil {
				t.Fatal(err)
			}
		}
		if r := f.Redundancy(neverOffline, goodForRenew); r != 0 {
			t.Error("expected 0 redundancy, got", r)
		}
		// Test that adding another host with a piece for every chunk but one
		// chunk still results in a file with redundancy 0.
		for i := uint64(0); i < f.NumChunks()-1; i++ {
			err := f.AddPiece(types.SiaPublicKey{Key: []byte{byte(1)}}, i, 1, crypto.Hash{})
			if err != nil {
				t.Fatal(err)
			}
		}
		if r := f.Redundancy(neverOffline, goodForRenew); r != 0 {
			t.Error("expected 0 redundancy, got", r)
		}
		// Test that adding a file contract with a piece for the missing chunk
		// results in a file with redundancy > 0 && <= 1.
		err := f.AddPiece(types.SiaPublicKey{Key: []byte{byte(2)}}, f.NumChunks()-1, 0, crypto.Hash{})
		if err != nil {
			t.Fatal(err)
		}
		// 1.0 / MinPieces because the chunk with the least number of pieces has 1 piece.
		expectedR := 1.0 / float64(f.ErasureCode(0).MinPieces())
		if r := f.Redundancy(neverOffline, goodForRenew); r != expectedR {
			t.Errorf("expected %f redundancy, got %f", expectedR, r)
		}
		// Test that adding a file contract that has erasureCode.MinPieces() pieces
		// per chunk for all chunks results in a file with redundancy > 1.
		for iChunk := uint64(0); iChunk < f.NumChunks(); iChunk++ {
			for iPiece := uint64(1); iPiece < uint64(f.ErasureCode(0).MinPieces()); iPiece++ {
				err := f.AddPiece(types.SiaPublicKey{Key: []byte{byte(3)}}, iChunk, iPiece, crypto.Hash{})
				if err != nil {
					t.Fatal(err)
				}
			}
			err := f.AddPiece(types.SiaPublicKey{Key: []byte{byte(4)}}, iChunk, uint64(f.ErasureCode(0).MinPieces()), crypto.Hash{})
			if err != nil {
				t.Fatal(err)
			}
		}
		// 1+MinPieces / MinPieces because the chunk with the least number of pieces has 1+MinPieces pieces.
		expectedR = float64(1+f.ErasureCode(0).MinPieces()) / float64(f.ErasureCode(0).MinPieces())
		if r := f.Redundancy(neverOffline, goodForRenew); r != expectedR {
			t.Errorf("expected %f redundancy, got %f", expectedR, r)
		}

		// verify offline file contracts are not counted in the redundancy
		for iChunk := uint64(0); iChunk < f.NumChunks(); iChunk++ {
			for iPiece := uint64(0); iPiece < uint64(f.ErasureCode(0).MinPieces()); iPiece++ {
				err := f.AddPiece(types.SiaPublicKey{Key: []byte{byte(5)}}, iChunk, iPiece, crypto.Hash{})
				if err != nil {
					t.Fatal(err)
				}
			}
		}
		specificOffline := make(map[string]bool)
		for pk := range goodForRenew {
			specificOffline[pk] = false
		}
		specificOffline[string(byte(5))] = true
		if r := f.Redundancy(specificOffline, goodForRenew); r != expectedR {
			t.Errorf("expected redundancy to ignore offline file contracts, wanted %f got %f", expectedR, r)
		}
	}
}

// TestFileExpiration probes the expiration method of the file type.
func TestFileExpiration(t *testing.T) {
	rsc, _ := NewRSCode(1, 2)
	f := newFile(t.Name(), rsc, pieceSize, 1000, 0777, "")
	contracts := make(map[string]modules.RenterContract)
	if f.Expiration(contracts) != 0 {
		t.Error("file with no pieces should report as having no time remaining")
	}
	// Create 3 public keys
	pk1 := types.SiaPublicKey{Key: []byte{0}}
	pk2 := types.SiaPublicKey{Key: []byte{1}}
	pk3 := types.SiaPublicKey{Key: []byte{2}}

	// Add a piece for each key to the file.
	err1 := f.AddPiece(pk1, 0, 0, crypto.Hash{})
	err2 := f.AddPiece(pk2, 0, 1, crypto.Hash{})
	err3 := f.AddPiece(pk3, 0, 2, crypto.Hash{})
	if err := errors.Compose(err1, err2, err3); err != nil {
		t.Fatal(err)
	}

	// Add a contract.
	fc := modules.RenterContract{}
	fc.EndHeight = 100
	contracts[string(pk1.Key)] = fc
	if f.Expiration(contracts) != 100 {
		t.Error("file did not report lowest WindowStart")
	}

	// Add a contract with a lower WindowStart.
	fc.EndHeight = 50
	contracts[string(pk2.Key)] = fc
	if f.Expiration(contracts) != 50 {
		t.Error("file did not report lowest WindowStart")
	}

	// Add a contract with a higher WindowStart.
	fc.EndHeight = 75
	contracts[string(pk3.Key)] = fc
	if f.Expiration(contracts) != 50 {
		t.Error("file did not report lowest WindowStart")
	}
}

// TestRenterFileListLocalPath verifies that FileList() returns the correct
// local path information for an uploaded file.
func TestRenterFileListLocalPath(t *testing.T) {
	if testing.Short() {
		t.SkipNow()
	}
	rt, err := newRenterTester(t.Name())
	if err != nil {
		t.Fatal(err)
	}
	defer rt.Close()
	id := rt.renter.mu.Lock()
	f := newTestingFile()
	f.SetLocalPath("TestPath")
	rt.renter.files[f.SiaPath()] = f
	rt.renter.persist.Tracking[f.SiaPath()] = trackedFile{
		RepairPath: f.LocalPath(),
	}
	rt.renter.mu.Unlock(id)
	files := rt.renter.FileList()
	if len(files) != 1 {
		t.Fatal("wrong number of files, got", len(files), "wanted one")
	}
	if files[0].LocalPath != "TestPath" {
		t.Fatal("file had wrong LocalPath: got", files[0].LocalPath, "wanted TestPath")
	}
}

// TestRenterDeleteFile probes the DeleteFile method of the renter type.
func TestRenterDeleteFile(t *testing.T) {
	if testing.Short() {
		t.SkipNow()
	}
	rt, err := newRenterTester(t.Name())
	if err != nil {
		t.Fatal(err)
	}
	defer rt.Close()

	// Delete a file from an empty renter.
	err = rt.renter.DeleteFile("dne")
	if err != ErrUnknownPath {
		t.Error("Expected ErrUnknownPath:", err)
	}

	// Put a file in the renter.
	file1 := newTestingFile()
	rt.renter.files[file1.SiaPath()] = file1
	// Delete a different file.
	err = rt.renter.DeleteFile("one")
	if err != ErrUnknownPath {
		t.Error("Expected ErrUnknownPath, got", err)
	}
	// Delete the file.
	err = rt.renter.DeleteFile(file1.SiaPath())
	if err != nil {
		t.Error(err)
	}
	if len(rt.renter.FileList()) != 0 {
		t.Error("file was deleted, but is still reported in FileList")
	}

	// Put a file in the renter, then rename it.
	f := newTestingFile()
	f.Rename("1") // set name to "1"
	rt.renter.files[f.SiaPath()] = f
	rt.renter.RenameFile(f.SiaPath(), "one")
	// Call delete on the previous name.
	err = rt.renter.DeleteFile("1")
	if err != ErrUnknownPath {
		t.Error("Expected ErrUnknownPath, got", err)
	}
	// Call delete on the new name.
	err = rt.renter.DeleteFile("one")
	if err != nil {
		t.Error(err)
	}

	// Check that all .sia files have been deleted.
	var walkStr string
	filepath.Walk(rt.renter.persistDir, func(path string, _ os.FileInfo, _ error) error {
		// capture only .sia files
		if filepath.Ext(path) == ".sia" {
			rel, _ := filepath.Rel(rt.renter.persistDir, path) // strip testdir prefix
			walkStr += rel
		}
		return nil
	})
	expWalkStr := ""
	if walkStr != expWalkStr {
		t.Fatalf("Bad walk string: expected %q, got %q", expWalkStr, walkStr)
	}
}

// TestRenterFileList probes the FileList method of the renter type.
func TestRenterFileList(t *testing.T) {
	if testing.Short() {
		t.SkipNow()
	}
	rt, err := newRenterTester(t.Name())
	if err != nil {
		t.Fatal(err)
	}
	defer rt.Close()

	// Get the file list of an empty renter.
	if len(rt.renter.FileList()) != 0 {
		t.Error("FileList has non-zero length for empty renter?")
	}

	// Put a file in the renter.
	file1 := newTestingFile()
	rt.renter.files[file1.SiaPath()] = file1
	if len(rt.renter.FileList()) != 1 {
		t.Error("FileList is not returning the only file in the renter")
	}
	if rt.renter.FileList()[0].SiaPath != file1.SiaPath() {
		t.Error("FileList is not returning the correct filename for the only file")
	}

	// Put multiple files in the renter.
	file2 := newTestingFile()
	rt.renter.files["2"] = file2
	if len(rt.renter.FileList()) != 2 {
		t.Error("FileList is not returning both files in the renter")
	}
	files := rt.renter.FileList()
	if !((files[0].SiaPath == file1.SiaPath() || files[0].SiaPath == file2.SiaPath()) &&
		(files[1].SiaPath == file1.SiaPath() || files[1].SiaPath == file2.SiaPath()) &&
		(files[0].SiaPath != files[1].SiaPath)) {
		t.Error("FileList is returning wrong names for the files:", files[0].SiaPath, files[1].SiaPath)
	}
}

// TestRenterRenameFile probes the rename method of the renter.
func TestRenterRenameFile(t *testing.T) {
	if testing.Short() {
		t.SkipNow()
	}
	rt, err := newRenterTester(t.Name())
	if err != nil {
		t.Fatal(err)
	}
	defer rt.Close()

	// Rename a file that doesn't exist.
	err = rt.renter.RenameFile("1", "1a")
	if err != ErrUnknownPath {
		t.Error("Expecting ErrUnknownPath:", err)
	}

	// Rename a file that does exist.
	f := newTestingFile()
	f.Rename("1")
	rt.renter.files["1"] = f
	err = rt.renter.RenameFile("1", "1a")
	if err != nil {
		t.Fatal(err)
	}
	files := rt.renter.FileList()
	if len(files) != 1 {
		t.Fatal("FileList has unexpected number of files:", len(files))
	}
	if files[0].SiaPath != "1a" {
		t.Errorf("RenameFile failed: expected 1a, got %v", files[0].SiaPath)
	}

	// Rename a file to an existing name.
	f2 := newTestingFile()
	f2.Rename("1")
	rt.renter.files["1"] = f2
	err = rt.renter.RenameFile("1", "1a")
	if err != ErrPathOverload {
		t.Error("Expecting ErrPathOverload, got", err)
	}

	// Rename a file to the same name.
	err = rt.renter.RenameFile("1", "1")
	if err != ErrPathOverload {
		t.Error("Expecting ErrPathOverload, got", err)
	}

	// Renaming should also update the tracking set
	rt.renter.persist.Tracking["1"] = trackedFile{
		RepairPath: f2.LocalPath(),
	}
	err = rt.renter.RenameFile("1", "1b")
	if err != nil {
		t.Fatal(err)
	}
	_, oldexists := rt.renter.persist.Tracking["1"]
	_, newexists := rt.renter.persist.Tracking["1b"]
	if oldexists || !newexists {
		t.Error("renaming should have updated the entry in the tracking set")
	}
}

// TestRenterFileListWithFilter probes the FileList method of the renter type against a filter.
func TestRenterFileListWithFilter(t *testing.T) {
	if testing.Short() {
		t.SkipNow()
	}
	rt, err := newRenterTester(t.Name())
	if err != nil {
		t.Fatal(err)
	}
	defer rt.Close()

	// Put a file in the renter.
	rsc, _ := NewRSCode(1, 1)
	rt.renter.files["1"] = &file{
		name:        "one",
		erasureCode: rsc,
		pieceSize:   1,
	}

	// Put multiple files in the renter.
	rt.renter.files["2"] = &file{
		name:        "two",
		erasureCode: rsc,
		pieceSize:   1,
	}

	// Test regex returning all items
	{
		filter, _ := regexp.Compile(".*")
		files := rt.renter.FileList(filter)
		if !((files[0].SiaPath == "one" || files[0].SiaPath == "two") &&
			(files[1].SiaPath == "one" || files[1].SiaPath == "two") &&
			(files[0].SiaPath != files[1].SiaPath)) {
			t.Error("FileList is returning wrong names for filtered files:", files[0].SiaPath, files[1].SiaPath)
		}
	}

	// Test regex returning single item
	{
		filter, _ := regexp.Compile("one")
		files := rt.renter.FileList(filter)
		if len(files) != 1 {
			t.Error("FileList is returning incorrect filtered length:", len(files))
		}

		if files[0].SiaPath != "one" {
			t.Error("FileList is returning incorrect filtered items:", files[0].SiaPath)
		}
	}
}<|MERGE_RESOLUTION|>--- conflicted
+++ resolved
@@ -3,18 +3,13 @@
 import (
 	"os"
 	"path/filepath"
+	"regexp"
 	"testing"
 
-<<<<<<< HEAD
+	"github.com/HyperspaceApp/Hyperspace/crypto"
 	"github.com/HyperspaceApp/Hyperspace/modules"
 	"github.com/HyperspaceApp/Hyperspace/types"
-	"regexp"
-=======
-	"gitlab.com/NebulousLabs/Sia/crypto"
-	"gitlab.com/NebulousLabs/Sia/modules"
-	"gitlab.com/NebulousLabs/Sia/types"
 	"gitlab.com/NebulousLabs/errors"
->>>>>>> de538e6d
 )
 
 // TestFileNumChunks checks the numChunks method of the file type.
@@ -447,19 +442,12 @@
 	defer rt.Close()
 
 	// Put a file in the renter.
-	rsc, _ := NewRSCode(1, 1)
-	rt.renter.files["1"] = &file{
-		name:        "one",
-		erasureCode: rsc,
-		pieceSize:   1,
-	}
+	f1 := newTestingFile()
+	f1.Rename("one")
 
 	// Put multiple files in the renter.
-	rt.renter.files["2"] = &file{
-		name:        "two",
-		erasureCode: rsc,
-		pieceSize:   1,
-	}
+	f2 := newTestingFile()
+	f2.Rename("two")
 
 	// Test regex returning all items
 	{
