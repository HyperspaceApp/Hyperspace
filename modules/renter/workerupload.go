--- conflicted
+++ resolved
@@ -127,10 +127,6 @@
 	}
 
 	id := w.renter.mu.Lock()
-<<<<<<< HEAD
-	w.renter.saveFile(uc.renterFile)
-=======
->>>>>>> 721fd7c2
 	w.renter.mu.Unlock(id)
 
 	// Upload is complete. Update the state of the chunk and the renter's memory
