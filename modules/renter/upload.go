package renter

// upload.go performs basic preprocessing on upload requests and then adds the
// requested files into the repair heap.
//
// TODO: Currently you cannot upload a directory using the api, if you want to
// upload a directory you must make 1 api call per file in that directory.
// Perhaps we should extend this endpoint to be able to recursively add files in
// a directory?
//
// TODO: Currently the minimum contracts check is not enforced while testing,
// which means that code is not covered at all. Enabling enforcement during
// testing will probably break a ton of existing tests, which means they will
// all need to be fixed when we do enable it, but we should enable it.

import (
	"fmt"
	"os"
	"path/filepath"
	"strings"

<<<<<<< HEAD
	"github.com/HyperspaceApp/Hyperspace/build"
	"github.com/HyperspaceApp/Hyperspace/crypto"
	"github.com/HyperspaceApp/Hyperspace/modules"
	"github.com/HyperspaceApp/Hyperspace/modules/renter/siafile"
	"github.com/HyperspaceApp/errors"
=======
	"gitlab.com/NebulousLabs/Sia/build"
	"gitlab.com/NebulousLabs/Sia/crypto"
	"gitlab.com/NebulousLabs/Sia/modules"
	"gitlab.com/NebulousLabs/Sia/modules/renter/siafile"
	"gitlab.com/NebulousLabs/errors"
>>>>>>> 0fa554b3
)

var (
	// errUploadDirectory is returned if the user tries to upload a directory.
	errUploadDirectory = errors.New("cannot upload directory")
)

// validateSource verifies that a sourcePath meets the
// requirements for upload.
func validateSource(sourcePath string) error {
	// Check for read access
	file, err := os.Open(sourcePath)
	if err != nil {
		return errors.AddContext(err, "unable to open the source file")
	}
	file.Close()

	finfo, err := os.Stat(sourcePath)
	if err != nil {
		return err
	}
	if finfo.IsDir() {
		return errUploadDirectory
	}

	return nil
}

// Upload instructs the renter to start tracking a file. The renter will
// automatically upload and repair tracked files using a background loop.
func (r *Renter) Upload(up modules.FileUploadParams) error {
	// Enforce nickname rules.
	if err := validateSiapath(up.HyperspacePath); err != nil {
		return err
	}
	// Enforce source rules.
	if err := validateSource(up.Source); err != nil {
		return err
	}

	// Delete existing file if overwrite flag is set. Ignore ErrUnknownPath.
	if up.Force {
<<<<<<< HEAD
		if err := r.DeleteFile(up.HyperspacePath); err != nil && err != ErrUnknownPath {
=======
		if err := r.DeleteFile(up.SiaPath); err != nil && err != siafile.ErrUnknownPath {
>>>>>>> 0fa554b3
			return err
		}
	}

<<<<<<< HEAD
	// Check for a nickname conflict.
	lockID := r.mu.RLock()
	_, exists := r.files[up.HyperspacePath]
	r.mu.RUnlock(lockID)
	if exists {
		// Remove existing file if overwrite is specified
		if up.Force {
			err := r.DeleteFile(up.HyperspacePath)
			// Return of ErrUnknownPath should not prevent upload
			if err != nil && err != ErrUnknownPath {
				return err
			}
		} else {
			return ErrPathOverload
		}
	}

=======
>>>>>>> 0fa554b3
	// Fill in any missing upload params with sensible defaults.
	fileInfo, err := os.Stat(up.Source)
	if err != nil {
		return err
	}
	if up.ErasureCode == nil {
		up.ErasureCode, _ = siafile.NewRSCode(defaultDataPieces, defaultParityPieces)
	}

	// Check that we have contracts to upload to. We need at least data +
	// parity/2 contracts. NumPieces is equal to data+parity, and min pieces is
	// equal to parity. Therefore (NumPieces+MinPieces)/2 = (data+data+parity)/2
	// = data+parity/2.
	numContracts := len(r.hostContractor.Contracts())
	requiredContracts := (up.ErasureCode.NumPieces() + up.ErasureCode.MinPieces()) / 2
	if numContracts < requiredContracts && build.Release != "testing" {
		return fmt.Errorf("not enough contracts to upload file: got %v, needed %v", numContracts, (up.ErasureCode.NumPieces()+up.ErasureCode.MinPieces())/2)
	}

	// Create the directory path on disk. Renter directory is already present so
	// only files not in top level directory need to have directories created
<<<<<<< HEAD
	dir, _ := filepath.Split(up.HyperspacePath)
	dirHyperspacePath := strings.TrimSuffix(dir, "/")
	if dirHyperspacePath != "" {
		if err := r.createDir(dirHyperspacePath); err != nil {
=======
	dir, _ := filepath.Split(up.SiaPath)
	dirSiaPath := strings.TrimSuffix(dir, "/")
	if dirSiaPath != "" {
		if err := r.createDir(dirSiaPath); err != nil {
>>>>>>> 0fa554b3
			return err
		}
	}

<<<<<<< HEAD
	// Create file object.
	siaFilePath := filepath.Join(r.persistDir, up.HyperspacePath+ShareExtension)
	cipherType := crypto.TypeDefaultRenter

	// Create the Siafile.
	f, err := siafile.New(siaFilePath, up.HyperspacePath, up.Source, r.wal, up.ErasureCode, crypto.GenerateSiaKey(cipherType), uint64(fileInfo.Size()), fileInfo.Mode())
=======
	// Create the Siafile and add to renter
	entry, err := r.staticFileSet.NewSiaFile(up, crypto.GenerateSiaKey(crypto.TypeDefaultRenter), uint64(fileInfo.Size()), fileInfo.Mode())
>>>>>>> 0fa554b3
	if err != nil {
		return err
	}
	defer entry.Close()

	// Add file to renter.
	lockID = r.mu.Lock()
	r.files[up.HyperspacePath] = f
	r.mu.Unlock(lockID)

	// Send the upload to the repair loop.
	hosts := r.managedRefreshHostsAndWorkers()
	id := r.mu.Lock()
	unfinishedChunks := r.buildUnfinishedChunks(entry.ChunkEntrys(), hosts)
	r.mu.Unlock(id)
	for i := 0; i < len(unfinishedChunks); i++ {
		r.uploadHeap.managedPush(unfinishedChunks[i])
	}
	select {
	case r.uploadHeap.newUploads <- struct{}{}:
	default:
	}
	return nil
}<|MERGE_RESOLUTION|>--- conflicted
+++ resolved
@@ -19,19 +19,11 @@
 	"path/filepath"
 	"strings"
 
-<<<<<<< HEAD
 	"github.com/HyperspaceApp/Hyperspace/build"
 	"github.com/HyperspaceApp/Hyperspace/crypto"
 	"github.com/HyperspaceApp/Hyperspace/modules"
 	"github.com/HyperspaceApp/Hyperspace/modules/renter/siafile"
 	"github.com/HyperspaceApp/errors"
-=======
-	"gitlab.com/NebulousLabs/Sia/build"
-	"gitlab.com/NebulousLabs/Sia/crypto"
-	"gitlab.com/NebulousLabs/Sia/modules"
-	"gitlab.com/NebulousLabs/Sia/modules/renter/siafile"
-	"gitlab.com/NebulousLabs/errors"
->>>>>>> 0fa554b3
 )
 
 var (
@@ -74,35 +66,28 @@
 
 	// Delete existing file if overwrite flag is set. Ignore ErrUnknownPath.
 	if up.Force {
-<<<<<<< HEAD
-		if err := r.DeleteFile(up.HyperspacePath); err != nil && err != ErrUnknownPath {
-=======
-		if err := r.DeleteFile(up.SiaPath); err != nil && err != siafile.ErrUnknownPath {
->>>>>>> 0fa554b3
+		if err := r.DeleteFile(up.HyperspacePath); err != nil && err != siafile.ErrUnknownPath {
 			return err
 		}
 	}
 
-<<<<<<< HEAD
 	// Check for a nickname conflict.
 	lockID := r.mu.RLock()
-	_, exists := r.files[up.HyperspacePath]
+	exists, _ := r.staticFileSet.Exists(up.HyperspacePath)
 	r.mu.RUnlock(lockID)
 	if exists {
 		// Remove existing file if overwrite is specified
 		if up.Force {
 			err := r.DeleteFile(up.HyperspacePath)
 			// Return of ErrUnknownPath should not prevent upload
-			if err != nil && err != ErrUnknownPath {
+			if err != nil && err != siafile.ErrUnknownPath {
 				return err
 			}
 		} else {
-			return ErrPathOverload
+			return siafile.ErrPathOverload
 		}
 	}
 
-=======
->>>>>>> 0fa554b3
 	// Fill in any missing upload params with sensible defaults.
 	fileInfo, err := os.Stat(up.Source)
 	if err != nil {
@@ -124,41 +109,20 @@
 
 	// Create the directory path on disk. Renter directory is already present so
 	// only files not in top level directory need to have directories created
-<<<<<<< HEAD
 	dir, _ := filepath.Split(up.HyperspacePath)
 	dirHyperspacePath := strings.TrimSuffix(dir, "/")
 	if dirHyperspacePath != "" {
 		if err := r.createDir(dirHyperspacePath); err != nil {
-=======
-	dir, _ := filepath.Split(up.SiaPath)
-	dirSiaPath := strings.TrimSuffix(dir, "/")
-	if dirSiaPath != "" {
-		if err := r.createDir(dirSiaPath); err != nil {
->>>>>>> 0fa554b3
 			return err
 		}
 	}
 
-<<<<<<< HEAD
-	// Create file object.
-	siaFilePath := filepath.Join(r.persistDir, up.HyperspacePath+ShareExtension)
-	cipherType := crypto.TypeDefaultRenter
-
-	// Create the Siafile.
-	f, err := siafile.New(siaFilePath, up.HyperspacePath, up.Source, r.wal, up.ErasureCode, crypto.GenerateSiaKey(cipherType), uint64(fileInfo.Size()), fileInfo.Mode())
-=======
 	// Create the Siafile and add to renter
 	entry, err := r.staticFileSet.NewSiaFile(up, crypto.GenerateSiaKey(crypto.TypeDefaultRenter), uint64(fileInfo.Size()), fileInfo.Mode())
->>>>>>> 0fa554b3
 	if err != nil {
 		return err
 	}
 	defer entry.Close()
-
-	// Add file to renter.
-	lockID = r.mu.Lock()
-	r.files[up.HyperspacePath] = f
-	r.mu.Unlock(lockID)
 
 	// Send the upload to the repair loop.
 	hosts := r.managedRefreshHostsAndWorkers()
