// Package renter is responsible for uploading and downloading files on the sia
// network.
package renter

// NOTE: Some of the concurrency patterns in the renter are fairly complex. A
// lot of this has been cleaned up, though some shadows of previous demons still
// remain. Be careful when working with anything that involves concurrency.

// TODO: Allow the 'baseMemory' to be set by the user.

// TODO: The repair loop currently receives new upload jobs through a channel.
// The download loop has a better model, a heap that can be pushed to and popped
// from concurrently without needing complex channel communication. Migrating
// the renter to this model should clean up some of the places where uploading
// bottlenecks, and reduce the amount of channel-ninjitsu required to make the
// uploading function.

// TODO: Allow user to configure the packet size when ratelimiting the renter.
// Currently the default is set to 16kb. That's going to require updating the
// API and extending the settings object, and then tweaking the
// setBandwidthLimits function.

import (
	"fmt"
	"os"
	"reflect"
	"strings"
	"sync"

	"github.com/HyperspaceApp/Hyperspace/build"
	"github.com/HyperspaceApp/Hyperspace/modules"
	"github.com/HyperspaceApp/Hyperspace/modules/renter/contractor"
	"github.com/HyperspaceApp/Hyperspace/modules/renter/hostdb"
	"github.com/HyperspaceApp/Hyperspace/modules/renter/siafile"
	"github.com/HyperspaceApp/Hyperspace/persist"
	siasync "github.com/HyperspaceApp/Hyperspace/sync"
	"github.com/HyperspaceApp/Hyperspace/types"

	"github.com/HyperspaceApp/errors"
	"github.com/HyperspaceApp/threadgroup"
	"github.com/HyperspaceApp/writeaheadlog"
)

var (
	errNilContractor = errors.New("cannot create renter with nil contractor")
	errNilCS         = errors.New("cannot create renter with nil consensus set")
	errNilGateway    = errors.New("cannot create hostdb with nil gateway")
	errNilHdb        = errors.New("cannot create renter with nil hostdb")
	errNilTpool      = errors.New("cannot create renter with nil transaction pool")
)

// A hostDB is a database of hosts that the renter can use for figuring out who
// to upload to, and download from.
type hostDB interface {
	// ActiveHosts returns the list of hosts that are actively being selected
	// from.
	ActiveHosts() []modules.HostDBEntry

	// AllHosts returns the full list of hosts known to the hostdb, sorted in
	// order of preference.
	AllHosts() []modules.HostDBEntry

	// AverageContractPrice returns the average contract price of a host.
	AverageContractPrice() types.Currency

	// Close closes the hostdb.
	Close() error

	// Host returns the HostDBEntry for a given host.
	Host(types.SiaPublicKey) (modules.HostDBEntry, bool)

	// initialScanComplete returns a boolean indicating if the initial scan of the
	// hostdb is completed.
	InitialScanComplete() (bool, error)

	// IPViolationsCheck returns a boolean indicating if the IP violation check is
	// enabled or not.
	IPViolationsCheck() bool

	// RandomHosts returns a set of random hosts, weighted by their estimated
	// usefulness / attractiveness to the renter. RandomHosts will not return
	// any offline or inactive hosts.
	RandomHosts(int, []types.SiaPublicKey, []types.SiaPublicKey) ([]modules.HostDBEntry, error)

	// RandomHostsWithAllowance is the same as RandomHosts but accepts an
	// allowance as an argument to be used instead of the allowance set in the
	// renter.
	RandomHostsWithAllowance(int, []types.SiaPublicKey, []types.SiaPublicKey, modules.Allowance) ([]modules.HostDBEntry, error)

	// ScoreBreakdown returns a detailed explanation of the various properties
	// of the host.
	ScoreBreakdown(modules.HostDBEntry) modules.HostScoreBreakdown

	// SetIPViolationCheck enables/disables the IP violation check within the
	// hostdb.
	SetIPViolationCheck(enabled bool)

	// EstimateHostScore returns the estimated score breakdown of a host with the
	// provided settings.
	EstimateHostScore(modules.HostDBEntry, modules.Allowance) modules.HostScoreBreakdown
}

// A hostContractor negotiates, revises, renews, and provides access to file
// contracts.
type hostContractor interface {
	// SetAllowance sets the amount of money the contractor is allowed to
	// spend on contracts over a given time period, divided among the number
	// of hosts specified. Note that contractor can start forming contracts as
	// soon as SetAllowance is called; that is, it may block.
	SetAllowance(modules.Allowance) error

	// Allowance returns the current allowance
	Allowance() modules.Allowance

	// Close closes the hostContractor.
	Close() error

	// CancelContract cancels the Renter's contract
	CancelContract(id types.FileContractID) error

	// Contracts returns the staticContracts of the renter's hostContractor.
	Contracts() []modules.RenterContract

	// OldContracts returns the oldContracts of the renter's hostContractor.
	OldContracts() []modules.RenterContract

	// ContractByPublicKey returns the contract associated with the host key.
	ContractByPublicKey(types.SiaPublicKey) (modules.RenterContract, bool)

	// ContractUtility returns the utility field for a given contract, along
	// with a bool indicating if it exists.
	ContractUtility(types.SiaPublicKey) (modules.ContractUtility, bool)

	// CurrentPeriod returns the height at which the current allowance period
	// began.
	CurrentPeriod() types.BlockHeight

	// PeriodSpending returns the amount spent on contracts during the current
	// billing period.
	PeriodSpending() modules.ContractorSpending

	// Editor creates an Editor from the specified contract ID, allowing the
	// insertion, deletion, and modification of sectors.
	Editor(types.SiaPublicKey, <-chan struct{}) (contractor.Editor, error)

	// IsOffline reports whether the specified host is considered offline.
	IsOffline(types.SiaPublicKey) bool

	// Downloader creates a Downloader from the specified contract ID,
	// allowing the retrieval of sectors.
	Downloader(types.SiaPublicKey, <-chan struct{}) (contractor.Downloader, error)

	// ResolveIDToPubKey returns the public key of a host given a contract id.
	ResolveIDToPubKey(types.FileContractID) types.SiaPublicKey

	// RateLimits Gets the bandwidth limits for connections created by the
	// contractor and its submodules.
	RateLimits() (readBPS int64, writeBPS int64, packetSize uint64)

	// SetRateLimits sets the bandwidth limits for connections created by the
	// contractor and its submodules.
	SetRateLimits(int64, int64, uint64)
}

// A Renter is responsible for tracking all of the files that a user has
// uploaded to Sia, as well as the locations and health of these files.
//
// TODO: Separate the workerPool to have its own mutex. The workerPool doesn't
// interfere with any of the other fields in the renter, should be fine for it
// to have a separate mutex, that way operations on the worker pool don't block
// operations on other parts of the struct. If we're going to do it that way,
// might make sense to split the worker pool off into it's own struct entirely
// the same way that we split of the memoryManager entirely.
type Renter struct {
	// File management.
	//
	files map[string]*siafile.SiaFile

	// Download management. The heap has a separate mutex because it is always
	// accessed in isolation.
	downloadHeapMu sync.Mutex         // Used to protect the downloadHeap.
	downloadHeap   *downloadChunkHeap // A heap of priority-sorted chunks to download.
	newDownloads   chan struct{}      // Used to notify download loop that new downloads are available.

	// Download history. The history list has its own mutex because it is always
	// accessed in isolation.
	//
	// TODO: Currently the download history doesn't include repair-initiated
	// downloads, and instead only contains user-initiated downloads.
	downloadHistory   []*download
	downloadHistoryMu sync.Mutex

	// Upload management.
	uploadHeap uploadHeap

	// List of workers that can be used for uploading and/or downloading.
	memoryManager *memoryManager
	workerPool    map[types.FileContractID]*worker

	// Cache the hosts from the last price estimation result.
	lastEstimationHosts []modules.HostDBEntry

	// Utilities.
	staticStreamCache *streamCache
	cs                modules.ConsensusSet
	deps              modules.Dependencies
	g                 modules.Gateway
	hostContractor    hostContractor
	hostDB            hostDB
	log               *persist.Logger
	persist           persistence
	persistDir        string
	mu                *siasync.RWMutex
	tg                threadgroup.ThreadGroup
	tpool             modules.TransactionPool
	wal               *writeaheadlog.WAL
}

// Close closes the Renter and its dependencies
func (r *Renter) Close() error {
	r.tg.Stop()
	r.hostDB.Close()
	return r.hostContractor.Close()
}

// PriceEstimation estimates the cost in siacoins of performing various storage
// and data operations.  The estimation will be done using the provided
// allowance, if an empty allowance is provided then the renter's current
// allowance will be used if one is set.  The final allowance used will be
// returned.
func (r *Renter) PriceEstimation(allowance modules.Allowance) (modules.RenterPriceEstimation, modules.Allowance, error) {
	// Use provide allowance. If no allowance provided use the existing
	// allowance. If no allowance exists, use a sane default allowance.
	if reflect.DeepEqual(allowance, modules.Allowance{}) {
		rs := r.Settings()
		allowance = rs.Allowance
		if reflect.DeepEqual(allowance, modules.Allowance{}) {
			allowance = modules.DefaultAllowance
		}
	}

	// Get hosts for estimate
	var hosts []modules.HostDBEntry
	hostmap := make(map[string]struct{})

	// Start by grabbing hosts from contracts
	// Get host pubkeys from contracts
	contracts := r.Contracts()
	var pks []types.SiaPublicKey
	for _, c := range contracts {
		u, ok := r.ContractUtility(c.HostPublicKey)
		if !ok {
			continue
		}
		// Check for active contracts only
		if !u.GoodForRenew {
			continue
		}
		pks = append(pks, c.HostPublicKey)
	}
	// Get hosts from pubkeys
	for _, pk := range pks {
		host, ok := r.hostDB.Host(pk)
		if !ok {
			continue
		}
		// confirm host wasn't already added
		if _, ok := hostmap[host.PublicKey.String()]; ok {
			continue
		}
		hosts = append(hosts, host)
		hostmap[host.PublicKey.String()] = struct{}{}
	}
	// Add hosts from previous estimate cache if needed
	if len(hosts) < int(allowance.Hosts) {
		id := r.mu.Lock()
		cachedHosts := r.lastEstimationHosts
		r.mu.Unlock(id)
		for _, host := range cachedHosts {
			// confirm host wasn't already added
			if _, ok := hostmap[host.PublicKey.String()]; ok {
				continue
			}
			hosts = append(hosts, host)
			hostmap[host.PublicKey.String()] = struct{}{}
		}
	}
	// Add random hosts if needed
	if len(hosts) < int(allowance.Hosts) {
		// Re-initialize the list with SiaPublicKeys to hold the public keys from the current
		// set of hosts. This list will be used as address filter when requesting random hosts.
		var pks []types.SiaPublicKey
		for _, host := range hosts {
			pks = append(pks, host.PublicKey)
		}
		// Grab hosts to perform the estimation.
		var err error
		randHosts, err := r.hostDB.RandomHostsWithAllowance(int(allowance.Hosts)-len(hosts), pks, pks, allowance)
		if err != nil {
			return modules.RenterPriceEstimation{}, allowance, errors.AddContext(err, "could not generate estimate, could not get random hosts")
		}
		// As the returned random hosts are checked for IP violations and double entries against the current
		// slice of hosts, the returned hosts can be safely added to the current slice.
		hosts = append(hosts, randHosts...)
	}
	// Check if there are zero hosts, which means no estimation can be made.
	if len(hosts) == 0 {
		return modules.RenterPriceEstimation{}, allowance, errors.New("estimate cannot be made, there are no hosts")
	}

	// Add up the costs for each host.
	var totalContractCost types.Currency
	var totalDownloadCost types.Currency
	var totalStorageCost types.Currency
	var totalUploadCost types.Currency
	for _, host := range hosts {
		totalContractCost = totalContractCost.Add(host.ContractPrice)
		totalDownloadCost = totalDownloadCost.Add(host.DownloadBandwidthPrice)
		totalStorageCost = totalStorageCost.Add(host.StoragePrice)
		totalUploadCost = totalUploadCost.Add(host.UploadBandwidthPrice)
	}

	// Convert values to being human-scale.
	totalDownloadCost = totalDownloadCost.Mul(modules.BytesPerTerabyte)
	totalStorageCost = totalStorageCost.Mul(modules.BlockBytesPerMonthTerabyte)
	totalUploadCost = totalUploadCost.Mul(modules.BytesPerTerabyte)

	// Factor in redundancy.
	totalStorageCost = totalStorageCost.Mul64(3) // TODO: follow file settings?
	totalUploadCost = totalUploadCost.Mul64(3)   // TODO: follow file settings?

	// Perform averages.
	totalContractCost = totalContractCost.Div64(uint64(len(hosts)))
	totalDownloadCost = totalDownloadCost.Div64(uint64(len(hosts)))
	totalStorageCost = totalStorageCost.Div64(uint64(len(hosts)))
	totalUploadCost = totalUploadCost.Div64(uint64(len(hosts)))

	// Take the average of the host set to estimate the overall cost of the
	// contract forming. This is to protect against the case where less hosts
	// were gathered for the estimate that the allowance requires
	totalContractCost = totalContractCost.Mul64(allowance.Hosts)

	// Add the cost of paying the transaction fees and then double the contract
	// costs to account for renewing a full set of contracts.
	_, feePerByte := r.tpool.FeeEstimation()
	txnsFees := feePerByte.Mul64(modules.EstimatedFileContractTransactionSetSize).Mul64(uint64(allowance.Hosts))
	totalContractCost = totalContractCost.Add(txnsFees)
	totalContractCost = totalContractCost.Mul64(2)

	// Determine host collateral to be added to siafund fee
	var hostCollateral types.Currency
	contractCostPerHost := totalContractCost.Div64(allowance.Hosts)
	fundingPerHost := allowance.Funds.Div64(allowance.Hosts)
	numHosts := uint64(0)
	for _, host := range hosts {
		// Assume that the ContractPrice equals contractCostPerHost and that
		// the txnFee was zero. It doesn't matter since RenterPayoutsPreTax
		// simply subtracts both values from the funding.
		host.ContractPrice = contractCostPerHost
		expectedStorage := modules.DefaultUsageGuideLines.ExpectedStorage
		_, _, collateral, err := modules.RenterPayouts(host, fundingPerHost, types.ZeroCurrency, types.ZeroCurrency, allowance.Period, expectedStorage)
		if err != nil {
			continue
		}
		hostCollateral = hostCollateral.Add(collateral)
		numHosts++
	}

	// Calculate average collateral and determine collateral for allowance
	hostCollateral = hostCollateral.Div64(numHosts)
	hostCollateral = hostCollateral.Mul64(allowance.Hosts)

	// Increase estimates by a factor of safety to account for host churn and
	// any potential missed additions
	totalContractCost = totalContractCost.MulFloat(PriceEstimationSafetyFactor)
	totalDownloadCost = totalDownloadCost.MulFloat(PriceEstimationSafetyFactor)
	totalStorageCost = totalStorageCost.MulFloat(PriceEstimationSafetyFactor)
	totalUploadCost = totalUploadCost.MulFloat(PriceEstimationSafetyFactor)

	est := modules.RenterPriceEstimation{
		FormContracts:        totalContractCost,
		DownloadTerabyte:     totalDownloadCost,
		StorageTerabyteMonth: totalStorageCost,
		UploadTerabyte:       totalUploadCost,
	}

	id := r.mu.Lock()
	r.lastEstimationHosts = hosts
	r.mu.Unlock(id)

	return est, allowance, nil
}

// setBandwidthLimits will change the bandwidth limits of the renter based on
// the persist values for the bandwidth.
func (r *Renter) setBandwidthLimits(downloadSpeed int64, uploadSpeed int64) error {
	// Input validation.
	if downloadSpeed < 0 || uploadSpeed < 0 {
		return errors.New("download/upload rate limit can't be below 0")
	}

	// Check for sentinel "no limits" value.
	if downloadSpeed == 0 && uploadSpeed == 0 {
		r.hostContractor.SetRateLimits(0, 0, 0)
	} else {
		// Set the rate limits according to the provided values.
		r.hostContractor.SetRateLimits(downloadSpeed, uploadSpeed, 4*4096)
	}
	return nil
}

// SetSettings will update the settings for the renter.
//
// NOTE: This function can't be atomic. Typically we try to have user requests
// be atomic, so that either everything changes or nothing changes, but since
// these changes happen progressively, it's possible for some of the settings
// (like the allowance) to succeed, but then if the bandwidth limits for example
// are bad, then the allowance will update but the bandwidth will not update.
func (r *Renter) SetSettings(s modules.RenterSettings) error {
	// Early input validation.
	if s.MaxDownloadSpeed < 0 || s.MaxUploadSpeed < 0 {
		return errors.New("bandwidth limits cannot be negative")
	}
	if s.StreamCacheSize <= 0 {
		return errors.New("stream cache size needs to be 1 or larger")
	}

	// Set allowance.
	err := r.hostContractor.SetAllowance(s.Allowance)
	if err != nil {
		return err
	}

	// Set the bandwidth limits.
	err = r.setBandwidthLimits(s.MaxDownloadSpeed, s.MaxUploadSpeed)
	if err != nil {
		return err
	}
	r.persist.MaxDownloadSpeed = s.MaxDownloadSpeed
	r.persist.MaxUploadSpeed = s.MaxUploadSpeed

	// Set StreamingCacheSize
	err = r.staticStreamCache.SetStreamingCacheSize(s.StreamCacheSize)
	if err != nil {
		return err
	}
	r.persist.StreamCacheSize = s.StreamCacheSize

	// Set IPViolationsCheck
	r.hostDB.SetIPViolationCheck(s.IPViolationsCheck)

	// Save the changes.
	err = r.saveSync()
	if err != nil {
		return err
	}

	// Update the worker pool so that the changes are immediately apparent to
	// users.
	r.managedUpdateWorkerPool()
	return nil
}

// SetFileTrackingPath sets the on-disk location of an uploaded file to a new
// value. Useful if files need to be moved on disk. SetFileTrackingPath will
// check that a file exists at the new location and it ensures that it has the
// right size, but it can't check that the content is the same. Therefore the
// caller is responsible for not accidentally corrupting the uploaded file by
// providing a different file with the same size.
func (r *Renter) SetFileTrackingPath(siaPath, newPath string) error {
	id := r.mu.Lock()

	// Check if file exists and is being tracked.
	file, exists := r.files[siaPath]
	if !exists {
		r.mu.Unlock(id)
		return fmt.Errorf("unknown file %s", siaPath)
	}

	// Sanity check that a file with the correct size exists at the new
	// location.
	fi, err := os.Stat(newPath)
	if err != nil {
		r.mu.Unlock(id)
		return errors.AddContext(err, "failed to get fileinfo of the file")
	}
	if uint64(fi.Size()) != file.Size() {
		r.mu.Unlock(id)
		return fmt.Errorf("file sizes don't match - want %v but got %v", file.Size(), fi.Size())
	}

	r.mu.Unlock(id)

	// Set the new path on disk.
	return file.SetLocalPath(newPath)
}

// ActiveHosts returns an array of hostDB's active hosts
func (r *Renter) ActiveHosts() []modules.HostDBEntry { return r.hostDB.ActiveHosts() }

// AllHosts returns an array of all hosts
func (r *Renter) AllHosts() []modules.HostDBEntry { return r.hostDB.AllHosts() }

// Host returns the host associated with the given public key
func (r *Renter) Host(spk types.SiaPublicKey) (modules.HostDBEntry, bool) { return r.hostDB.Host(spk) }

// InitialScanComplete returns a boolean indicating if the initial scan of the
// hostdb is completed.
func (r *Renter) InitialScanComplete() (bool, error) { return r.hostDB.InitialScanComplete() }

// ScoreBreakdown returns the score breakdown
func (r *Renter) ScoreBreakdown(e modules.HostDBEntry) modules.HostScoreBreakdown {
	return r.hostDB.ScoreBreakdown(e)
}

// EstimateHostScore returns the estimated host score
func (r *Renter) EstimateHostScore(e modules.HostDBEntry, a modules.Allowance) modules.HostScoreBreakdown {
	if reflect.DeepEqual(a, modules.Allowance{}) {
		a = r.Settings().Allowance
	}
	if reflect.DeepEqual(a, modules.Allowance{}) {
		a = modules.DefaultAllowance
	}
	return r.hostDB.EstimateHostScore(e, a)
}

// CancelContract cancels a renter's contract by ID by setting goodForRenew and goodForUpload to false
func (r *Renter) CancelContract(id types.FileContractID) error {
	return r.hostContractor.CancelContract(id)
}

// Contracts returns an array of host contractor's staticContracts
func (r *Renter) Contracts() []modules.RenterContract { return r.hostContractor.Contracts() }

// OldContracts returns an array of host contractor's oldContracts
func (r *Renter) OldContracts() []modules.RenterContract {
	return r.hostContractor.OldContracts()
}

// CurrentPeriod returns the host contractor's current period
func (r *Renter) CurrentPeriod() types.BlockHeight { return r.hostContractor.CurrentPeriod() }

// ContractUtility returns the utility field for a given contract, along
// with a bool indicating if it exists.
func (r *Renter) ContractUtility(pk types.SiaPublicKey) (modules.ContractUtility, bool) {
	return r.hostContractor.ContractUtility(pk)
}

// PeriodSpending returns the host contractor's period spending
func (r *Renter) PeriodSpending() modules.ContractorSpending { return r.hostContractor.PeriodSpending() }

// Settings returns the renter's allowance
func (r *Renter) Settings() modules.RenterSettings {
	download, upload, _ := r.hostContractor.RateLimits()
	return modules.RenterSettings{
		Allowance:         r.hostContractor.Allowance(),
		IPViolationsCheck: r.hostDB.IPViolationsCheck(),
		MaxDownloadSpeed:  download,
		MaxUploadSpeed:    upload,
		StreamCacheSize:   r.staticStreamCache.cacheSize,
	}
}

// ProcessConsensusChange returns the process consensus change
func (r *Renter) ProcessConsensusChange(cc modules.ConsensusChange) {
	id := r.mu.Lock()
	r.lastEstimationHosts = []modules.HostDBEntry{}
	r.mu.Unlock(id)
}

<<<<<<< HEAD
// ProcessHeaderConsensusChange will reset the lastEstimation
func (r *Renter) ProcessHeaderConsensusChange(hcc modules.HeaderConsensusChange) {
	id := r.mu.Lock()
	r.lastEstimationHosts = []modules.HostDBEntry{}
	r.mu.Unlock(id)
=======
// SetIPViolationCheck is a passthrough method to the hostdb's method of the
// same name.
func (r *Renter) SetIPViolationCheck(enabled bool) {
	r.hostDB.SetIPViolationCheck(enabled)
>>>>>>> 928123c1
}

// validateSiapath checks that a Siapath is a legal filename.
// ../ is disallowed to prevent directory traversal, and paths must not begin
// with / or be empty.
func validateSiapath(hyperspacepath string) error {
	if hyperspacepath == "" {
		return ErrEmptyFilename
	}
	if hyperspacepath == ".." {
		return errors.New("hyperspacepath cannot be '..'")
	}
	if hyperspacepath == "." {
		return errors.New("hyperspacepath cannot be '.'")
	}
	// check prefix
	if strings.HasPrefix(hyperspacepath, "/") {
		return errors.New("hyperspacepath cannot begin with /")
	}
	if strings.HasPrefix(hyperspacepath, "../") {
		return errors.New("hyperspacepath cannot begin with ../")
	}
	if strings.HasPrefix(hyperspacepath, "./") {
		return errors.New("hyperspacepath connot begin with ./")
	}
	var prevElem string
	for _, pathElem := range strings.Split(hyperspacepath, "/") {
		if pathElem == "." || pathElem == ".." {
			return errors.New("hyperspacepath cannot contain . or .. elements")
		}
		if prevElem != "" && pathElem == "" {
			return ErrEmptyFilename
		}
		prevElem = pathElem
	}
	return nil
}

// Enforce that Renter satisfies the modules.Renter interface.
var _ modules.Renter = (*Renter)(nil)

// NewCustomRenter initializes a renter and returns it.
func NewCustomRenter(g modules.Gateway, cs modules.ConsensusSet, tpool modules.TransactionPool, hdb hostDB, hc hostContractor, persistDir string, deps modules.Dependencies) (*Renter, error) {
	if g == nil {
		return nil, errNilGateway
	}
	if cs == nil {
		return nil, errNilCS
	}
	if tpool == nil {
		return nil, errNilTpool
	}
	if hc == nil {
		return nil, errNilContractor
	}
	if hdb == nil && build.Release != "testing" {
		return nil, errNilHdb
	}

	r := &Renter{
		files: make(map[string]*siafile.SiaFile),

		// Making newDownloads a buffered channel means that most of the time, a
		// new download will trigger an unnecessary extra iteration of the
		// download heap loop, searching for a chunk that's not there. This is
		// preferable to the alternative, where in rare cases the download heap
		// will miss work altogether.
		newDownloads: make(chan struct{}, 1),
		downloadHeap: new(downloadChunkHeap),

		uploadHeap: uploadHeap{
			activeChunks: make(map[uploadChunkID]struct{}),
			newUploads:   make(chan struct{}, 1),
		},

		workerPool: make(map[types.FileContractID]*worker),

		cs:             cs,
		deps:           deps,
		g:              g,
		hostDB:         hdb,
		hostContractor: hc,
		persistDir:     persistDir,
		mu:             siasync.New(modules.SafeMutexDelay, 1),
		tpool:          tpool,
	}
	r.memoryManager = newMemoryManager(defaultMemory, r.tg.StopChan())

	// Load all saved data.
	if err := r.initPersist(); err != nil {
		return nil, err
	}

	// Set the bandwidth limits, since the contractor doesn't persist them.
	//
	// TODO: Reconsider the way that the bandwidth limits are allocated to the
	// renter module, because really it seems they only impact the contractor.
	// The renter itself doesn't actually do any uploading or downloading.
	err := r.setBandwidthLimits(r.persist.MaxDownloadSpeed, r.persist.MaxUploadSpeed)
	if err != nil {
		return nil, err
	}

	// Initialize the streaming cache.
	r.staticStreamCache = newStreamCache(r.persist.StreamCacheSize)

	if cs.SpvMode() {
		// Subscribe to the consensus set.
		err = cs.HeaderConsensusSetSubscribe(r, modules.ConsensusChangeRecent, r.tg.StopChan())
		if err != nil {
			return nil, err
		}
	} else {
		// Subscribe to the consensus set.
		err = cs.ConsensusSetSubscribe(r, modules.ConsensusChangeRecent, r.tg.StopChan())
		if err != nil {
			return nil, err
		}
	}

	// Spin up the workers for the work pool.
	r.managedUpdateWorkerPool()
	go r.threadedDownloadLoop()
	go r.threadedUploadLoop()

	// Kill workers on shutdown.
	r.tg.OnStop(func() error {
		id := r.mu.RLock()
		for _, worker := range r.workerPool {
			close(worker.killChan)
		}
		r.mu.RUnlock(id)
		return nil
	})

	return r, nil
}

// New returns an initialized renter.
func New(g modules.Gateway, cs modules.ConsensusSet, wallet modules.Wallet, tpool modules.TransactionPool, persistDir string) (*Renter, error) {
	hdb, err := hostdb.New(g, cs, persistDir)
	if err != nil {
		return nil, err
	}
	hc, err := contractor.New(cs, wallet, tpool, hdb, persistDir)
	if err != nil {
		return nil, err
	}

	return NewCustomRenter(g, cs, tpool, hdb, hc, persistDir, modules.ProdDependencies)
}<|MERGE_RESOLUTION|>--- conflicted
+++ resolved
@@ -568,18 +568,17 @@
 	r.mu.Unlock(id)
 }
 
-<<<<<<< HEAD
 // ProcessHeaderConsensusChange will reset the lastEstimation
 func (r *Renter) ProcessHeaderConsensusChange(hcc modules.HeaderConsensusChange) {
 	id := r.mu.Lock()
 	r.lastEstimationHosts = []modules.HostDBEntry{}
 	r.mu.Unlock(id)
-=======
+}
+
 // SetIPViolationCheck is a passthrough method to the hostdb's method of the
 // same name.
 func (r *Renter) SetIPViolationCheck(enabled bool) {
 	r.hostDB.SetIPViolationCheck(enabled)
->>>>>>> 928123c1
 }
 
 // validateSiapath checks that a Siapath is a legal filename.
