// Package renter is responsible for uploading and downloading files on the sia
// network.
package renter

// NOTE: Some of the concurrency patterns in the renter are fairly complex. A
// lot of this has been cleaned up, though some shadows of previous demons still
// remain. Be careful when working with anything that involves concurrency.

// TODO: Allow the 'baseMemory' to be set by the user.

// TODO: The repair loop currently receives new upload jobs through a channel.
// The download loop has a better model, a heap that can be pushed to and popped
// from concurrently without needing complex channel communication. Migrating
// the renter to this model should clean up some of the places where uploading
// bottlenecks, and reduce the amount of channel-ninjitsu required to make the
// uploading function.

// TODO: Allow user to configure the packet size when ratelimiting the renter.
// Currently the default is set to 16kb. That's going to require updating the
// API and extending the settings object, and then tweaking the
// setBandwidthLimits function.

import (
	"fmt"
	"os"
	"path/filepath"
	"reflect"
	"strings"
	"sync"

<<<<<<< HEAD
	"github.com/HyperspaceApp/Hyperspace/build"
	"github.com/HyperspaceApp/Hyperspace/modules"
	"github.com/HyperspaceApp/Hyperspace/modules/renter/contractor"
	"github.com/HyperspaceApp/Hyperspace/modules/renter/hostdb"
	"github.com/HyperspaceApp/Hyperspace/modules/renter/siafile"
	"github.com/HyperspaceApp/Hyperspace/persist"
	siasync "github.com/HyperspaceApp/Hyperspace/sync"
	"github.com/HyperspaceApp/Hyperspace/types"

	"github.com/HyperspaceApp/errors"
	"github.com/HyperspaceApp/threadgroup"
	"github.com/HyperspaceApp/writeaheadlog"
=======
	"gitlab.com/NebulousLabs/Sia/build"
	"gitlab.com/NebulousLabs/Sia/modules"
	"gitlab.com/NebulousLabs/Sia/modules/renter/contractor"
	"gitlab.com/NebulousLabs/Sia/modules/renter/hostdb"
	"gitlab.com/NebulousLabs/Sia/modules/renter/siafile"
	"gitlab.com/NebulousLabs/Sia/persist"
	siasync "gitlab.com/NebulousLabs/Sia/sync"
	"gitlab.com/NebulousLabs/Sia/types"
	"gitlab.com/NebulousLabs/writeaheadlog"

	"gitlab.com/NebulousLabs/errors"
	"gitlab.com/NebulousLabs/threadgroup"
>>>>>>> 0fa554b3
)

var (
	errNilContractor = errors.New("cannot create renter with nil contractor")
	errNilCS         = errors.New("cannot create renter with nil consensus set")
	errNilGateway    = errors.New("cannot create hostdb with nil gateway")
	errNilHdb        = errors.New("cannot create renter with nil hostdb")
	errNilTpool      = errors.New("cannot create renter with nil transaction pool")
)

// A hostDB is a database of hosts that the renter can use for figuring out who
// to upload to, and download from.
type hostDB interface {
	// ActiveHosts returns the list of hosts that are actively being selected
	// from.
	ActiveHosts() []modules.HostDBEntry

	// AllHosts returns the full list of hosts known to the hostdb, sorted in
	// order of preference.
	AllHosts() []modules.HostDBEntry

	// Close closes the hostdb.
	Close() error

	// Filter returns the hostdb's filterMode and filteredHosts
	Filter() (modules.FilterMode, map[string]types.SiaPublicKey)

	// SetFilterMode sets the renter's hostdb filter mode
	SetFilterMode(lm modules.FilterMode, hosts []types.SiaPublicKey) error

	// Host returns the HostDBEntry for a given host.
	Host(pk types.SiaPublicKey) (modules.HostDBEntry, bool)

	// initialScanComplete returns a boolean indicating if the initial scan of the
	// hostdb is completed.
	InitialScanComplete() (bool, error)

	// IPViolationsCheck returns a boolean indicating if the IP violation check is
	// enabled or not.
	IPViolationsCheck() bool

	// RandomHosts returns a set of random hosts, weighted by their estimated
	// usefulness / attractiveness to the renter. RandomHosts will not return
	// any offline or inactive hosts.
	RandomHosts(int, []types.SiaPublicKey, []types.SiaPublicKey) ([]modules.HostDBEntry, error)

	// RandomHostsWithAllowance is the same as RandomHosts but accepts an
	// allowance as an argument to be used instead of the allowance set in the
	// renter.
	RandomHostsWithAllowance(int, []types.SiaPublicKey, []types.SiaPublicKey, modules.Allowance) ([]modules.HostDBEntry, error)

	// ScoreBreakdown returns a detailed explanation of the various properties
	// of the host.
	ScoreBreakdown(modules.HostDBEntry) modules.HostScoreBreakdown

	// SetIPViolationCheck enables/disables the IP violation check within the
	// hostdb.
	SetIPViolationCheck(enabled bool)

	// EstimateHostScore returns the estimated score breakdown of a host with the
	// provided settings.
	EstimateHostScore(modules.HostDBEntry, modules.Allowance) modules.HostScoreBreakdown
}

// A hostContractor negotiates, revises, renews, and provides access to file
// contracts.
type hostContractor interface {
	// SetAllowance sets the amount of money the contractor is allowed to
	// spend on contracts over a given time period, divided among the number
	// of hosts specified. Note that contractor can start forming contracts as
	// soon as SetAllowance is called; that is, it may block.
	SetAllowance(modules.Allowance) error

	// Allowance returns the current allowance
	Allowance() modules.Allowance

	// Close closes the hostContractor.
	Close() error

	// CancelContract cancels the Renter's contract
	CancelContract(id types.FileContractID) error

	// Contracts returns the staticContracts of the renter's hostContractor.
	Contracts() []modules.RenterContract

	// OldContracts returns the oldContracts of the renter's hostContractor.
	OldContracts() []modules.RenterContract

	// ContractByPublicKey returns the contract associated with the host key.
	ContractByPublicKey(types.SiaPublicKey) (modules.RenterContract, bool)

	// ContractUtility returns the utility field for a given contract, along
	// with a bool indicating if it exists.
	ContractUtility(types.SiaPublicKey) (modules.ContractUtility, bool)

	// CurrentPeriod returns the height at which the current allowance period
	// began.
	CurrentPeriod() types.BlockHeight

	// PeriodSpending returns the amount spent on contracts during the current
	// billing period.
	PeriodSpending() modules.ContractorSpending

	// Editor creates an Editor from the specified contract ID, allowing the
	// insertion, deletion, and modification of sectors.
	Editor(types.SiaPublicKey, <-chan struct{}) (contractor.Editor, error)

	// IsOffline reports whether the specified host is considered offline.
	IsOffline(types.SiaPublicKey) bool

	// Downloader creates a Downloader from the specified contract ID,
	// allowing the retrieval of sectors.
	Downloader(types.SiaPublicKey, <-chan struct{}) (contractor.Downloader, error)

	// ResolveIDToPubKey returns the public key of a host given a contract id.
	ResolveIDToPubKey(types.FileContractID) types.SiaPublicKey

	// RateLimits Gets the bandwidth limits for connections created by the
	// contractor and its submodules.
	RateLimits() (readBPS int64, writeBPS int64, packetSize uint64)

	// SetRateLimits sets the bandwidth limits for connections created by the
	// contractor and its submodules.
	SetRateLimits(int64, int64, uint64)
}

// A Renter is responsible for tracking all of the files that a user has
// uploaded to Sia, as well as the locations and health of these files.
//
// TODO: Separate the workerPool to have its own mutex. The workerPool doesn't
// interfere with any of the other fields in the renter, should be fine for it
// to have a separate mutex, that way operations on the worker pool don't block
// operations on other parts of the struct. If we're going to do it that way,
// might make sense to split the worker pool off into it's own struct entirely
// the same way that we split of the memoryManager entirely.
type Renter struct {
	// File management.
	//
<<<<<<< HEAD
	files map[string]*siafile.SiaFile
=======
	staticFileSet *siafile.SiaFileSet
>>>>>>> 0fa554b3

	// Download management. The heap has a separate mutex because it is always
	// accessed in isolation.
	downloadHeapMu sync.Mutex         // Used to protect the downloadHeap.
	downloadHeap   *downloadChunkHeap // A heap of priority-sorted chunks to download.
	newDownloads   chan struct{}      // Used to notify download loop that new downloads are available.

	// Download history. The history list has its own mutex because it is always
	// accessed in isolation.
	//
	// TODO: Currently the download history doesn't include repair-initiated
	// downloads, and instead only contains user-initiated downloads.
	downloadHistory   []*download
	downloadHistoryMu sync.Mutex

	// Upload management.
	uploadHeap uploadHeap

	// List of workers that can be used for uploading and/or downloading.
	memoryManager *memoryManager
	workerPool    map[types.FileContractID]*worker

	// Cache the hosts from the last price estimation result.
	lastEstimationHosts []modules.HostDBEntry

	// Utilities.
	staticStreamCache *streamCache
	cs                modules.ConsensusSet
	deps              modules.Dependencies
	g                 modules.Gateway
	hostContractor    hostContractor
	hostDB            hostDB
	log               *persist.Logger
	persist           persistence
	persistDir        string
	filesDir          string
	mu                *siasync.RWMutex
	tg                threadgroup.ThreadGroup
	tpool             modules.TransactionPool
	wal               *writeaheadlog.WAL
}

// Close closes the Renter and its dependencies
func (r *Renter) Close() error {
	r.tg.Stop()
	r.hostDB.Close()
	return r.hostContractor.Close()
}

// PriceEstimation estimates the cost in siacoins of performing various storage
// and data operations.  The estimation will be done using the provided
// allowance, if an empty allowance is provided then the renter's current
// allowance will be used if one is set.  The final allowance used will be
// returned.
func (r *Renter) PriceEstimation(allowance modules.Allowance) (modules.RenterPriceEstimation, modules.Allowance, error) {
	// Use provide allowance. If no allowance provided use the existing
	// allowance. If no allowance exists, use a sane default allowance.
	if reflect.DeepEqual(allowance, modules.Allowance{}) {
		rs := r.Settings()
		allowance = rs.Allowance
		if reflect.DeepEqual(allowance, modules.Allowance{}) {
			allowance = modules.DefaultAllowance
		}
	}

	// Get hosts for estimate
	var hosts []modules.HostDBEntry
	hostmap := make(map[string]struct{})

	// Start by grabbing hosts from contracts
	// Get host pubkeys from contracts
	contracts := r.Contracts()
	var pks []types.SiaPublicKey
	for _, c := range contracts {
		u, ok := r.ContractUtility(c.HostPublicKey)
		if !ok {
			continue
		}
		// Check for active contracts only
		if !u.GoodForRenew {
			continue
		}
		pks = append(pks, c.HostPublicKey)
	}
	// Get hosts from pubkeys
	for _, pk := range pks {
		host, ok := r.hostDB.Host(pk)
		if !ok || host.Filtered {
			continue
		}
		// confirm host wasn't already added
		if _, ok := hostmap[host.PublicKey.String()]; ok {
			continue
		}
		hosts = append(hosts, host)
		hostmap[host.PublicKey.String()] = struct{}{}
	}
	// Add hosts from previous estimate cache if needed
	if len(hosts) < int(allowance.Hosts) {
		id := r.mu.Lock()
		cachedHosts := r.lastEstimationHosts
		r.mu.Unlock(id)
		for _, host := range cachedHosts {
			// confirm host wasn't already added
			if _, ok := hostmap[host.PublicKey.String()]; ok {
				continue
			}
			hosts = append(hosts, host)
			hostmap[host.PublicKey.String()] = struct{}{}
		}
	}
	// Add random hosts if needed
	if len(hosts) < int(allowance.Hosts) {
		// Re-initialize the list with SiaPublicKeys to hold the public keys from the current
		// set of hosts. This list will be used as address filter when requesting random hosts.
		var pks []types.SiaPublicKey
		for _, host := range hosts {
			pks = append(pks, host.PublicKey)
		}
		// Grab hosts to perform the estimation.
		var err error
		randHosts, err := r.hostDB.RandomHostsWithAllowance(int(allowance.Hosts)-len(hosts), pks, pks, allowance)
		if err != nil {
			return modules.RenterPriceEstimation{}, allowance, errors.AddContext(err, "could not generate estimate, could not get random hosts")
		}
		// As the returned random hosts are checked for IP violations and double entries against the current
		// slice of hosts, the returned hosts can be safely added to the current slice.
		hosts = append(hosts, randHosts...)
	}
	// Check if there are zero hosts, which means no estimation can be made.
	if len(hosts) == 0 {
		return modules.RenterPriceEstimation{}, allowance, errors.New("estimate cannot be made, there are no hosts")
	}

	// Add up the costs for each host.
	var totalContractCost types.Currency
	var totalDownloadCost types.Currency
	var totalStorageCost types.Currency
	var totalUploadCost types.Currency
	for _, host := range hosts {
		totalContractCost = totalContractCost.Add(host.ContractPrice)
		totalDownloadCost = totalDownloadCost.Add(host.DownloadBandwidthPrice)
		totalStorageCost = totalStorageCost.Add(host.StoragePrice)
		totalUploadCost = totalUploadCost.Add(host.UploadBandwidthPrice)
	}

	// Convert values to being human-scale.
	totalDownloadCost = totalDownloadCost.Mul(modules.BytesPerTerabyte)
	totalStorageCost = totalStorageCost.Mul(modules.BlockBytesPerMonthTerabyte)
	totalUploadCost = totalUploadCost.Mul(modules.BytesPerTerabyte)

	// Factor in redundancy.
	totalStorageCost = totalStorageCost.Mul64(3) // TODO: follow file settings?
	totalUploadCost = totalUploadCost.Mul64(3)   // TODO: follow file settings?

	// Perform averages.
	totalContractCost = totalContractCost.Div64(uint64(len(hosts)))
	totalDownloadCost = totalDownloadCost.Div64(uint64(len(hosts)))
	totalStorageCost = totalStorageCost.Div64(uint64(len(hosts)))
	totalUploadCost = totalUploadCost.Div64(uint64(len(hosts)))

	// Take the average of the host set to estimate the overall cost of the
	// contract forming. This is to protect against the case where less hosts
	// were gathered for the estimate that the allowance requires
	totalContractCost = totalContractCost.Mul64(allowance.Hosts)

	// Add the cost of paying the transaction fees and then double the contract
	// costs to account for renewing a full set of contracts.
	_, feePerByte := r.tpool.FeeEstimation()
	txnsFees := feePerByte.Mul64(modules.EstimatedFileContractTransactionSetSize).Mul64(uint64(allowance.Hosts))
	totalContractCost = totalContractCost.Add(txnsFees)
	totalContractCost = totalContractCost.Mul64(2)

	// Determine host collateral to be added to siafund fee
	var hostCollateral types.Currency
	contractCostPerHost := totalContractCost.Div64(allowance.Hosts)
	fundingPerHost := allowance.Funds.Div64(allowance.Hosts)
	numHosts := uint64(0)
	for _, host := range hosts {
		// Assume that the ContractPrice equals contractCostPerHost and that
		// the txnFee was zero. It doesn't matter since RenterPayoutsPreTax
		// simply subtracts both values from the funding.
		host.ContractPrice = contractCostPerHost
		expectedStorage := allowance.ExpectedStorage / uint64(len(hosts))
		_, _, collateral, err := modules.RenterPayouts(host, fundingPerHost, types.ZeroCurrency, types.ZeroCurrency, types.ZeroCurrency, allowance.Period, expectedStorage)
		if err != nil {
			continue
		}
		hostCollateral = hostCollateral.Add(collateral)
		numHosts++
	}

	// Divide by zero check. The only way to get 0 numHosts is if
	// RenterPayoutsPreTax errors for every host. This would happend if the
	// funding of the allowance is not enough as that would cause the
	// fundingPerHost to be less than the contract price
	if numHosts == 0 {
		return modules.RenterPriceEstimation{}, allowance, errors.New("funding insufficient for number of hosts")
	}
	// Calculate average collateral and determine collateral for allowance
	hostCollateral = hostCollateral.Div64(numHosts)
	hostCollateral = hostCollateral.Mul64(allowance.Hosts)

	// Increase estimates by a factor of safety to account for host churn and
	// any potential missed additions
	totalContractCost = totalContractCost.MulFloat(PriceEstimationSafetyFactor)
	totalDownloadCost = totalDownloadCost.MulFloat(PriceEstimationSafetyFactor)
	totalStorageCost = totalStorageCost.MulFloat(PriceEstimationSafetyFactor)
	totalUploadCost = totalUploadCost.MulFloat(PriceEstimationSafetyFactor)

	est := modules.RenterPriceEstimation{
		FormContracts:        totalContractCost,
		DownloadTerabyte:     totalDownloadCost,
		StorageTerabyteMonth: totalStorageCost,
		UploadTerabyte:       totalUploadCost,
	}

	id := r.mu.Lock()
	r.lastEstimationHosts = hosts
	r.mu.Unlock(id)

	return est, allowance, nil
}

// setBandwidthLimits will change the bandwidth limits of the renter based on
// the persist values for the bandwidth.
func (r *Renter) setBandwidthLimits(downloadSpeed int64, uploadSpeed int64) error {
	// Input validation.
	if downloadSpeed < 0 || uploadSpeed < 0 {
		return errors.New("download/upload rate limit can't be below 0")
	}

	// Check for sentinel "no limits" value.
	if downloadSpeed == 0 && uploadSpeed == 0 {
		r.hostContractor.SetRateLimits(0, 0, 0)
	} else {
		// Set the rate limits according to the provided values.
		r.hostContractor.SetRateLimits(downloadSpeed, uploadSpeed, 4*4096)
	}
	return nil
}

// SetSettings will update the settings for the renter.
//
// NOTE: This function can't be atomic. Typically we try to have user requests
// be atomic, so that either everything changes or nothing changes, but since
// these changes happen progressively, it's possible for some of the settings
// (like the allowance) to succeed, but then if the bandwidth limits for example
// are bad, then the allowance will update but the bandwidth will not update.
func (r *Renter) SetSettings(s modules.RenterSettings) error {
	// Early input validation.
	if s.MaxDownloadSpeed < 0 || s.MaxUploadSpeed < 0 {
		return errors.New("bandwidth limits cannot be negative")
	}
	if s.StreamCacheSize <= 0 {
		return errors.New("stream cache size needs to be 1 or larger")
	}

	// Set allowance.
	err := r.hostContractor.SetAllowance(s.Allowance)
	if err != nil {
		return err
	}

	// Set the bandwidth limits.
	err = r.setBandwidthLimits(s.MaxDownloadSpeed, s.MaxUploadSpeed)
	if err != nil {
		return err
	}
	r.persist.MaxDownloadSpeed = s.MaxDownloadSpeed
	r.persist.MaxUploadSpeed = s.MaxUploadSpeed

	// Set StreamingCacheSize
	err = r.staticStreamCache.SetStreamingCacheSize(s.StreamCacheSize)
	if err != nil {
		return err
	}
	r.persist.StreamCacheSize = s.StreamCacheSize

	// Set IPViolationsCheck
	r.hostDB.SetIPViolationCheck(s.IPViolationsCheck)

	// Save the changes.
	err = r.saveSync()
	if err != nil {
		return err
	}

	// Update the worker pool so that the changes are immediately apparent to
	// users.
	r.managedUpdateWorkerPool()
	return nil
}

// SetFileTrackingPath sets the on-disk location of an uploaded file to a new
// value. Useful if files need to be moved on disk. SetFileTrackingPath will
// check that a file exists at the new location and it ensures that it has the
// right size, but it can't check that the content is the same. Therefore the
// caller is responsible for not accidentally corrupting the uploaded file by
// providing a different file with the same size.
func (r *Renter) SetFileTrackingPath(siaPath, newPath string) error {
<<<<<<< HEAD
	id := r.mu.Lock()

	// Check if file exists and is being tracked.
	file, exists := r.files[siaPath]
	if !exists {
		r.mu.Unlock(id)
		return fmt.Errorf("unknown file %s", siaPath)
	}
=======
	// Check if file exists and is being tracked.
	entry, err := r.staticFileSet.Open(siaPath)
	if err != nil {
		return err
	}
	defer entry.Close()
>>>>>>> 0fa554b3

	// Sanity check that a file with the correct size exists at the new
	// location.
	fi, err := os.Stat(newPath)
	if err != nil {
		r.mu.Unlock(id)
		return errors.AddContext(err, "failed to get fileinfo of the file")
	}
<<<<<<< HEAD
	if uint64(fi.Size()) != file.Size() {
		r.mu.Unlock(id)
		return fmt.Errorf("file sizes don't match - want %v but got %v", file.Size(), fi.Size())
	}

	r.mu.Unlock(id)

	// Set the new path on disk.
	return file.SetLocalPath(newPath)
=======
	if uint64(fi.Size()) != entry.Size() {
		return fmt.Errorf("file sizes don't match - want %v but got %v", entry.Size(), fi.Size())
	}

	// Set the new path on disk.
	return entry.SetLocalPath(newPath)
>>>>>>> 0fa554b3
}

// ActiveHosts returns an array of hostDB's active hosts
func (r *Renter) ActiveHosts() []modules.HostDBEntry { return r.hostDB.ActiveHosts() }

// AllHosts returns an array of all hosts
func (r *Renter) AllHosts() []modules.HostDBEntry { return r.hostDB.AllHosts() }

// SetFilterMode sets the renter's hostdb filter mode
func (r *Renter) SetFilterMode(lm modules.FilterMode, hosts []types.SiaPublicKey) error {
	// Check to see how many hosts are needed for the allowance
	minHosts := r.Settings().Allowance.Hosts
	if len(hosts) < int(minHosts) && lm == modules.HostDBActiveWhitelist {
		r.log.Printf("WARN: There are fewer whitelisted hosts than the allowance requires.  Have %v whitelisted hosts, need %v to support allowance\n", len(hosts), minHosts)
	}

	// Set list mode filter for the hostdb
	if err := r.hostDB.SetFilterMode(lm, hosts); err != nil {
		return err
	}

	return nil
}

// Host returns the host associated with the given public key
func (r *Renter) Host(spk types.SiaPublicKey) (modules.HostDBEntry, bool) { return r.hostDB.Host(spk) }

// InitialScanComplete returns a boolean indicating if the initial scan of the
// hostdb is completed.
func (r *Renter) InitialScanComplete() (bool, error) { return r.hostDB.InitialScanComplete() }

// ScoreBreakdown returns the score breakdown
func (r *Renter) ScoreBreakdown(e modules.HostDBEntry) modules.HostScoreBreakdown {
	return r.hostDB.ScoreBreakdown(e)
}

// EstimateHostScore returns the estimated host score
func (r *Renter) EstimateHostScore(e modules.HostDBEntry, a modules.Allowance) modules.HostScoreBreakdown {
	if reflect.DeepEqual(a, modules.Allowance{}) {
		a = r.Settings().Allowance
	}
	if reflect.DeepEqual(a, modules.Allowance{}) {
		a = modules.DefaultAllowance
	}
	return r.hostDB.EstimateHostScore(e, a)
}

// CancelContract cancels a renter's contract by ID by setting goodForRenew and goodForUpload to false
func (r *Renter) CancelContract(id types.FileContractID) error {
	return r.hostContractor.CancelContract(id)
}

// Contracts returns an array of host contractor's staticContracts
func (r *Renter) Contracts() []modules.RenterContract { return r.hostContractor.Contracts() }

// OldContracts returns an array of host contractor's oldContracts
func (r *Renter) OldContracts() []modules.RenterContract {
	return r.hostContractor.OldContracts()
}

// CurrentPeriod returns the host contractor's current period
func (r *Renter) CurrentPeriod() types.BlockHeight { return r.hostContractor.CurrentPeriod() }

// ContractUtility returns the utility field for a given contract, along
// with a bool indicating if it exists.
func (r *Renter) ContractUtility(pk types.SiaPublicKey) (modules.ContractUtility, bool) {
	return r.hostContractor.ContractUtility(pk)
}

// PeriodSpending returns the host contractor's period spending
func (r *Renter) PeriodSpending() modules.ContractorSpending { return r.hostContractor.PeriodSpending() }

// Settings returns the renter's allowance
func (r *Renter) Settings() modules.RenterSettings {
	download, upload, _ := r.hostContractor.RateLimits()
	return modules.RenterSettings{
		Allowance:         r.hostContractor.Allowance(),
		IPViolationsCheck: r.hostDB.IPViolationsCheck(),
		MaxDownloadSpeed:  download,
		MaxUploadSpeed:    upload,
		StreamCacheSize:   r.staticStreamCache.cacheSize,
	}
}

// ProcessConsensusChange returns the process consensus change
func (r *Renter) ProcessConsensusChange(cc modules.ConsensusChange) {
	id := r.mu.Lock()
	r.lastEstimationHosts = []modules.HostDBEntry{}
	r.mu.Unlock(id)
}

// ProcessHeaderConsensusChange will reset the lastEstimation
func (r *Renter) ProcessHeaderConsensusChange(hcc modules.HeaderConsensusChange) {
	id := r.mu.Lock()
	r.lastEstimationHosts = []modules.HostDBEntry{}
	r.mu.Unlock(id)
}

// SetIPViolationCheck is a passthrough method to the hostdb's method of the
// same name.
func (r *Renter) SetIPViolationCheck(enabled bool) {
	r.hostDB.SetIPViolationCheck(enabled)
}

// validateSiapath checks that a Siapath is a legal filename.
// ../ is disallowed to prevent directory traversal, and paths must not begin
// with / or be empty.
func validateSiapath(hyperspacepath string) error {
	if hyperspacepath == "" {
		return ErrEmptyFilename
	}
	if hyperspacepath == ".." {
		return errors.New("hyperspacepath cannot be '..'")
	}
	if hyperspacepath == "." {
		return errors.New("hyperspacepath cannot be '.'")
	}
	// check prefix
	if strings.HasPrefix(hyperspacepath, "/") {
		return errors.New("hyperspacepath cannot begin with /")
	}
	if strings.HasPrefix(hyperspacepath, "../") {
		return errors.New("hyperspacepath cannot begin with ../")
	}
	if strings.HasPrefix(hyperspacepath, "./") {
		return errors.New("hyperspacepath connot begin with ./")
	}
	var prevElem string
	for _, pathElem := range strings.Split(hyperspacepath, "/") {
		if pathElem == "." || pathElem == ".." {
			return errors.New("hyperspacepath cannot contain . or .. elements")
		}
		if prevElem != "" && pathElem == "" {
			return ErrEmptyFilename
		}
		prevElem = pathElem
	}
	return nil
}

// Enforce that Renter satisfies the modules.Renter interface.
var _ modules.Renter = (*Renter)(nil)

// NewCustomRenter initializes a renter and returns it.
func NewCustomRenter(g modules.Gateway, cs modules.ConsensusSet, tpool modules.TransactionPool, hdb hostDB, hc hostContractor, persistDir string, deps modules.Dependencies) (*Renter, error) {
	if g == nil {
		return nil, errNilGateway
	}
	if cs == nil {
		return nil, errNilCS
	}
	if tpool == nil {
		return nil, errNilTpool
	}
	if hc == nil {
		return nil, errNilContractor
	}
	if hdb == nil && build.Release != "testing" {
		return nil, errNilHdb
	}

	r := &Renter{
<<<<<<< HEAD
		files: make(map[string]*siafile.SiaFile),

=======
>>>>>>> 0fa554b3
		// Making newDownloads a buffered channel means that most of the time, a
		// new download will trigger an unnecessary extra iteration of the
		// download heap loop, searching for a chunk that's not there. This is
		// preferable to the alternative, where in rare cases the download heap
		// will miss work altogether.
		newDownloads: make(chan struct{}, 1),
		downloadHeap: new(downloadChunkHeap),

		uploadHeap: uploadHeap{
			activeChunks: make(map[uploadChunkID]struct{}),
			newUploads:   make(chan struct{}, 1),
		},

		workerPool: make(map[types.FileContractID]*worker),

		cs:             cs,
		deps:           deps,
		g:              g,
		hostDB:         hdb,
		hostContractor: hc,
		persistDir:     persistDir,
		filesDir:       filepath.Join(persistDir, modules.SiapathRoot),
		mu:             siasync.New(modules.SafeMutexDelay, 1),
		tpool:          tpool,
	}
	r.memoryManager = newMemoryManager(defaultMemory, r.tg.StopChan())

	// Load all saved data.
	if err := r.initPersist(); err != nil {
		return nil, err
	}

	// Set the bandwidth limits, since the contractor doesn't persist them.
	//
	// TODO: Reconsider the way that the bandwidth limits are allocated to the
	// renter module, because really it seems they only impact the contractor.
	// The renter itself doesn't actually do any uploading or downloading.
	err := r.setBandwidthLimits(r.persist.MaxDownloadSpeed, r.persist.MaxUploadSpeed)
	if err != nil {
		return nil, err
	}

	// Initialize the streaming cache.
	r.staticStreamCache = newStreamCache(r.persist.StreamCacheSize)

	if cs.SpvMode() {
		// Subscribe to the consensus set.
		err = cs.HeaderConsensusSetSubscribe(r, modules.ConsensusChangeRecent, r.tg.StopChan())
		if err != nil {
			return nil, err
		}
	} else {
		// Subscribe to the consensus set.
		err = cs.ConsensusSetSubscribe(r, modules.ConsensusChangeRecent, r.tg.StopChan())
		if err != nil {
			return nil, err
		}
	}

	// Spin up the workers for the work pool.
	r.managedUpdateWorkerPool()
	go r.threadedDownloadLoop()
	go r.threadedUploadLoop()

	// Kill workers on shutdown.
	r.tg.OnStop(func() error {
		id := r.mu.RLock()
		for _, worker := range r.workerPool {
			close(worker.killChan)
		}
		r.mu.RUnlock(id)
		return nil
	})

	return r, nil
}

// New returns an initialized renter.
func New(g modules.Gateway, cs modules.ConsensusSet, wallet modules.Wallet, tpool modules.TransactionPool, persistDir string) (*Renter, error) {
	hdb, err := hostdb.New(g, cs, tpool, persistDir)
	if err != nil {
		return nil, err
	}
	hc, err := contractor.New(cs, wallet, tpool, hdb, persistDir)
	if err != nil {
		return nil, err
	}
	return NewCustomRenter(g, cs, tpool, hdb, hc, persistDir, modules.ProdDependencies)
}<|MERGE_RESOLUTION|>--- conflicted
+++ resolved
@@ -28,7 +28,6 @@
 	"strings"
 	"sync"
 
-<<<<<<< HEAD
 	"github.com/HyperspaceApp/Hyperspace/build"
 	"github.com/HyperspaceApp/Hyperspace/modules"
 	"github.com/HyperspaceApp/Hyperspace/modules/renter/contractor"
@@ -41,20 +40,6 @@
 	"github.com/HyperspaceApp/errors"
 	"github.com/HyperspaceApp/threadgroup"
 	"github.com/HyperspaceApp/writeaheadlog"
-=======
-	"gitlab.com/NebulousLabs/Sia/build"
-	"gitlab.com/NebulousLabs/Sia/modules"
-	"gitlab.com/NebulousLabs/Sia/modules/renter/contractor"
-	"gitlab.com/NebulousLabs/Sia/modules/renter/hostdb"
-	"gitlab.com/NebulousLabs/Sia/modules/renter/siafile"
-	"gitlab.com/NebulousLabs/Sia/persist"
-	siasync "gitlab.com/NebulousLabs/Sia/sync"
-	"gitlab.com/NebulousLabs/Sia/types"
-	"gitlab.com/NebulousLabs/writeaheadlog"
-
-	"gitlab.com/NebulousLabs/errors"
-	"gitlab.com/NebulousLabs/threadgroup"
->>>>>>> 0fa554b3
 )
 
 var (
@@ -193,11 +178,7 @@
 type Renter struct {
 	// File management.
 	//
-<<<<<<< HEAD
-	files map[string]*siafile.SiaFile
-=======
 	staticFileSet *siafile.SiaFileSet
->>>>>>> 0fa554b3
 
 	// Download management. The heap has a separate mutex because it is always
 	// accessed in isolation.
@@ -499,49 +480,25 @@
 // caller is responsible for not accidentally corrupting the uploaded file by
 // providing a different file with the same size.
 func (r *Renter) SetFileTrackingPath(siaPath, newPath string) error {
-<<<<<<< HEAD
-	id := r.mu.Lock()
-
-	// Check if file exists and is being tracked.
-	file, exists := r.files[siaPath]
-	if !exists {
-		r.mu.Unlock(id)
-		return fmt.Errorf("unknown file %s", siaPath)
-	}
-=======
 	// Check if file exists and is being tracked.
 	entry, err := r.staticFileSet.Open(siaPath)
 	if err != nil {
 		return err
 	}
 	defer entry.Close()
->>>>>>> 0fa554b3
 
 	// Sanity check that a file with the correct size exists at the new
 	// location.
 	fi, err := os.Stat(newPath)
 	if err != nil {
-		r.mu.Unlock(id)
 		return errors.AddContext(err, "failed to get fileinfo of the file")
 	}
-<<<<<<< HEAD
-	if uint64(fi.Size()) != file.Size() {
-		r.mu.Unlock(id)
-		return fmt.Errorf("file sizes don't match - want %v but got %v", file.Size(), fi.Size())
-	}
-
-	r.mu.Unlock(id)
-
-	// Set the new path on disk.
-	return file.SetLocalPath(newPath)
-=======
 	if uint64(fi.Size()) != entry.Size() {
 		return fmt.Errorf("file sizes don't match - want %v but got %v", entry.Size(), fi.Size())
 	}
 
 	// Set the new path on disk.
 	return entry.SetLocalPath(newPath)
->>>>>>> 0fa554b3
 }
 
 // ActiveHosts returns an array of hostDB's active hosts
@@ -704,11 +661,6 @@
 	}
 
 	r := &Renter{
-<<<<<<< HEAD
-		files: make(map[string]*siafile.SiaFile),
-
-=======
->>>>>>> 0fa554b3
 		// Making newDownloads a buffered channel means that most of the time, a
 		// new download will trigger an unnecessary extra iteration of the
 		// download heap loop, searching for a chunk that's not there. This is
