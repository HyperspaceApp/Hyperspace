--- conflicted
+++ resolved
@@ -358,11 +358,7 @@
 		// simply subtracts both values from the funding.
 		host.ContractPrice = contractCostPerHost
 		expectedStorage := modules.DefaultUsageGuideLines.ExpectedStorage
-<<<<<<< HEAD
-		_, _, collateral, err := modules.RenterPayouts(host, fundingPerHost, types.ZeroCurrency, types.ZeroCurrency, allowance.Period, expectedStorage)
-=======
-		_, _, collateral, err := modules.RenterPayoutsPreTax(host, fundingPerHost, types.ZeroCurrency, types.ZeroCurrency, types.ZeroCurrency, allowance.Period, expectedStorage)
->>>>>>> 069a8bff
+		_, _, collateral, err := modules.RenterPayouts(host, fundingPerHost, types.ZeroCurrency, types.ZeroCurrency, types.ZeroCurrency, allowance.Period, expectedStorage)
 		if err != nil {
 			continue
 		}
