--- conflicted
+++ resolved
@@ -2,8 +2,6 @@
 
 import (
 	"os"
-<<<<<<< HEAD
-	"path/filepath"
 	"regexp"
 	"sync"
 
@@ -13,16 +11,6 @@
 	"github.com/HyperspaceApp/Hyperspace/types"
 
 	"github.com/HyperspaceApp/errors"
-=======
-	"sync"
-
-	"gitlab.com/NebulousLabs/Sia/crypto"
-	"gitlab.com/NebulousLabs/Sia/modules"
-	"gitlab.com/NebulousLabs/Sia/modules/renter/siafile"
-	"gitlab.com/NebulousLabs/Sia/types"
-
-	"gitlab.com/NebulousLabs/errors"
->>>>>>> 0fa554b3
 )
 
 var (
@@ -74,41 +62,22 @@
 // DeleteFile removes a file entry from the renter and deletes its data from
 // the hosts it is stored on.
 func (r *Renter) DeleteFile(nickname string) error {
-<<<<<<< HEAD
-	lockID := r.mu.Lock()
-	f, exists := r.files[nickname]
-	if !exists {
-		r.mu.Unlock(lockID)
-		return ErrUnknownPath
-	}
-	delete(r.files, nickname)
-
-	r.saveSync()
-	r.mu.Unlock(lockID)
-
-	// TODO: delete the sectors of the file as well.
-
-	// mark the file as deleted
-	return f.Delete()
+	return r.staticFileSet.Delete(nickname)
 }
 
 // FileList returns all of the files that the renter has or a filtered list
 // if a compiled Regexp is supplied. Filtering is applied to the hyperspace path.
 func (r *Renter) FileList(filter ...*regexp.Regexp) []modules.FileInfo {
 	noFilter := len(filter) == 0
-	// Get all the files holding the readlock.
-	lockID := r.mu.RLock()
-	renterFiles := make([]*siafile.SiaFile, 0, len(r.files))
-	for _, file := range r.files {
-		renterFiles = append(renterFiles, file)
-=======
-	return r.staticFileSet.Delete(nickname)
-}
-
-// FileList returns all of the files that the renter has.
-func (r *Renter) FileList() []modules.FileInfo {
+
 	// Get all the renter files
-	entrys, err := r.staticFileSet.All()
+	var entrys []*siafile.SiaFileSetEntry
+	var err error
+	if noFilter {
+		entrys, err = r.staticFileSet.All()
+	} else {
+		entrys, err = r.staticFileSet.Filter(filter[0])
+	}
 	if err != nil {
 		return []modules.FileInfo{}
 	}
@@ -120,30 +89,8 @@
 		for _, pk := range entry.HostPublicKeys() {
 			pks[string(pk.Key)] = pk
 		}
->>>>>>> 0fa554b3
-	}
-
-<<<<<<< HEAD
-	// Filter files by regexp. We can't do that under the same lock since we
-	// need to call a public method on the file.
-	files := make([]*siafile.SiaFile, 0, len(renterFiles))
-	for _, file := range renterFiles {
-		if noFilter || filter[0].MatchString(file.HyperspacePath()) {
-			files = append(files, file)
-		}
-	}
-
-	// Save host keys in map. We can't do that under the same lock since we
-	// need to call a public method on the file.
-	pks := make(map[string]types.SiaPublicKey)
-	for _, f := range files {
-		for _, pk := range f.HostPublicKeys() {
-			pks[string(pk.Key)] = pk
-		}
-	}
-
-=======
->>>>>>> 0fa554b3
+	}
+
 	// Build 2 maps that map every pubkey to its offline and goodForRenew
 	// status.
 	goodForRenew := make(map[string]bool)
@@ -161,23 +108,6 @@
 
 	// Build the list of FileInfos.
 	fileList := []modules.FileInfo{}
-<<<<<<< HEAD
-	for _, f := range files {
-		localPath := f.LocalPath()
-		_, err := os.Stat(localPath)
-		onDisk := !os.IsNotExist(err)
-		redundancy := f.Redundancy(offline, goodForRenew)
-		fileList = append(fileList, modules.FileInfo{
-			AccessTime:     f.AccessTime(),
-			Available:      f.Available(offline),
-			ChangeTime:     f.ChangeTime(),
-			CipherType:     f.MasterKey().Type().String(),
-			CreateTime:     f.CreateTime(),
-			Expiration:     f.Expiration(contracts),
-			Filesize:       f.Size(),
-			LocalPath:      localPath,
-			ModTime:        f.ModTime(),
-=======
 	for _, entry := range entrys {
 		localPath := entry.LocalPath()
 		_, err := os.Stat(localPath)
@@ -193,18 +123,11 @@
 			Filesize:       entry.Size(),
 			LocalPath:      localPath,
 			ModTime:        entry.ModTime(),
->>>>>>> 0fa554b3
 			OnDisk:         onDisk,
 			Recoverable:    onDisk || redundancy >= 1,
 			Redundancy:     redundancy,
 			Renewing:       true,
-<<<<<<< HEAD
-			HyperspacePath:        f.HyperspacePath(),
-			UploadedBytes:  f.UploadedBytes(),
-			UploadProgress: f.UploadProgress(),
-		})
-=======
-			SiaPath:        entry.SiaPath(),
+			HyperspacePath: entry.HyperspacePath(),
 			UploadedBytes:  entry.UploadedBytes(),
 			UploadProgress: entry.UploadProgress(),
 		})
@@ -212,7 +135,6 @@
 		if err != nil {
 			r.log.Debugln("WARN: Could not close thread:", err)
 		}
->>>>>>> 0fa554b3
 	}
 	return fileList
 }
@@ -221,22 +143,12 @@
 // Update based on FileList
 func (r *Renter) File(siaPath string) (modules.FileInfo, error) {
 	// Get the file and its contracts
-<<<<<<< HEAD
-	lockID := r.mu.RLock()
-	file, exists := r.files[siaPath]
-	r.mu.RUnlock(lockID)
-	if !exists {
-		return fileInfo, ErrUnknownPath
-	}
-	pks := file.HostPublicKeys()
-=======
 	entry, err := r.staticFileSet.Open(siaPath)
 	if err != nil {
 		return modules.FileInfo{}, err
 	}
 	defer entry.Close()
 	pks := entry.HostPublicKeys()
->>>>>>> 0fa554b3
 
 	// Build 2 maps that map every contract id to its offline and goodForRenew
 	// status.
@@ -255,22 +167,6 @@
 
 	// Build the FileInfo
 	renewing := true
-<<<<<<< HEAD
-	localPath := file.LocalPath()
-	_, err := os.Stat(localPath)
-	onDisk := !os.IsNotExist(err)
-	redundancy := file.Redundancy(offline, goodForRenew)
-	fileInfo = modules.FileInfo{
-		AccessTime:     file.AccessTime(),
-		Available:      file.Available(offline),
-		ChangeTime:     file.ChangeTime(),
-		CipherType:     file.MasterKey().Type().String(),
-		CreateTime:     file.CreateTime(),
-		Expiration:     file.Expiration(contracts),
-		Filesize:       file.Size(),
-		LocalPath:      localPath,
-		ModTime:        file.ModTime(),
-=======
 	localPath := entry.LocalPath()
 	_, err = os.Stat(localPath)
 	if err != nil && !os.IsNotExist(err) {
@@ -288,20 +184,13 @@
 		Filesize:       entry.Size(),
 		LocalPath:      localPath,
 		ModTime:        entry.ModTime(),
->>>>>>> 0fa554b3
 		OnDisk:         onDisk,
 		Recoverable:    onDisk || redundancy >= 1,
 		Redundancy:     redundancy,
 		Renewing:       renewing,
-<<<<<<< HEAD
-		HyperspacePath:        file.HyperspacePath(),
-		UploadedBytes:  file.UploadedBytes(),
-		UploadProgress: file.UploadProgress(),
-=======
-		SiaPath:        entry.SiaPath(),
+		HyperspacePath: entry.HyperspacePath(),
 		UploadedBytes:  entry.UploadedBytes(),
 		UploadProgress: entry.UploadProgress(),
->>>>>>> 0fa554b3
 	}
 
 	return fileInfo, nil
@@ -318,22 +207,6 @@
 	return r.staticFileSet.Rename(currentName, newName)
 }
 
-<<<<<<< HEAD
-	// Check that currentName exists and newName doesn't.
-	file, exists := r.files[currentName]
-	if !exists {
-		return ErrUnknownPath
-	}
-	_, exists = r.files[newName]
-	if exists {
-		return ErrPathOverload
-	}
-
-	// Modify the file and save it to disk.
-	err = file.Rename(newName, filepath.Join(r.persistDir, newName+ShareExtension)) // TODO: violation of locking convention
-	if err != nil {
-		return err
-=======
 // fileToSiaFile converts a legacy file to a SiaFile. Fields that can't be
 // populated using the legacy file remain blank.
 func (r *Renter) fileToSiaFile(f *file, repairPath string) (*siafile.SiaFileSetEntry, error) {
@@ -360,49 +233,9 @@
 				MerkleRoot: piece.MerkleRoot,
 			})
 		}
->>>>>>> 0fa554b3
 	}
 	fileData.Chunks = chunks
 	return r.staticFileSet.NewFromFileData(fileData)
-}
-
-<<<<<<< HEAD
-	// Update the entries in the renter.
-	delete(r.files, currentName)
-	r.files[newName] = file
-
-	return nil
-}
-
-// fileToSiaFile converts a legacy file to a SiaFile. Fields that can't be
-// populated using the legacy file remain blank.
-func (r *Renter) fileToSiaFile(f *file, repairPath string) (*siafile.SiaFile, error) {
-	fileData := siafile.FileData{
-		Name:        f.name,
-		FileSize:    f.size,
-		MasterKey:   f.masterKey,
-		ErasureCode: f.erasureCode,
-		RepairPath:  repairPath,
-		PieceSize:   f.pieceSize,
-		Mode:        os.FileMode(f.mode),
-		Deleted:     f.deleted,
-		UID:         f.staticUID,
-	}
-	chunks := make([]siafile.FileChunk, f.numChunks())
-	for i := 0; i < len(chunks); i++ {
-		chunks[i].Pieces = make([][]siafile.Piece, f.erasureCode.NumPieces())
-	}
-	for _, contract := range f.contracts {
-		pk := r.hostContractor.ResolveIDToPubKey(contract.ID)
-		for _, piece := range contract.Pieces {
-			chunks[piece.Chunk].Pieces[piece.Piece] = append(chunks[piece.Chunk].Pieces[piece.Piece], siafile.Piece{
-				HostPubKey: pk,
-				MerkleRoot: piece.MerkleRoot,
-			})
-		}
-	}
-	fileData.Chunks = chunks
-	return siafile.NewFromFileData(fileData)
 }
 
 // numChunks returns the number of chunks that f was split into.
@@ -419,22 +252,6 @@
 	return n
 }
 
-=======
-// numChunks returns the number of chunks that f was split into.
-func (f *file) numChunks() uint64 {
-	// empty files still need at least one chunk
-	if f.size == 0 {
-		return 1
-	}
-	n := f.size / f.staticChunkSize()
-	// last chunk will be padded, unless chunkSize divides file evenly.
-	if f.size%f.staticChunkSize() != 0 {
-		n++
-	}
-	return n
-}
-
->>>>>>> 0fa554b3
 // staticChunkSize returns the size of one chunk.
 func (f *file) staticChunkSize() uint64 {
 	return f.pieceSize * uint64(f.erasureCode.MinPieces())
