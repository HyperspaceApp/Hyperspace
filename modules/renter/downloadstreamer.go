--- conflicted
+++ resolved
@@ -7,13 +7,8 @@
 	"math"
 	"time"
 
-<<<<<<< HEAD
 	"github.com/HyperspaceApp/Hyperspace/modules/renter/siafile"
 	"github.com/HyperspaceApp/errors"
-=======
-	"gitlab.com/NebulousLabs/Sia/modules/renter/siafile"
-	"gitlab.com/NebulousLabs/errors"
->>>>>>> 721fd7c2
 )
 
 type (
@@ -73,16 +68,9 @@
 	if chunkIndex == s.file.NumChunks() {
 		return 0, io.EOF
 	}
-<<<<<<< HEAD
-	chunkSize := s.file.ChunkSize(chunkIndex)
-	remainingData := uint64(fileSize - s.offset)
-	requestedData := uint64(len(p))
-	remainingChunk := chunkSize - chunkOffset
-=======
 	remainingData := uint64(fileSize - s.offset)
 	requestedData := uint64(len(p))
 	remainingChunk := s.file.ChunkSize() - chunkOffset
->>>>>>> 721fd7c2
 	length := min(remainingData, requestedData, remainingChunk)
 
 	// Download data
