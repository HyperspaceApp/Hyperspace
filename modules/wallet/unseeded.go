--- conflicted
+++ resolved
@@ -208,78 +208,4 @@
 	}
 	w.tpool.TransactionPoolSubscribe(w)
 	return nil
-<<<<<<< HEAD
-=======
-}
-
-// Load033xWallet loads a v0.3.3.x wallet as an unseeded key, such that the
-// funds become spendable to the current wallet.
-func (w *Wallet) Load033xWallet(masterKey crypto.CipherKey, filepath033x string) error {
-	if err := w.tg.Add(); err != nil {
-		return err
-	}
-	defer w.tg.Done()
-
-	// load the keys and reset the consensus change ID and height in preparation for rescan
-	err := func() error {
-		w.mu.Lock()
-		defer w.mu.Unlock()
-
-		var savedKeys []savedKey033x
-		err := encoding.ReadFile(filepath033x, &savedKeys)
-		if err != nil {
-			return err
-		}
-		var seedsLoaded int
-		for _, savedKey := range savedKeys {
-			spendKey := spendableKey{
-				UnlockConditions: savedKey.UnlockConditions,
-				SecretKeys:       []crypto.SecretKey{savedKey.SecretKey},
-			}
-			err = w.loadSpendableKey(masterKey, spendKey)
-			if err != nil && err != errDuplicateSpendableKey {
-				return err
-			}
-			if err == nil {
-				seedsLoaded++
-			}
-			w.integrateSpendableKey(masterKey, spendKey)
-		}
-		if seedsLoaded == 0 {
-			return errAllDuplicates
-		}
-
-		if err = w.dbTx.DeleteBucket(bucketProcessedTransactions); err != nil {
-			return err
-		}
-		if _, err = w.dbTx.CreateBucket(bucketProcessedTransactions); err != nil {
-			return err
-		}
-		w.unconfirmedProcessedTransactions = nil
-		err = dbPutConsensusChangeID(w.dbTx, modules.ConsensusChangeBeginning)
-		if err != nil {
-			return err
-		}
-		return dbPutConsensusHeight(w.dbTx, 0)
-	}()
-	if err != nil {
-		return err
-	}
-
-	// rescan the blockchain
-	w.cs.Unsubscribe(w)
-	w.tpool.Unsubscribe(w)
-
-	done := make(chan struct{})
-	go w.rescanMessage(done)
-	defer close(done)
-
-	err = w.cs.ConsensusSetSubscribe(w, modules.ConsensusChangeBeginning, w.tg.StopChan())
-	if err != nil {
-		return err
-	}
-	w.tpool.TransactionPoolSubscribe(w)
-
-	return nil
->>>>>>> 721fd7c2
 }