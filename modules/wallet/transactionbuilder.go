--- conflicted
+++ resolved
@@ -3,11 +3,7 @@
 import (
 	"bytes"
 	"errors"
-<<<<<<< HEAD
-=======
 	"math"
-	"sort"
->>>>>>> 6c063cf7
 
 	"github.com/HyperspaceApp/Hyperspace/crypto"
 	"github.com/HyperspaceApp/Hyperspace/encoding"
@@ -602,7 +598,6 @@
 	return w.RegisterTransaction(types.Transaction{}, nil)
 }
 
-<<<<<<< HEAD
 func (w *Wallet) NewUnsignedTransaction(outputs []types.SiacoinOutput, fee types.Currency) (tx types.Transaction, err error) {
 	tb, err := w.StartTransaction()
 	if err != nil {
@@ -627,7 +622,8 @@
 		UnlockHash: dest,
 	}
 	return w.NewUnsignedTransaction([]types.SiacoinOutput{output}, fee)
-=======
+}
+
 // UnspentOutputs returns the unspent outputs tracked by the wallet.
 func (w *Wallet) UnspentOutputs() ([]modules.UnspentOutput, error) {
 	if err := w.tg.Add(); err != nil {
@@ -859,5 +855,4 @@
 	}
 
 	return nil
->>>>>>> 6c063cf7
 }