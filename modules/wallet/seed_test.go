package wallet

import (
	"bytes"
	"path/filepath"
	"testing"

	"github.com/HyperspaceApp/Hyperspace/build"
	"github.com/HyperspaceApp/Hyperspace/crypto"
	"github.com/HyperspaceApp/Hyperspace/modules"
	"github.com/HyperspaceApp/Hyperspace/modules/miner"
	"github.com/HyperspaceApp/Hyperspace/types"
)

// TestPrimarySeed checks that the correct seed is returned when calling
// PrimarySeed.
func TestPrimarySeed(t *testing.T) {
	if testing.Short() {
		t.SkipNow()
	}
	t.Parallel()
	// Start with a blank wallet tester.
	wt, err := createBlankWalletTester(t.Name())
	if err != nil {
		t.Fatal(err)
	}
	defer wt.closeWt()

	// Create a seed and unlock the wallet.
	seed, err := wt.wallet.Encrypt(crypto.TwofishKey{})
	if err != nil {
		t.Fatal(err)
	}
	err = wt.wallet.Unlock(crypto.TwofishKey(crypto.HashObject(seed)))
	if err != nil {
		t.Fatal(err)
	}

	// Try getting an address, see that the seed advances correctly.
	primarySeed, remaining, err := wt.wallet.PrimarySeed()
	if err != nil {
		t.Fatal(err)
	}
	if !bytes.Equal(primarySeed[:], seed[:]) {
		t.Error("PrimarySeed is returning a value inconsitent with the seed returned by Encrypt")
	}
	if remaining != maxScanKeys {
		t.Error("primary seed is returning the wrong number of remaining addresses")
	}
	_, err = wt.wallet.NextAddress()
	if err != nil {
		t.Fatal(err)
	}
	_, remaining, err = wt.wallet.PrimarySeed()
	if err != nil {
		t.Fatal(err)
	}
	if remaining != maxScanKeys-1 {
		t.Error("primary seed is returning the wrong number of remaining addresses")
	}

	// Lock then unlock the wallet and check the responses.
	err = wt.wallet.Lock()
	if err != nil {
		t.Fatal(err)
	}
	_, _, err = wt.wallet.PrimarySeed()
	if err != modules.ErrLockedWallet {
		t.Error("unexpected err:", err)
	}
	err = wt.wallet.Unlock(crypto.TwofishKey(crypto.HashObject(seed)))
	if err != nil {
		t.Fatal(err)
	}
	primarySeed, remaining, err = wt.wallet.PrimarySeed()
	if err != nil {
		t.Fatal(err)
	}
	if !bytes.Equal(primarySeed[:], seed[:]) {
		t.Error("PrimarySeed is returning a value inconsitent with the seed returned by Encrypt")
	}
	if remaining != maxScanKeys-1 {
		t.Error("primary seed is returning the wrong number of remaining addresses")
	}
}

// TestLoadSeed checks that a seed can be successfully recovered from a wallet,
// and then remain available on subsequent loads of the wallet.
func TestLoadSeed(t *testing.T) {
	if testing.Short() {
		t.SkipNow()
	}
	t.Parallel()
	wt, err := createWalletTester(t.Name(), modules.ProdDependencies)
	if err != nil {
		t.Fatal(err)
	}
	defer wt.closeWt()
	seed, _, err := wt.wallet.PrimarySeed()
	if err != nil {
		t.Fatal(err)
	}
	allSeeds, err := wt.wallet.AllSeeds()
	if err != nil {
		t.Fatal(err)
	}
	if len(allSeeds) != 1 {
		t.Fatal("AllSeeds should be returning the primary seed.")
	} else if allSeeds[0] != seed {
		t.Fatal("AllSeeds returned the wrong seed")
	}
	wt.wallet.Close()

	dir := filepath.Join(build.TempDir(modules.WalletDir, t.Name()+"1"), modules.WalletDir)
	w, err := New(wt.cs, wt.tpool, dir)
	if err != nil {
		t.Fatal(err)
	}
	newSeed, err := w.Encrypt(crypto.TwofishKey{})
	if err != nil {
		t.Fatal(err)
	}
	err = w.Unlock(crypto.TwofishKey(crypto.HashObject(newSeed)))
	if err != nil {
		t.Fatal(err)
	}
	// Balance of wallet should be 0.
	siacoinBal, _, _, err := w.ConfirmedBalance()
	if err != nil {
		t.Fatal(err)
	}
	if !siacoinBal.Equals64(0) {
		t.Error("fresh wallet should not have a balance")
	}
	err = w.LoadSeed(crypto.TwofishKey(crypto.HashObject(newSeed)), seed)
	if err != nil {
		t.Fatal(err)
	}
	allSeeds, err = w.AllSeeds()
	if err != nil {
		t.Fatal(err)
	}
	if len(allSeeds) != 2 {
		t.Error("AllSeeds should be returning the primary seed with the recovery seed.")
	}
	if allSeeds[0] != newSeed {
		t.Error("AllSeeds returned the wrong seed")
	}
	if !bytes.Equal(allSeeds[1][:], seed[:]) {
		t.Error("AllSeeds returned the wrong seed")
	}

	siacoinBal2, _, _, err := w.ConfirmedBalance()
	if err != nil {
		t.Fatal(err)
	}
	if siacoinBal2.Cmp64(0) <= 0 {
		t.Error("wallet failed to load a seed with money in it")
	}
	allSeeds, err = w.AllSeeds()
	if err != nil {
		t.Fatal(err)
	}
	if len(allSeeds) != 2 {
		t.Error("AllSeeds should be returning the primary seed with the recovery seed.")
	}
	if !bytes.Equal(allSeeds[0][:], newSeed[:]) {
		t.Error("AllSeeds returned the wrong seed")
	}
	if !bytes.Equal(allSeeds[1][:], seed[:]) {
		t.Error("AllSeeds returned the wrong seed")
	}
}

// TestSweepSeedCoins tests that sweeping a seed results in the transfer of
// its siacoin outputs to the wallet.
func TestSweepSeedCoins(t *testing.T) {
	if testing.Short() {
		t.SkipNow()
	}
	t.Parallel()
	// create a wallet with some money
	wt, err := createWalletTester("TestSweepSeedCoins0", modules.ProdDependencies)
	if err != nil {
		t.Fatal(err)
	}
	defer wt.closeWt()
	seed, _, err := wt.wallet.PrimarySeed()
	if err != nil {
		t.Fatal(err)
	}
	// send money to ourselves, so that we sweep a real output (instead of
	// just a miner payout)
	uc, err := wt.wallet.NextAddress()
	if err != nil {
		t.Fatal(err)
	}
	_, err = wt.wallet.SendSiacoins(types.SiacoinPrecision, uc.UnlockHash())
	if err != nil {
		t.Fatal(err)
	}
	_, err = wt.miner.AddBlock()
	if err != nil {
		t.Fatal(err)
	}

	// create a blank wallet
	dir := filepath.Join(build.TempDir(modules.WalletDir, "TestSweepSeedCoins1"), modules.WalletDir)
	w, err := New(wt.cs, wt.tpool, dir)
	if err != nil {
		t.Fatal(err)
	}
	newSeed, err := w.Encrypt(crypto.TwofishKey{})
	if err != nil {
		t.Fatal(err)
	}
	err = w.Unlock(crypto.TwofishKey(crypto.HashObject(newSeed)))
	if err != nil {
		t.Fatal(err)
	}
	// starting balance should be 0.
	siacoinBal, _, _, err := w.ConfirmedBalance()
	if err != nil {
		t.Fatal(err)
	}
	if !siacoinBal.IsZero() {
		t.Error("fresh wallet should not have a balance")
	}

	// sweep the seed of the first wallet into the second
	sweptCoins, _, err := w.SweepSeed(seed)
	if err != nil {
		t.Fatal(err)
	}

	// new wallet should have exactly 'sweptCoins' coins
	_, incoming, err := w.UnconfirmedBalance()
	if err != nil {
		t.Fatal(err)
	}
	if incoming.Cmp(sweptCoins) != 0 {
		t.Fatalf("wallet should have correct balance after sweeping seed: wanted %v, got %v", sweptCoins, incoming)
	}
}

<<<<<<< HEAD
=======
// TestSweepSeedFunds tests that sweeping a seed results in the transfer of
// its siafund outputs to the wallet.
func TestSweepSeedFunds(t *testing.T) {
	if testing.Short() {
		t.SkipNow()
	}
	t.Parallel()
	wt, err := createWalletTester("TestSweepSeedFunds", modules.ProdDependencies)
	if err != nil {
		t.Fatal(err)
	}
	defer wt.closeWt()

	// Load the key into the wallet.
	err = wt.wallet.LoadSiagKeys(wt.walletMasterKey, []string{"../../types/siag0of1of1.siakey"})
	if err != nil {
		t.Error(err)
	}

	_, siafundBal, _, err := wt.wallet.ConfirmedBalance()
	if err != nil {
		t.Fatal(err)
	}
	if siafundBal.Cmp(types.NewCurrency64(2000)) != 0 {
		t.Error("expecting a siafund balance of 2000 from the 1of1 key")
	}
	// need to reset the miner as well, since it depends on the wallet
	wt.miner, err = miner.New(wt.cs, wt.tpool, wt.wallet, wt.wallet.persistDir)
	if err != nil {
		t.Fatal(err)
	}

	// Create a seed and generate an address to send money to.
	seed := modules.Seed{1, 2, 3}
	sk := generateSpendableKey(seed, 1)

	// Send some siafunds to the address.
	_, err = wt.wallet.SendSiafunds(types.NewCurrency64(12), sk.UnlockConditions.UnlockHash())
	if err != nil {
		t.Fatal(err)
	}
	// Send some siacoins to the address, but not enough to cover the
	// transaction fee.
	_, err = wt.wallet.SendSiacoins(types.NewCurrency64(1), sk.UnlockConditions.UnlockHash())
	if err != nil {
		t.Fatal(err)
	}
	// mine blocks without earning payout until our balance is stable
	for i := types.BlockHeight(0); i < types.MaturityDelay; i++ {
		wt.addBlockNoPayout()
	}
	oldCoinBalance, siafundBal, _, err := wt.wallet.ConfirmedBalance()
	if err != nil {
		t.Fatal(err)
	}
	if siafundBal.Cmp(types.NewCurrency64(1988)) != 0 {
		t.Errorf("expecting balance of %v after sending siafunds to the seed, got %v", 1988, siafundBal)
	}

	// Sweep the seed.
	coins, funds, err := wt.wallet.SweepSeed(seed)
	if err != nil {
		t.Fatal(err)
	}
	if !coins.IsZero() {
		t.Error("expected to sweep 0 coins, got", coins)
	}
	if funds.Cmp(types.NewCurrency64(12)) != 0 {
		t.Errorf("expected to sweep %v funds, got %v", 12, funds)
	}
	// add a block without earning its payout
	wt.addBlockNoPayout()

	// Wallet balance should have decreased to pay for the sweep transaction.
	newCoinBalance, _, _, err := wt.wallet.ConfirmedBalance()
	if err != nil {
		t.Fatal(err)
	}
	if newCoinBalance.Cmp(oldCoinBalance) >= 0 {
		t.Error("expecting balance to go down; instead, increased by", newCoinBalance.Sub(oldCoinBalance))
	}
}

// TestSweepSeedSentFunds tests that sweeping a seed results in the transfer
// of its siafund outputs to the wallet, even after the funds have been
// transferred a few times.
func TestSweepSeedSentFunds(t *testing.T) {
	if testing.Short() {
		t.SkipNow()
	}
	t.Parallel()
	wt, err := createWalletTester("TestSweepSeedSentFunds", modules.ProdDependencies)
	if err != nil {
		t.Fatal(err)
	}
	defer wt.closeWt()

	// Load the key into the wallet.
	err = wt.wallet.LoadSiagKeys(wt.walletMasterKey, []string{"../../types/siag0of1of1.siakey"})
	if err != nil {
		t.Error(err)
	}

	_, siafundBal, _, err := wt.wallet.ConfirmedBalance()
	if err != nil {
		t.Fatal(err)
	}
	if siafundBal.Cmp(types.NewCurrency64(2000)) != 0 {
		t.Error("expecting a siafund balance of 2000 from the 1of1 key")
	}
	// need to reset the miner as well, since it depends on the wallet
	wt.miner, err = miner.New(wt.cs, wt.tpool, wt.wallet, wt.wallet.persistDir)
	if err != nil {
		t.Fatal(err)
	}

	// send funds to ourself a few times
	for i := 0; i < 10; i++ {
		uc, err := wt.wallet.NextAddress()
		if err != nil {
			t.Fatal(err)
		}
		_, err = wt.wallet.SendSiafunds(types.NewCurrency64(1), uc.UnlockHash())
		if err != nil {
			t.Fatal(err)
		}
		wt.addBlockNoPayout()
	}
	// send some funds to the void
	_, err = wt.wallet.SendSiafunds(types.NewCurrency64(10), types.UnlockHash{})
	if err != nil {
		t.Fatal(err)
	}
	wt.addBlockNoPayout()

	// Create a seed and generate an address to send money to.
	seed := modules.Seed{1, 2, 3}
	sk := generateSpendableKey(seed, 1)

	// Send some siafunds to the address.
	_, err = wt.wallet.SendSiafunds(types.NewCurrency64(12), sk.UnlockConditions.UnlockHash())
	if err != nil {
		t.Fatal(err)
	}
	// mine blocks without earning payout until our balance is stable
	for i := types.BlockHeight(0); i < types.MaturityDelay; i++ {
		wt.addBlockNoPayout()
	}
	oldCoinBalance, siafundBal, _, err := wt.wallet.ConfirmedBalance()
	if err != nil {
		t.Fatal(err)
	}
	if expected := 2000 - 12 - 10; siafundBal.Cmp(types.NewCurrency64(uint64(expected))) != 0 {
		t.Errorf("expecting balance of %v after sending siafunds to the seed, got %v", expected, siafundBal)
	}

	// Sweep the seed.
	coins, funds, err := wt.wallet.SweepSeed(seed)
	if err != nil {
		t.Fatal(err)
	}
	if !coins.IsZero() {
		t.Error("expected to sweep 0 coins, got", coins)
	}
	if funds.Cmp(types.NewCurrency64(12)) != 0 {
		t.Errorf("expected to sweep %v funds, got %v", 12, funds)
	}
	// add a block without earning its payout
	wt.addBlockNoPayout()

	// Wallet balance should have decreased to pay for the sweep transaction.
	newCoinBalance, _, _, err := wt.wallet.ConfirmedBalance()
	if err != nil {
		t.Fatal(err)
	}
	if newCoinBalance.Cmp(oldCoinBalance) >= 0 {
		t.Error("expecting balance to go down; instead, increased by", newCoinBalance.Sub(oldCoinBalance))
	}
}

// TestSweepSeedCoinsAndFunds tests that sweeping a seed results in the
// transfer of its siacoin and siafund outputs to the wallet.
func TestSweepSeedCoinsAndFunds(t *testing.T) {
	if testing.Short() || !build.VLONG {
		t.SkipNow()
	}
	t.Parallel()
	wt, err := createWalletTester("TestSweepSeedCoinsAndFunds", modules.ProdDependencies)
	if err != nil {
		t.Fatal(err)
	}
	defer wt.closeWt()

	// Load the key into the wallet.
	err = wt.wallet.LoadSiagKeys(wt.walletMasterKey, []string{"../../types/siag0of1of1.siakey"})
	if err != nil {
		t.Error(err)
	}

	_, siafundBal, _, err := wt.wallet.ConfirmedBalance()
	if err != nil {
		t.Fatal(err)
	}
	if siafundBal.Cmp(types.NewCurrency64(2000)) != 0 {
		t.Error("expecting a siafund balance of 2000 from the 1of1 key")
	}

	// Create a seed and generate an address to send money to.
	seed := modules.Seed{1, 2, 3}
	sk := generateSpendableKey(seed, 1)

	// Send some siafunds to the address.
	for i := 0; i < 12; i++ {
		_, err = wt.wallet.SendSiafunds(types.NewCurrency64(1), sk.UnlockConditions.UnlockHash())
		if err != nil {
			t.Fatal(err)
		}
		wt.addBlockNoPayout()
	}
	// Send some siacoins to the address -- must be more than the transaction
	// fee.
	for i := 0; i < 100; i++ {
		_, err = wt.wallet.SendSiacoins(types.SiacoinPrecision.Mul64(10), sk.UnlockConditions.UnlockHash())
		if err != nil {
			t.Fatal(err)
		}
		wt.addBlockNoPayout()
	}
	// mine blocks without earning payout until our balance is stable
	for i := types.BlockHeight(0); i < types.MaturityDelay; i++ {
		wt.addBlockNoPayout()
	}
	oldCoinBalance, siafundBal, _, err := wt.wallet.ConfirmedBalance()
	if err != nil {
		t.Fatal(err)
	}
	if siafundBal.Cmp(types.NewCurrency64(1988)) != 0 {
		t.Errorf("expecting balance of %v after sending siafunds to the seed, got %v", 1988, siafundBal)
	}

	// Sweep the seed.
	coins, funds, err := wt.wallet.SweepSeed(seed)
	if err != nil {
		t.Fatal(err)
	}
	if coins.IsZero() {
		t.Error("expected to sweep coins, got 0")
	}
	if funds.Cmp(types.NewCurrency64(12)) != 0 {
		t.Errorf("expected to sweep %v funds, got %v", 12, funds)
	}
	// add a block without earning its payout
	wt.addBlockNoPayout()

	// Wallet balance should have decreased to pay for the sweep transaction.
	newCoinBalance, _, _, err := wt.wallet.ConfirmedBalance()
	if err != nil {
		t.Fatal(err)
	}
	if newCoinBalance.Cmp(oldCoinBalance) <= 0 {
		t.Error("expecting balance to go up; instead, decreased by", oldCoinBalance.Sub(newCoinBalance))
	}
}

>>>>>>> 75ac18cb
// TestGenerateKeys tests that the generateKeys function correctly generates a
// key for every index specified.
func TestGenerateKeys(t *testing.T) {
	for i, k := range generateKeys(modules.Seed{}, 1000, 4000) {
		if len(k.UnlockConditions.PublicKeys) == 0 {
			t.Errorf("index %v was skipped", i)
		}
	}
}<|MERGE_RESOLUTION|>--- conflicted
+++ resolved
@@ -243,273 +243,6 @@
 	}
 }
 
-<<<<<<< HEAD
-=======
-// TestSweepSeedFunds tests that sweeping a seed results in the transfer of
-// its siafund outputs to the wallet.
-func TestSweepSeedFunds(t *testing.T) {
-	if testing.Short() {
-		t.SkipNow()
-	}
-	t.Parallel()
-	wt, err := createWalletTester("TestSweepSeedFunds", modules.ProdDependencies)
-	if err != nil {
-		t.Fatal(err)
-	}
-	defer wt.closeWt()
-
-	// Load the key into the wallet.
-	err = wt.wallet.LoadSiagKeys(wt.walletMasterKey, []string{"../../types/siag0of1of1.siakey"})
-	if err != nil {
-		t.Error(err)
-	}
-
-	_, siafundBal, _, err := wt.wallet.ConfirmedBalance()
-	if err != nil {
-		t.Fatal(err)
-	}
-	if siafundBal.Cmp(types.NewCurrency64(2000)) != 0 {
-		t.Error("expecting a siafund balance of 2000 from the 1of1 key")
-	}
-	// need to reset the miner as well, since it depends on the wallet
-	wt.miner, err = miner.New(wt.cs, wt.tpool, wt.wallet, wt.wallet.persistDir)
-	if err != nil {
-		t.Fatal(err)
-	}
-
-	// Create a seed and generate an address to send money to.
-	seed := modules.Seed{1, 2, 3}
-	sk := generateSpendableKey(seed, 1)
-
-	// Send some siafunds to the address.
-	_, err = wt.wallet.SendSiafunds(types.NewCurrency64(12), sk.UnlockConditions.UnlockHash())
-	if err != nil {
-		t.Fatal(err)
-	}
-	// Send some siacoins to the address, but not enough to cover the
-	// transaction fee.
-	_, err = wt.wallet.SendSiacoins(types.NewCurrency64(1), sk.UnlockConditions.UnlockHash())
-	if err != nil {
-		t.Fatal(err)
-	}
-	// mine blocks without earning payout until our balance is stable
-	for i := types.BlockHeight(0); i < types.MaturityDelay; i++ {
-		wt.addBlockNoPayout()
-	}
-	oldCoinBalance, siafundBal, _, err := wt.wallet.ConfirmedBalance()
-	if err != nil {
-		t.Fatal(err)
-	}
-	if siafundBal.Cmp(types.NewCurrency64(1988)) != 0 {
-		t.Errorf("expecting balance of %v after sending siafunds to the seed, got %v", 1988, siafundBal)
-	}
-
-	// Sweep the seed.
-	coins, funds, err := wt.wallet.SweepSeed(seed)
-	if err != nil {
-		t.Fatal(err)
-	}
-	if !coins.IsZero() {
-		t.Error("expected to sweep 0 coins, got", coins)
-	}
-	if funds.Cmp(types.NewCurrency64(12)) != 0 {
-		t.Errorf("expected to sweep %v funds, got %v", 12, funds)
-	}
-	// add a block without earning its payout
-	wt.addBlockNoPayout()
-
-	// Wallet balance should have decreased to pay for the sweep transaction.
-	newCoinBalance, _, _, err := wt.wallet.ConfirmedBalance()
-	if err != nil {
-		t.Fatal(err)
-	}
-	if newCoinBalance.Cmp(oldCoinBalance) >= 0 {
-		t.Error("expecting balance to go down; instead, increased by", newCoinBalance.Sub(oldCoinBalance))
-	}
-}
-
-// TestSweepSeedSentFunds tests that sweeping a seed results in the transfer
-// of its siafund outputs to the wallet, even after the funds have been
-// transferred a few times.
-func TestSweepSeedSentFunds(t *testing.T) {
-	if testing.Short() {
-		t.SkipNow()
-	}
-	t.Parallel()
-	wt, err := createWalletTester("TestSweepSeedSentFunds", modules.ProdDependencies)
-	if err != nil {
-		t.Fatal(err)
-	}
-	defer wt.closeWt()
-
-	// Load the key into the wallet.
-	err = wt.wallet.LoadSiagKeys(wt.walletMasterKey, []string{"../../types/siag0of1of1.siakey"})
-	if err != nil {
-		t.Error(err)
-	}
-
-	_, siafundBal, _, err := wt.wallet.ConfirmedBalance()
-	if err != nil {
-		t.Fatal(err)
-	}
-	if siafundBal.Cmp(types.NewCurrency64(2000)) != 0 {
-		t.Error("expecting a siafund balance of 2000 from the 1of1 key")
-	}
-	// need to reset the miner as well, since it depends on the wallet
-	wt.miner, err = miner.New(wt.cs, wt.tpool, wt.wallet, wt.wallet.persistDir)
-	if err != nil {
-		t.Fatal(err)
-	}
-
-	// send funds to ourself a few times
-	for i := 0; i < 10; i++ {
-		uc, err := wt.wallet.NextAddress()
-		if err != nil {
-			t.Fatal(err)
-		}
-		_, err = wt.wallet.SendSiafunds(types.NewCurrency64(1), uc.UnlockHash())
-		if err != nil {
-			t.Fatal(err)
-		}
-		wt.addBlockNoPayout()
-	}
-	// send some funds to the void
-	_, err = wt.wallet.SendSiafunds(types.NewCurrency64(10), types.UnlockHash{})
-	if err != nil {
-		t.Fatal(err)
-	}
-	wt.addBlockNoPayout()
-
-	// Create a seed and generate an address to send money to.
-	seed := modules.Seed{1, 2, 3}
-	sk := generateSpendableKey(seed, 1)
-
-	// Send some siafunds to the address.
-	_, err = wt.wallet.SendSiafunds(types.NewCurrency64(12), sk.UnlockConditions.UnlockHash())
-	if err != nil {
-		t.Fatal(err)
-	}
-	// mine blocks without earning payout until our balance is stable
-	for i := types.BlockHeight(0); i < types.MaturityDelay; i++ {
-		wt.addBlockNoPayout()
-	}
-	oldCoinBalance, siafundBal, _, err := wt.wallet.ConfirmedBalance()
-	if err != nil {
-		t.Fatal(err)
-	}
-	if expected := 2000 - 12 - 10; siafundBal.Cmp(types.NewCurrency64(uint64(expected))) != 0 {
-		t.Errorf("expecting balance of %v after sending siafunds to the seed, got %v", expected, siafundBal)
-	}
-
-	// Sweep the seed.
-	coins, funds, err := wt.wallet.SweepSeed(seed)
-	if err != nil {
-		t.Fatal(err)
-	}
-	if !coins.IsZero() {
-		t.Error("expected to sweep 0 coins, got", coins)
-	}
-	if funds.Cmp(types.NewCurrency64(12)) != 0 {
-		t.Errorf("expected to sweep %v funds, got %v", 12, funds)
-	}
-	// add a block without earning its payout
-	wt.addBlockNoPayout()
-
-	// Wallet balance should have decreased to pay for the sweep transaction.
-	newCoinBalance, _, _, err := wt.wallet.ConfirmedBalance()
-	if err != nil {
-		t.Fatal(err)
-	}
-	if newCoinBalance.Cmp(oldCoinBalance) >= 0 {
-		t.Error("expecting balance to go down; instead, increased by", newCoinBalance.Sub(oldCoinBalance))
-	}
-}
-
-// TestSweepSeedCoinsAndFunds tests that sweeping a seed results in the
-// transfer of its siacoin and siafund outputs to the wallet.
-func TestSweepSeedCoinsAndFunds(t *testing.T) {
-	if testing.Short() || !build.VLONG {
-		t.SkipNow()
-	}
-	t.Parallel()
-	wt, err := createWalletTester("TestSweepSeedCoinsAndFunds", modules.ProdDependencies)
-	if err != nil {
-		t.Fatal(err)
-	}
-	defer wt.closeWt()
-
-	// Load the key into the wallet.
-	err = wt.wallet.LoadSiagKeys(wt.walletMasterKey, []string{"../../types/siag0of1of1.siakey"})
-	if err != nil {
-		t.Error(err)
-	}
-
-	_, siafundBal, _, err := wt.wallet.ConfirmedBalance()
-	if err != nil {
-		t.Fatal(err)
-	}
-	if siafundBal.Cmp(types.NewCurrency64(2000)) != 0 {
-		t.Error("expecting a siafund balance of 2000 from the 1of1 key")
-	}
-
-	// Create a seed and generate an address to send money to.
-	seed := modules.Seed{1, 2, 3}
-	sk := generateSpendableKey(seed, 1)
-
-	// Send some siafunds to the address.
-	for i := 0; i < 12; i++ {
-		_, err = wt.wallet.SendSiafunds(types.NewCurrency64(1), sk.UnlockConditions.UnlockHash())
-		if err != nil {
-			t.Fatal(err)
-		}
-		wt.addBlockNoPayout()
-	}
-	// Send some siacoins to the address -- must be more than the transaction
-	// fee.
-	for i := 0; i < 100; i++ {
-		_, err = wt.wallet.SendSiacoins(types.SiacoinPrecision.Mul64(10), sk.UnlockConditions.UnlockHash())
-		if err != nil {
-			t.Fatal(err)
-		}
-		wt.addBlockNoPayout()
-	}
-	// mine blocks without earning payout until our balance is stable
-	for i := types.BlockHeight(0); i < types.MaturityDelay; i++ {
-		wt.addBlockNoPayout()
-	}
-	oldCoinBalance, siafundBal, _, err := wt.wallet.ConfirmedBalance()
-	if err != nil {
-		t.Fatal(err)
-	}
-	if siafundBal.Cmp(types.NewCurrency64(1988)) != 0 {
-		t.Errorf("expecting balance of %v after sending siafunds to the seed, got %v", 1988, siafundBal)
-	}
-
-	// Sweep the seed.
-	coins, funds, err := wt.wallet.SweepSeed(seed)
-	if err != nil {
-		t.Fatal(err)
-	}
-	if coins.IsZero() {
-		t.Error("expected to sweep coins, got 0")
-	}
-	if funds.Cmp(types.NewCurrency64(12)) != 0 {
-		t.Errorf("expected to sweep %v funds, got %v", 12, funds)
-	}
-	// add a block without earning its payout
-	wt.addBlockNoPayout()
-
-	// Wallet balance should have decreased to pay for the sweep transaction.
-	newCoinBalance, _, _, err := wt.wallet.ConfirmedBalance()
-	if err != nil {
-		t.Fatal(err)
-	}
-	if newCoinBalance.Cmp(oldCoinBalance) <= 0 {
-		t.Error("expecting balance to go up; instead, decreased by", oldCoinBalance.Sub(newCoinBalance))
-	}
-}
-
->>>>>>> 75ac18cb
 // TestGenerateKeys tests that the generateKeys function correctly generates a
 // key for every index specified.
 func TestGenerateKeys(t *testing.T) {
