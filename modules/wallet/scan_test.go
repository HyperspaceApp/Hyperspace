--- conflicted
+++ resolved
@@ -152,7 +152,6 @@
 	}
 	defer wt.closeWt()
 
-<<<<<<< HEAD
 	startTime := time.Now()
 	_, availableAddressCount, _ := wt.wallet.PrimarySeed()
 	log.Printf("availableAddressCount: %v\n", availableAddressCount)
@@ -166,23 +165,6 @@
 		txns, err := wt.wallet.SendSiacoins(types.NewCurrency64(1), uc.UnlockHash())
 		if err != nil {
 			t.Fatal(err)
-=======
-	// startTime := time.Now()
-	for i := 0; i <= 6; i++ {
-		// addrs, _ := wt.wallet.AllAddresses()
-		// log.Printf("%d time spent 0: %f, address %d", i, time.Now().Sub(startTime).Seconds(), len(addrs))
-
-		if i%3 == 0 {
-			uc, err := wt.wallet.nextPrimarySeedAddress(wt.wallet.dbTx)
-			if err != nil {
-				t.Fatal(err)
-			}
-			_, err = wt.wallet.SendSiacoins(types.NewCurrency64(300000), uc.UnlockHash())
-			if err != nil {
-				t.Fatal(err)
-			}
-			// log.Printf("send 1 to %s, tx id: %s\n", uc.UnlockHash().String(), txns[0].ID().String())
->>>>>>> 20c335e8
 		}
 		if i%5 == 0 {
 			_, err := wt.wallet.SendSiacoins(types.NewCurrency64(5000), types.UnlockHash{})
