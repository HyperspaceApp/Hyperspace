package wallet

import (
	"math"

	"github.com/HyperspaceApp/Hyperspace/modules"
	"github.com/HyperspaceApp/Hyperspace/types"
	"github.com/NebulousLabs/errors"

	"github.com/coreos/bbolt"
)

type (
	spentSiacoinOutputSet map[types.SiacoinOutputID]types.SiacoinOutput
)

// threadedResetSubscriptions unsubscribes the wallet from the consensus set and transaction pool
// and subscribes again.
func (w *Wallet) threadedResetSubscriptions() error {
	if !w.scanLock.TryLock() {
		return errScanInProgress
	}
	defer w.scanLock.Unlock()

	w.cs.Unsubscribe(w)
	w.tpool.Unsubscribe(w)

	err := w.cs.ConsensusSetSubscribe(w, modules.ConsensusChangeBeginning, w.tg.StopChan())
	if err != nil {
		return err
	}
	w.tpool.TransactionPoolSubscribe(w)
	return nil
}

// advanceSeedLookahead generates all keys from the current primary seed progress up to index
// and adds them to the set of spendable keys.  Therefore the new primary seed progress will
// be index+1 and new lookahead keys will be generated starting from index+1
// Returns true if a blockchain rescan is required
func (w *Wallet) advanceSeedLookahead(index uint64) (bool, error) {
	progress, err := dbGetPrimarySeedProgress(w.dbTx)
	if err != nil {
		return false, err
	}
	newProgress := index + 1

	// Add spendable keys and remove them from lookahead
	spendableKeys := generateKeys(w.primarySeed, progress, newProgress-progress)
	for _, key := range spendableKeys {
		w.keys[key.UnlockConditions.UnlockHash()] = key
		delete(w.lookahead, key.UnlockConditions.UnlockHash())
	}

	// Update the primarySeedProgress
	dbPutPrimarySeedProgress(w.dbTx, newProgress)
	if err != nil {
		return false, err
	}

	// Regenerate lookahead
	w.regenerateLookahead(newProgress)

	// If more than lookaheadRescanThreshold keys were generated
	// also initialize a rescan just to be safe.
	if uint64(len(spendableKeys)) > lookaheadRescanThreshold {
		return true, nil
	}

	return false, nil
}

// isWalletAddress is a helper function that checks if an UnlockHash is
// derived from one of the wallet's spendable keys or future keys.
func (w *Wallet) isWalletAddress(uh types.UnlockHash) bool {
	_, exists := w.keys[uh]
	return exists
}

// updateLookahead uses a consensus change to update the seed progress if one of the outputs
// contains an unlock hash of the lookahead set. Returns true if a blockchain rescan is required
func (w *Wallet) updateLookahead(tx *bolt.Tx, cc modules.ConsensusChange) (bool, error) {
	var largestIndex uint64
	for _, diff := range cc.SiacoinOutputDiffs {
		if index, ok := w.lookahead[diff.SiacoinOutput.UnlockHash]; ok {
			if index > largestIndex {
				largestIndex = index
			}
		}
	}
	if largestIndex > 0 {
		return w.advanceSeedLookahead(largestIndex)
	}

	return false, nil
}

// updateConfirmedSet uses a consensus change to update the confirmed set of
// outputs as understood by the wallet.
func (w *Wallet) updateConfirmedSet(tx *bolt.Tx, cc modules.ConsensusChange) error {
	for _, diff := range cc.SiacoinOutputDiffs {
		// Verify that the diff is relevant to the wallet.
		if !w.isWalletAddress(diff.SiacoinOutput.UnlockHash) {
			continue
		}

		var err error
		if diff.Direction == modules.DiffApply {
			w.log.Println("Wallet has gained a spendable siacoin output:", diff.ID, "::", diff.SiacoinOutput.Value.HumanString())
			err = dbPutSiacoinOutput(tx, diff.ID, diff.SiacoinOutput)
		} else {
			w.log.Println("Wallet has lost a spendable siacoin output:", diff.ID, "::", diff.SiacoinOutput.Value.HumanString())
			err = dbDeleteSiacoinOutput(tx, diff.ID)
		}
		if err != nil {
			w.log.Severe("Could not update siacoin output:", err)
			return err
		}
	}
<<<<<<< HEAD
=======
	for _, diff := range cc.SiafundOutputDiffs {
		// Verify that the diff is relevant to the wallet.
		if !w.isWalletAddress(diff.SiafundOutput.UnlockHash) {
			continue
		}

		var err error
		if diff.Direction == modules.DiffApply {
			w.log.Println("Wallet has gained a spendable siafund output:", diff.ID, "::", diff.SiafundOutput.Value)
			err = dbPutSiafundOutput(tx, diff.ID, diff.SiafundOutput)
		} else {
			w.log.Println("Wallet has lost a spendable siafund output:", diff.ID, "::", diff.SiafundOutput.Value)
			err = dbDeleteSiafundOutput(tx, diff.ID)
		}
		if err != nil {
			w.log.Severe("Could not update siafund output:", err)
			return err
		}
	}
	for _, diff := range cc.SiafundPoolDiffs {
		var err error
		if diff.Direction == modules.DiffApply {
			err = dbPutSiafundPool(tx, diff.Adjusted)
		} else {
			err = dbPutSiafundPool(tx, diff.Previous)
		}
		if err != nil {
			w.log.Severe("Could not update siafund pool:", err)
			return err
		}
	}
>>>>>>> 75ac18cb
	return nil
}

// revertHistory reverts any transaction history that was destroyed by reverted
// blocks in the consensus change.
func (w *Wallet) revertHistory(tx *bolt.Tx, reverted []types.Block) error {
	for _, block := range reverted {
		// Remove any transactions that have been reverted.
		for i := len(block.Transactions) - 1; i >= 0; i-- {
			// If the transaction is relevant to the wallet, it will be the
			// most recent transaction in bucketProcessedTransactions.
			txid := block.Transactions[i].ID()
			pt, err := dbGetLastProcessedTransaction(tx)
			if err != nil {
				break // bucket is empty
			}
			if txid == pt.TransactionID {
				w.log.Println("A wallet transaction has been reverted due to a reorg:", txid)
				if err := dbDeleteLastProcessedTransaction(tx); err != nil {
					w.log.Severe("Could not revert transaction:", err)
					return err
				}
			}
		}

		// Remove the miner payout transaction if applicable.
		for i, mp := range block.MinerPayouts {
			// If the transaction is relevant to the wallet, it will be the
			// most recent transaction in bucketProcessedTransactions.
			pt, err := dbGetLastProcessedTransaction(tx)
			if err != nil {
				break // bucket is empty
			}
			if types.TransactionID(block.ID()) == pt.TransactionID {
				w.log.Println("Miner payout has been reverted due to a reorg:", block.MinerPayoutID(uint64(i)), "::", mp.Value.HumanString())
				if err := dbDeleteLastProcessedTransaction(tx); err != nil {
					w.log.Severe("Could not revert transaction:", err)
					return err
				}
				break // there will only ever be one miner transaction
			}
		}

		// decrement the consensus height
		if block.ID() != types.GenesisID {
			consensusHeight, err := dbGetConsensusHeight(tx)
			if err != nil {
				return err
			}
			err = dbPutConsensusHeight(tx, consensusHeight-1)
			if err != nil {
				return err
			}
		}
	}
	return nil
}

// outputs and collects them in a map of SiacoinOutputID -> SiacoinOutput.
func computeSpentSiacoinOutputSet(diffs []modules.SiacoinOutputDiff) spentSiacoinOutputSet {
	outputs := make(spentSiacoinOutputSet)
	for _, diff := range diffs {
		if diff.Direction == modules.DiffRevert {
			// DiffRevert means spent.
			outputs[diff.ID] = diff.SiacoinOutput
		}
	}
	return outputs
}

// computeProcessedTransactionsFromBlock searches all the miner payouts and
// transactions in a block and computes a ProcessedTransaction slice containing
// all of the transactions processed for the given block.
func (w *Wallet) computeProcessedTransactionsFromBlock(tx *bolt.Tx, block types.Block, spentSiacoinOutputs spentSiacoinOutputSet, consensusHeight types.BlockHeight) []modules.ProcessedTransaction {
	var pts []modules.ProcessedTransaction

	// Find ProcessedTransactions from miner payouts.
	relevant := false
	for _, mp := range block.MinerPayouts {
		relevant = relevant || w.isWalletAddress(mp.UnlockHash)
	}
	if relevant {
		w.log.Println("Wallet has received new miner payouts:", block.ID())
		// Apply the miner payout transaction if applicable.
		minerPT := modules.ProcessedTransaction{
			Transaction:           types.Transaction{},
			TransactionID:         types.TransactionID(block.ID()),
			ConfirmationHeight:    consensusHeight,
			ConfirmationTimestamp: block.Timestamp,
		}
		for i, mp := range block.MinerPayouts {
			w.log.Println("\tminer payout:", block.MinerPayoutID(uint64(i)), "::", mp.Value.HumanString())
			minerPT.Outputs = append(minerPT.Outputs, modules.ProcessedOutput{
				ID:             types.OutputID(block.MinerPayoutID(uint64(i))),
				FundType:       types.SpecifierMinerPayout,
				MaturityHeight: consensusHeight + types.MaturityDelay,
				WalletAddress:  w.isWalletAddress(mp.UnlockHash),
				RelatedAddress: mp.UnlockHash,
				Value:          mp.Value,
			})
		}
		pts = append(pts, minerPT)
	}

	// Find ProcessedTransactions from transactions.
	for _, txn := range block.Transactions {
		// Determine if transaction is relevant.
		relevant := false
		for _, sci := range txn.SiacoinInputs {
			relevant = relevant || w.isWalletAddress(sci.UnlockConditions.UnlockHash())
		}
		for _, sco := range txn.SiacoinOutputs {
			relevant = relevant || w.isWalletAddress(sco.UnlockHash)
		}

		// Only create a ProcessedTransaction if transaction is relevant.
		if !relevant {
			continue
		}
		w.log.Println("A transaction has been confirmed on the blockchain:", txn.ID())

		pt := modules.ProcessedTransaction{
			Transaction:           txn,
			TransactionID:         txn.ID(),
			ConfirmationHeight:    consensusHeight,
			ConfirmationTimestamp: block.Timestamp,
		}

		for _, sci := range txn.SiacoinInputs {
			pi := modules.ProcessedInput{
				ParentID:       types.OutputID(sci.ParentID),
				FundType:       types.SpecifierSiacoinInput,
				WalletAddress:  w.isWalletAddress(sci.UnlockConditions.UnlockHash()),
				RelatedAddress: sci.UnlockConditions.UnlockHash(),
				Value:          spentSiacoinOutputs[sci.ParentID].Value,
			}
			pt.Inputs = append(pt.Inputs, pi)

			// Log any wallet-relevant inputs.
			if pi.WalletAddress {
				w.log.Println("\tSiacoin Input:", pi.ParentID, "::", pi.Value.HumanString())
			}
		}

		for i, sco := range txn.SiacoinOutputs {
			po := modules.ProcessedOutput{
				ID:             types.OutputID(txn.SiacoinOutputID(uint64(i))),
				FundType:       types.SpecifierSiacoinOutput,
				MaturityHeight: consensusHeight,
				WalletAddress:  w.isWalletAddress(sco.UnlockHash),
				RelatedAddress: sco.UnlockHash,
				Value:          sco.Value,
			}
			pt.Outputs = append(pt.Outputs, po)

			// Log any wallet-relevant outputs.
			if po.WalletAddress {
				w.log.Println("\tSiacoin Output:", po.ID, "::", po.Value.HumanString())
			}
		}

		for _, fee := range txn.MinerFees {
			pt.Outputs = append(pt.Outputs, modules.ProcessedOutput{
				FundType:       types.SpecifierMinerFee,
				MaturityHeight: consensusHeight + types.MaturityDelay,
				Value:          fee,
			})
		}
		pts = append(pts, pt)
	}
	return pts
}

// applyHistory applies any transaction history that the applied blocks
// introduced.
func (w *Wallet) applyHistory(tx *bolt.Tx, cc modules.ConsensusChange) error {
	spentSiacoinOutputs := computeSpentSiacoinOutputSet(cc.SiacoinOutputDiffs)

	for _, block := range cc.AppliedBlocks {
		consensusHeight, err := dbGetConsensusHeight(tx)
		if err != nil {
			return errors.AddContext(err, "failed to consensus height")
		}
		// Increment the consensus height.
		if block.ID() != types.GenesisID {
			consensusHeight++
			err = dbPutConsensusHeight(tx, consensusHeight)
			if err != nil {
				return errors.AddContext(err, "failed to store consensus height in database")
			}
		}

		pts := w.computeProcessedTransactionsFromBlock(tx, block, spentSiacoinOutputs, consensusHeight)
		for _, pt := range pts {
			err := dbAppendProcessedTransaction(tx, pt)
			if err != nil {
				return errors.AddContext(err, "could not put processed transaction")
			}
		}
	}

	return nil
}

// ProcessConsensusChange parses a consensus change to update the set of
// confirmed outputs known to the wallet.
func (w *Wallet) ProcessConsensusChange(cc modules.ConsensusChange) {
	if err := w.tg.Add(); err != nil {
		return
	}
	defer w.tg.Done()

	w.mu.Lock()
	defer w.mu.Unlock()

	if needRescan, err := w.updateLookahead(w.dbTx, cc); err != nil {
		w.log.Severe("ERROR: failed to update lookahead:", err)
		w.dbRollback = true
	} else if needRescan {
		go w.threadedResetSubscriptions()
	}
	if err := w.updateConfirmedSet(w.dbTx, cc); err != nil {
		w.log.Severe("ERROR: failed to update confirmed set:", err)
		w.dbRollback = true
	}
	if err := w.revertHistory(w.dbTx, cc.RevertedBlocks); err != nil {
		w.log.Severe("ERROR: failed to revert consensus change:", err)
		w.dbRollback = true
	}
	if err := w.applyHistory(w.dbTx, cc); err != nil {
		w.log.Severe("ERROR: failed to apply consensus change:", err)
		w.dbRollback = true
	}
	if err := dbPutConsensusChangeID(w.dbTx, cc.ID); err != nil {
		w.log.Severe("ERROR: failed to update consensus change ID:", err)
		w.dbRollback = true
	}

	if cc.Synced {
		go w.threadedDefragWallet()
	}
}

// ReceiveUpdatedUnconfirmedTransactions updates the wallet's unconfirmed
// transaction set.
func (w *Wallet) ReceiveUpdatedUnconfirmedTransactions(diff *modules.TransactionPoolDiff) {
	if err := w.tg.Add(); err != nil {
		return
	}
	defer w.tg.Done()

	w.mu.Lock()
	defer w.mu.Unlock()

	// Do the pruning first. If there are any pruned transactions, we will need
	// to re-allocate the whole processed transactions array.
	droppedTransactions := make(map[types.TransactionID]struct{})
	for i := range diff.RevertedTransactions {
		txids := w.unconfirmedSets[diff.RevertedTransactions[i]]
		for i := range txids {
			droppedTransactions[txids[i]] = struct{}{}
		}
		delete(w.unconfirmedSets, diff.RevertedTransactions[i])
	}

	// Skip the reallocation if we can, otherwise reallocate the
	// unconfirmedProcessedTransactions to no longer have the dropped
	// transactions.
	if len(droppedTransactions) != 0 {
		// Capacity can't be reduced, because we have no way of knowing if the
		// dropped transactions are relevant to the wallet or not, and some will
		// not be relevant to the wallet, meaning they don't have a counterpart
		// in w.unconfirmedProcessedTransactions.
		newUPT := make([]modules.ProcessedTransaction, 0, len(w.unconfirmedProcessedTransactions))
		for _, txn := range w.unconfirmedProcessedTransactions {
			_, exists := droppedTransactions[txn.TransactionID]
			if !exists {
				// Transaction was not dropped, add it to the new unconfirmed
				// transactions.
				newUPT = append(newUPT, txn)
			}
		}

		// Set the unconfirmed preocessed transactions to the pruned set.
		w.unconfirmedProcessedTransactions = newUPT
	}

	// Scroll through all of the diffs and add any new transactions.
	for _, unconfirmedTxnSet := range diff.AppliedTransactions {
		// Mark all of the transactions that appeared in this set.
		//
		// TODO: Technically only necessary to mark the ones that are relevant
		// to the wallet, but overhead should be low.
		w.unconfirmedSets[unconfirmedTxnSet.ID] = unconfirmedTxnSet.IDs

		// Get the values for the spent outputs.
		spentSiacoinOutputs := make(map[types.SiacoinOutputID]types.SiacoinOutput)
		for _, scod := range unconfirmedTxnSet.Change.SiacoinOutputDiffs {
			// Only need to grab the reverted ones, because only reverted ones
			// have the possibility of having been spent.
			if scod.Direction == modules.DiffRevert {
				spentSiacoinOutputs[scod.ID] = scod.SiacoinOutput
			}
		}

		// Add each transaction to our set of unconfirmed transactions.
		for i, txn := range unconfirmedTxnSet.Transactions {
			// determine whether transaction is relevant to the wallet
			relevant := false
			for _, sci := range txn.SiacoinInputs {
				relevant = relevant || w.isWalletAddress(sci.UnlockConditions.UnlockHash())
			}
			for _, sco := range txn.SiacoinOutputs {
				relevant = relevant || w.isWalletAddress(sco.UnlockHash)
			}

			// only create a ProcessedTransaction if txn is relevant
			if !relevant {
				continue
			}

			pt := modules.ProcessedTransaction{
				Transaction:           txn,
				TransactionID:         unconfirmedTxnSet.IDs[i],
				ConfirmationHeight:    types.BlockHeight(math.MaxUint64),
				ConfirmationTimestamp: types.Timestamp(math.MaxUint64),
			}
			for _, sci := range txn.SiacoinInputs {
				pt.Inputs = append(pt.Inputs, modules.ProcessedInput{
					ParentID:       types.OutputID(sci.ParentID),
					FundType:       types.SpecifierSiacoinInput,
					WalletAddress:  w.isWalletAddress(sci.UnlockConditions.UnlockHash()),
					RelatedAddress: sci.UnlockConditions.UnlockHash(),
					Value:          spentSiacoinOutputs[sci.ParentID].Value,
				})
			}
			for i, sco := range txn.SiacoinOutputs {
				pt.Outputs = append(pt.Outputs, modules.ProcessedOutput{
					ID:             types.OutputID(txn.SiacoinOutputID(uint64(i))),
					FundType:       types.SpecifierSiacoinOutput,
					MaturityHeight: types.BlockHeight(math.MaxUint64),
					WalletAddress:  w.isWalletAddress(sco.UnlockHash),
					RelatedAddress: sco.UnlockHash,
					Value:          sco.Value,
				})
			}
			for _, fee := range txn.MinerFees {
				pt.Outputs = append(pt.Outputs, modules.ProcessedOutput{
					FundType: types.SpecifierMinerFee,
					Value:    fee,
				})
			}
			w.unconfirmedProcessedTransactions = append(w.unconfirmedProcessedTransactions, pt)
		}
	}
}<|MERGE_RESOLUTION|>--- conflicted
+++ resolved
@@ -116,40 +116,6 @@
 			return err
 		}
 	}
-<<<<<<< HEAD
-=======
-	for _, diff := range cc.SiafundOutputDiffs {
-		// Verify that the diff is relevant to the wallet.
-		if !w.isWalletAddress(diff.SiafundOutput.UnlockHash) {
-			continue
-		}
-
-		var err error
-		if diff.Direction == modules.DiffApply {
-			w.log.Println("Wallet has gained a spendable siafund output:", diff.ID, "::", diff.SiafundOutput.Value)
-			err = dbPutSiafundOutput(tx, diff.ID, diff.SiafundOutput)
-		} else {
-			w.log.Println("Wallet has lost a spendable siafund output:", diff.ID, "::", diff.SiafundOutput.Value)
-			err = dbDeleteSiafundOutput(tx, diff.ID)
-		}
-		if err != nil {
-			w.log.Severe("Could not update siafund output:", err)
-			return err
-		}
-	}
-	for _, diff := range cc.SiafundPoolDiffs {
-		var err error
-		if diff.Direction == modules.DiffApply {
-			err = dbPutSiafundPool(tx, diff.Adjusted)
-		} else {
-			err = dbPutSiafundPool(tx, diff.Previous)
-		}
-		if err != nil {
-			w.log.Severe("Could not update siafund pool:", err)
-			return err
-		}
-	}
->>>>>>> 75ac18cb
 	return nil
 }
 
