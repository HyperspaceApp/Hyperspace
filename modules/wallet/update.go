--- conflicted
+++ resolved
@@ -220,14 +220,6 @@
 		for _, sco := range txn.SiacoinOutputs {
 			relevant = relevant || w.isWalletAddress(sco.UnlockHash)
 		}
-<<<<<<< HEAD
-=======
-		for _, sfi := range txn.SiafundInputs {
-			relevant = relevant || w.isWalletAddress(sfi.UnlockConditions.UnlockHash())
-		}
-		for _, sfo := range txn.SiafundOutputs {
-			relevant = relevant || w.isWalletAddress(sfo.UnlockHash)
-		}
 		for _, fc := range txn.FileContracts {
 			for _, o := range fc.ValidProofOutputs {
 				relevant = relevant || w.isWalletAddress(o.UnlockHash)
@@ -244,7 +236,6 @@
 				relevant = relevant || w.isWalletAddress(o.UnlockHash)
 			}
 		}
->>>>>>> 3274b024
 
 		// Only create a ProcessedTransaction if transaction is relevant.
 		if !relevant {
