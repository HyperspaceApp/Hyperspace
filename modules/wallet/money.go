--- conflicted
+++ resolved
@@ -29,16 +29,12 @@
 
 // ConfirmedBalance returns the balance of the wallet according to all of the
 // confirmed transactions.
-<<<<<<< HEAD
-func (w *Wallet) ConfirmedBalance() (siacoinBalance types.Currency) {
-=======
-func (w *Wallet) ConfirmedBalance() (siacoinBalance types.Currency, siafundBalance types.Currency, siafundClaimBalance types.Currency, err error) {
+func (w *Wallet) ConfirmedBalance() (siacoinBalance types.Currency, err error) {
 	if err := w.tg.Add(); err != nil {
 		return types.ZeroCurrency, types.ZeroCurrency, types.ZeroCurrency, modules.ErrWalletShutdown
 	}
 	defer w.tg.Done()
 
->>>>>>> 75ac18cb
 	// dustThreshold has to be obtained separate from the lock
 	dustThreshold, err := w.DustThreshold()
 	if err != nil {
@@ -231,66 +227,6 @@
 	return txnSet, nil
 }
 
-<<<<<<< HEAD
-=======
-// SendSiafunds creates a transaction sending 'amount' to 'dest'. The transaction
-// is submitted to the transaction pool and is also returned.
-func (w *Wallet) SendSiafunds(amount types.Currency, dest types.UnlockHash) (txns []types.Transaction, err error) {
-	if err := w.tg.Add(); err != nil {
-		err = modules.ErrWalletShutdown
-		return nil, err
-	}
-	defer w.tg.Done()
-	w.mu.RLock()
-	unlocked := w.unlocked
-	w.mu.RUnlock()
-	if !unlocked {
-		return nil, modules.ErrLockedWallet
-	}
-
-	_, tpoolFee := w.tpool.FeeEstimation()
-	tpoolFee = tpoolFee.Mul64(750) // Estimated transaction size in bytes
-	tpoolFee = tpoolFee.Mul64(5)   // use large fee to ensure siafund transactions are selected by miners
-	output := types.SiafundOutput{
-		Value:      amount,
-		UnlockHash: dest,
-	}
-
-	txnBuilder, err := w.StartTransaction()
-	if err != nil {
-		return nil, err
-	}
-	defer func() {
-		if err != nil {
-			txnBuilder.Drop()
-		}
-	}()
-	err = txnBuilder.FundSiacoins(tpoolFee)
-	if err != nil {
-		return nil, err
-	}
-	err = txnBuilder.FundSiafunds(amount)
-	if err != nil {
-		return nil, err
-	}
-	txnBuilder.AddMinerFee(tpoolFee)
-	txnBuilder.AddSiafundOutput(output)
-	txnSet, err := txnBuilder.Sign(true)
-	if err != nil {
-		return nil, err
-	}
-	err = w.tpool.AcceptTransactionSet(txnSet)
-	if err != nil {
-		return nil, err
-	}
-	w.log.Println("Submitted a siafund transfer transaction set for value", amount.HumanString(), "with fees", tpoolFee.HumanString(), "IDs:")
-	for _, txn := range txnSet {
-		w.log.Println("\t", txn.ID())
-	}
-	return txnSet, nil
-}
-
->>>>>>> 75ac18cb
 // Len returns the number of elements in the sortedOutputs struct.
 func (so sortedOutputs) Len() int {
 	if build.DEBUG && len(so.ids) != len(so.outputs) {
