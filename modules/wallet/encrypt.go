--- conflicted
+++ resolved
@@ -60,11 +60,7 @@
 }
 
 // initEncryption initializes and encrypts the primary SeedFile.
-<<<<<<< HEAD
-func (w *Wallet) initEncryption(masterKey crypto.TwofishKey, seed modules.Seed, internalIndex uint64) (modules.Seed, error) {
-=======
-func (w *Wallet) initEncryption(masterKey crypto.CipherKey, seed modules.Seed, progress uint64) (modules.Seed, error) {
->>>>>>> 721fd7c2
+func (w *Wallet) initEncryption(masterKey crypto.CipherKey, seed modules.Seed, internalIndex uint64) (modules.Seed, error) {
 	wb := w.dbTx.Bucket(bucketWallet)
 	// Check if the wallet encryption key has already been set.
 	if wb.Get(keyEncryptionVerification) != nil {
@@ -423,11 +419,7 @@
 	// initialize the wallet with the appropriate seed progress
 	w.mu.Lock()
 	defer w.mu.Unlock()
-<<<<<<< HEAD
-	_, err := w.initEncryption(masterKey, seed, s.getMaximumInternalIndex())
-=======
-	_, err = w.initEncryption(masterKey, seed, progress)
->>>>>>> 721fd7c2
+	_, err = w.initEncryption(masterKey, seed, s.getMaximumInternalIndex())
 	return err
 }
 
