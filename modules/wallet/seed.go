package wallet

import (

	//"fmt"
	"runtime"
	"sync"

	"github.com/HyperspaceApp/Hyperspace/crypto"
	"github.com/HyperspaceApp/Hyperspace/encoding"
	"github.com/HyperspaceApp/Hyperspace/modules"
	"github.com/HyperspaceApp/Hyperspace/types"
	"github.com/HyperspaceApp/errors"
	"github.com/HyperspaceApp/fastrand"
	"github.com/coreos/bbolt"
)

var (
	errKnownSeed = errors.New("seed is already known")
)

type (
	// uniqueID is a unique id randomly generated and put at the front of every
	// persistence object. It is used to make sure that a different encryption
	// key can be used for every persistence object.
	uniqueID [crypto.EntropySize]byte

	// seedFile stores an encrypted wallet seed on disk.
	seedFile struct {
		UID                    uniqueID
		EncryptionVerification crypto.Ciphertext
		Seed                   crypto.Ciphertext
	}
)

// generateSpendableKey creates the keys and unlock conditions for seed at a
// given index.
func generateSpendableKey(seed modules.Seed, index uint64) spendableKey {
	sk, pk := crypto.GenerateKeyPairDeterministic(crypto.HashAll(seed, index))
	return spendableKey{
		UnlockConditions: types.UnlockConditions{
			PublicKeys:         []types.SiaPublicKey{types.Ed25519PublicKey(pk)},
			SignaturesRequired: 1,
		},
		SecretKeys: []crypto.SecretKey{sk},
	}
}

// generateKeys generates n keys from seed, starting from index start.
func generateKeys(seed modules.Seed, start, n uint64) []spendableKey {
	// generate in parallel, one goroutine per core.
	keys := make([]spendableKey, n)
	var wg sync.WaitGroup
	wg.Add(runtime.NumCPU())
	for cpu := 0; cpu < runtime.NumCPU(); cpu++ {
		go func(offset uint64) {
			defer wg.Done()
			for i := offset; i < n; i += uint64(runtime.NumCPU()) {
				// NOTE: don't bother trying to optimize generateSpendableKey;
				// profiling shows that ed25519 key generation consumes far
				// more CPU time than encoding or hashing.
				keys[i] = generateSpendableKey(seed, start+i)
			}
		}(uint64(cpu))
	}
	wg.Wait()
	return keys
}

// createSeedFile creates and encrypts a seedFile.
func createSeedFile(masterKey crypto.CipherKey, seed modules.Seed) seedFile {
	var sf seedFile
	fastrand.Read(sf.UID[:])
	sek := uidEncryptionKey(masterKey, sf.UID)
	sf.EncryptionVerification = sek.EncryptBytes(verificationPlaintext)
	sf.Seed = sek.EncryptBytes(seed[:])
	return sf
}

// decryptSeedFile decrypts a seed file using the encryption key.
func decryptSeedFile(masterKey crypto.CipherKey, sf seedFile) (seed modules.Seed, err error) {
	// Verify that the provided master key is the correct key.
	decryptionKey := uidEncryptionKey(masterKey, sf.UID)
	err = verifyEncryption(decryptionKey, sf.EncryptionVerification)
	if err != nil {
		return modules.Seed{}, err
	}

	// Decrypt and return the seed.
	plainSeed, err := decryptionKey.DecryptBytes(sf.Seed)
	if err != nil {
		return modules.Seed{}, err
	}
	copy(seed[:], plainSeed)
	return seed, nil
}

// integrateSeed generates n spendableKeys from the seed and loads them into
// the wallet.
func (w *Wallet) integrateSeed(seed modules.Seed, n uint64) {
	for _, sk := range generateKeys(seed, 0, n) {
		w.keys[sk.UnlockConditions.UnlockHash()] = sk
	}
}

// GetAddress returns the first unspent key following the one that we've seen
// on the blockchain.
func (w *Wallet) GetAddress() (types.UnlockConditions, error) {
	if err := w.tg.Add(); err != nil {
		return types.UnlockConditions{}, err
	}
	defer w.tg.Done()

	w.mu.Lock()
	defer w.mu.Unlock()
	if !w.unlocked {
		return types.UnlockConditions{}, modules.ErrLockedWallet
	}
	key := w.lookahead.GetNextKey()
	return key.UnlockConditions, nil
}

// nextPrimarySeedAddress fetches the next n addresses from the primary seed.
func (w *Wallet) nextPrimarySeedAddresses(tx *bolt.Tx, n uint64) ([]types.UnlockConditions, error) {
	//fmt.Println("nextPrimarySeedAddresses called")
	// Check that the wallet has been unlocked.
	if !w.unlocked {
		return []types.UnlockConditions{}, modules.ErrLockedWallet
	}

	// Fetch and increment the seed progress.
	internalIndex, err := dbGetPrimarySeedMaximumInternalIndex(tx)
	if err != nil {
		return []types.UnlockConditions{}, err
	}
	externalIndex, err := dbGetPrimarySeedMaximumExternalIndex(tx)
	if err != nil {
		return []types.UnlockConditions{}, err
	}
	newInternalIndex := internalIndex + n
	//fmt.Printf("nextPrimarySeedAddresses(%v): external index: %v, old internal index: %v, new internal index: %v\n", n, externalIndex, internalIndex, newInternalIndex)
	if (newInternalIndex - externalIndex) > uint64(w.addressGapLimit) {
		//fmt.Printf("ERROR: external index: %v, old internal index: %v, new internal index: %v\n", externalIndex, internalIndex, newInternalIndex)
		return []types.UnlockConditions{}, modules.ErrAddressGapLimit
	}
	// Integrate the next keys into the wallet, and return the unlock
	// conditions.
	ucs := make([]types.UnlockConditions, 0, n)
	for i := internalIndex; i < newInternalIndex; i++ {
		spendableKey := w.lookahead.GetKeyByIndex(i)
		w.keys[spendableKey.UnlockConditions.UnlockHash()] = spendableKey
		ucs = append(ucs, spendableKey.UnlockConditions)
	}
	err = dbPutPrimarySeedMaximumInternalIndex(tx, newInternalIndex)
	if err != nil {
		return []types.UnlockConditions{}, err
	}

	return ucs, nil
}

// nextPrimarySeedAddress fetches the next address from the primary seed.
func (w *Wallet) nextPrimarySeedAddress(tx *bolt.Tx) (types.UnlockConditions, error) {
	ucs, err := w.nextPrimarySeedAddresses(tx, 1)
	if err != nil {
		return types.UnlockConditions{}, err
	}
	//fmt.Printf("Built a new address: %v\n", ucs[0].UnlockHash())
	return ucs[0], nil
}

// AllSeeds returns a list of all seeds known to and used by the wallet.
func (w *Wallet) AllSeeds() ([]modules.Seed, error) {
	w.mu.Lock()
	defer w.mu.Unlock()
	if !w.unlocked {
		return nil, modules.ErrLockedWallet
	}
	return append([]modules.Seed{w.primarySeed}, w.seeds...), nil
}

// PrimarySeed returns the decrypted primary seed of the wallet, as well as
// the number of addresses that the seed can be safely used to generate.
func (w *Wallet) PrimarySeed() (modules.Seed, uint64, error) {
	w.mu.Lock()
	defer w.mu.Unlock()
	if !w.unlocked {
		return modules.Seed{}, 0, modules.ErrLockedWallet
	}
	internalIndex, err := dbGetPrimarySeedMaximumInternalIndex(w.dbTx)
	if err != nil {
		return modules.Seed{}, 0, err
	}
	externalIndex, err := dbGetPrimarySeedMaximumExternalIndex(w.dbTx)
	if err != nil {
		return modules.Seed{}, 0, err
	}

	// addresses remaining is maxScanKeys-progress; generating more keys than
	// that risks not being able to recover them when using SweepSeed or
	// InitFromSeed.
	remaining := uint64(w.addressGapLimit) - (internalIndex - externalIndex)
	if remaining < 0 {
		remaining = 0
	}
	return w.primarySeed, remaining, nil
}

// NextAddresses returns n unlock hashes that are ready to receive siacoins.
// The addresses are generated using the primary address seed.
//
// Warning: If this function is used to generate large numbers of addresses,
// those addresses should be used. Otherwise the lookahead might not be able to
// keep up and multiple wallets with the same seed might desync.
func (w *Wallet) NextAddresses(n uint64) ([]types.UnlockConditions, error) {
	if err := w.tg.Add(); err != nil {
		return []types.UnlockConditions{}, err
	}
	defer w.tg.Done()

	w.mu.Lock()
	ucs, err := w.nextPrimarySeedAddresses(w.dbTx, n)
	err = errors.Compose(err, w.syncDB())
	w.mu.Unlock()
	if err != nil {
		return []types.UnlockConditions{}, err
	}
	return ucs, err
}

// NextAddress returns an unlock hash that is ready to receive siacoins.
// The address is generated using the primary address seed.
func (w *Wallet) NextAddress() (types.UnlockConditions, error) {
	ucs, err := w.NextAddresses(1)
	if err != nil {
		return types.UnlockConditions{}, err
	}
	return ucs[0], nil
}

// LoadSeed will track all of the addresses generated by the input seed,
// reclaiming any funds that were lost due to a deleted file or lost encryption
// key. An error will be returned if the seed has already been integrated with
// the wallet.
func (w *Wallet) LoadSeed(masterKey crypto.CipherKey, seed modules.Seed) error {
	if err := w.tg.Add(); err != nil {
		return err
	}
	defer w.tg.Done()

	if !w.cs.Synced() {
		return errors.New("cannot load seed until blockchain is synced")
	}

	if !w.scanLock.TryLock() {
		return errScanInProgress
	}
	defer w.scanLock.Unlock()

	// Because the recovery seed does not have a UID, duplication must be
	// prevented by comparing with the list of decrypted seeds. This can only
	// occur while the wallet is unlocked.
	w.mu.RLock()
	if !w.unlocked {
		w.mu.RUnlock()
		return modules.ErrLockedWallet
	}
	for _, wSeed := range append([]modules.Seed{w.primarySeed}, w.seeds...) {
		if seed == wSeed {
			w.mu.RUnlock()
			return errKnownSeed
		}
	}
	w.mu.RUnlock()

	// scan blockchain to determine how many keys to generate for the seed
	s := newSeedScanner(seed, w.addressGapLimit, w.cs, w.log, w.scanAirdrop)
	if err := s.scan(w.tg.StopChan()); err != nil {
		return err
	}
	// w.log.Printf("INFO: found key index %v in blockchain. Maximum internal index: %v", s.getMaximumExternalIndex(), s.maximumInternalIndex)

	err := func() error {
		w.mu.Lock()
		defer w.mu.Unlock()

		err := checkMasterKey(w.dbTx, masterKey)
		if err != nil {
			return err
		}

		// create a seedFile for the seed
		sf := createSeedFile(masterKey, seed)

		// add the seedFile
		var current []seedFile
		err = encoding.Unmarshal(w.dbTx.Bucket(bucketWallet).Get(keyAuxiliarySeedFiles), &current)
		if err != nil {
			return err
		}
		err = w.dbTx.Bucket(bucketWallet).Put(keyAuxiliarySeedFiles, encoding.Marshal(append(current, sf)))
		if err != nil {
			return err
		}

		// load the seed's keys
		w.integrateSeed(seed, s.getMaximumExternalIndex())
		w.seeds = append(w.seeds, seed)

		// delete the set of processed transactions; they will be recreated
		// when we rescan
		if err = w.dbTx.DeleteBucket(bucketProcessedTransactions); err != nil {
			return err
		}
		if _, err = w.dbTx.CreateBucket(bucketProcessedTransactions); err != nil {
			return err
		}
		w.unconfirmedProcessedTransactions = nil

		// reset the consensus change ID and height in preparation for rescan
		err = dbPutConsensusChangeID(w.dbTx, modules.ConsensusChangeBeginning)
		if err != nil {
			return err
		}
		return dbPutConsensusHeight(w.dbTx, 0)
	}()
	if err != nil {
		return err
	}

	// rescan the blockchain
	w.cs.Unsubscribe(w)
	w.tpool.Unsubscribe(w)

	done := make(chan struct{})
	go w.rescanMessage(done)
	defer close(done)

	if w.cs.SpvMode() {
		err = w.cs.HeaderConsensusSetSubscribe(w, modules.ConsensusChangeBeginning, w.tg.StopChan())
	} else {
		err = w.cs.ConsensusSetSubscribe(w, modules.ConsensusChangeBeginning, w.tg.StopChan())
	}
	if err != nil {
		return err
	}
	w.tpool.TransactionPoolSubscribe(w)
	return nil
}

// SweepSeed scans the blockchain for outputs generated from seed and creates
// a transaction that transfers them to the wallet. Note that this incurs a
// transaction fee. It returns the total value of the outputs, minus the fee.
func (w *Wallet) SweepSeed(seed modules.Seed) (coins, funds types.Currency, err error) {
	if err = w.tg.Add(); err != nil {
		return
	}
	defer w.tg.Done()

	if !w.scanLock.TryLock() {
		return types.Currency{}, types.Currency{}, errScanInProgress
	}
	defer w.scanLock.Unlock()

	w.mu.RLock()
	match := seed == w.primarySeed
	w.mu.RUnlock()
	if match {
		return types.Currency{}, types.Currency{}, errors.New("cannot sweep primary seed")
	}

	if !w.cs.Synced() {
		return types.Currency{}, types.Currency{}, errors.New("cannot sweep until blockchain is synced")
	}

	// get an address to spend into
	w.mu.Lock()
	uc, err := w.nextPrimarySeedAddress(w.dbTx)
	height, err2 := dbGetConsensusHeight(w.dbTx)
	w.mu.Unlock()
	if err != nil {
		return types.Currency{}, types.Currency{}, err
	}
	if err2 != nil {
		return types.Currency{}, types.Currency{}, err2
	}

	// scan blockchain for outputs, filtering out 'dust' (outputs that cost
	// more in fees than they are worth)
	s := newSeedScanner(seed, w.addressGapLimit, w.cs, w.log, w.scanAirdrop)
	_, maxFee := w.tpool.FeeEstimation()
	const outputSize = 350 // approx. size in bytes of an output and accompanying signature
	const maxOutputs = 50  // approx. number of outputs that a transaction can handle
	s.setDustThreshold(maxFee.Mul64(outputSize))
	if err = s.scan(w.tg.StopChan()); err != nil {
		return
	}

	if len(s.getSiacoinOutputs()) == 0 {
		// if we aren't sweeping any coins, then just return an
		// error; no reason to proceed
		return types.Currency{}, types.Currency{}, errors.New("nothing to sweep")
	}

	// Flatten map to slice
	var siacoinOutputs []scannedOutput
	for _, sco := range s.getSiacoinOutputs() {
		siacoinOutputs = append(siacoinOutputs, sco)
	}

	for len(siacoinOutputs) > 0 {
		// process up to maxOutputs siacoinOutputs
		txnSiacoinOutputs := make([]scannedOutput, maxOutputs)
		n := copy(txnSiacoinOutputs, siacoinOutputs)
		txnSiacoinOutputs = txnSiacoinOutputs[:n]
		siacoinOutputs = siacoinOutputs[n:]

		var txnCoins types.Currency

		// construct a transaction that spends the outputs
		tb, err := w.StartTransaction()
		if err != nil {
			return types.ZeroCurrency, types.ZeroCurrency, err
		}
		defer func() {
			if err != nil {
				tb.Drop()
			}
		}()
		var sweptCoins types.Currency // total values of swept outputs
		for _, output := range txnSiacoinOutputs {
			// construct a siacoin input that spends the output
			sk := generateSpendableKey(seed, output.seedIndex)
			tb.AddSiacoinInput(types.SiacoinInput{
				ParentID:         types.SiacoinOutputID(output.id),
				UnlockConditions: sk.UnlockConditions,
			})
			// add a signature for the input
			sweptCoins = sweptCoins.Add(output.value)
		}

		// estimate the transaction size and fee. NOTE: this equation doesn't
		// account for other fields in the transaction, but since we are
		// multiplying by maxFee, lowballing is ok
		estTxnSize := len(txnSiacoinOutputs) * outputSize
		estFee := maxFee.Mul64(uint64(estTxnSize))
		tb.AddMinerFee(estFee)

		// calculate total siacoin payout
		if sweptCoins.Cmp(estFee) > 0 {
			txnCoins = sweptCoins.Sub(estFee)
		}

		switch {
		case txnCoins.IsZero():
			// if we aren't sweeping any coins, then just return an
			// error; no reason to proceed
			return types.Currency{}, types.Currency{}, errors.New("transaction fee exceeds value of swept outputs")

		case !txnCoins.IsZero():
			// if we're sweeping coins, add a siacoin output for them
			tb.AddSiacoinOutput(types.SiacoinOutput{
				Value:      txnCoins,
				UnlockHash: uc.UnlockHash(),
			})
		}

		// add signatures for all coins (manually, since tb doesn't have
		// access to the signing keys)
		txn, parents := tb.View()
		for _, output := range txnSiacoinOutputs {
			sk := generateSpendableKey(seed, output.seedIndex)
			addSignatures(&txn, types.FullCoveredFields, sk.UnlockConditions, crypto.Hash(output.id), sk, height)
		}
<<<<<<< HEAD
=======
		for _, sfo := range txnSiafundOutputs {
			sk := generateSpendableKey(seed, sfo.seedIndex)
			addSignatures(&txn, types.FullCoveredFields, sk.UnlockConditions, crypto.Hash(sfo.id), sk, height)
		}
>>>>>>> a0f585ee
		// Usually, all the inputs will come from swept outputs. However, there is
		// an edge case in which inputs will be added from the wallet. To cover
		// this case, we iterate through the SiacoinInputs and add a signature for
		// any input that belongs to the wallet.
		w.mu.RLock()
		for _, input := range txn.SiacoinInputs {
			if key, ok := w.keys[input.UnlockConditions.UnlockHash()]; ok {
				addSignatures(&txn, types.FullCoveredFields, input.UnlockConditions, crypto.Hash(input.ParentID), key, height)
			}
		}
		w.mu.RUnlock()

		// Append transaction to txnSet
		txnSet := append(parents, txn)

		// submit the transactions
		err = w.tpool.AcceptTransactionSet(txnSet)
		if err != nil {
			return types.ZeroCurrency, types.ZeroCurrency, err
		}

		w.log.Println("Creating a transaction set to sweep a seed, IDs:")
		for _, txn := range txnSet {
			w.log.Println("\t", txn.ID())
		}

		coins = coins.Add(txnCoins)
	}
	return
}<|MERGE_RESOLUTION|>--- conflicted
+++ resolved
@@ -376,13 +376,9 @@
 	// get an address to spend into
 	w.mu.Lock()
 	uc, err := w.nextPrimarySeedAddress(w.dbTx)
-	height, err2 := dbGetConsensusHeight(w.dbTx)
 	w.mu.Unlock()
 	if err != nil {
 		return types.Currency{}, types.Currency{}, err
-	}
-	if err2 != nil {
-		return types.Currency{}, types.Currency{}, err2
 	}
 
 	// scan blockchain for outputs, filtering out 'dust' (outputs that cost
@@ -470,15 +466,8 @@
 		txn, parents := tb.View()
 		for _, output := range txnSiacoinOutputs {
 			sk := generateSpendableKey(seed, output.seedIndex)
-			addSignatures(&txn, types.FullCoveredFields, sk.UnlockConditions, crypto.Hash(output.id), sk, height)
-		}
-<<<<<<< HEAD
-=======
-		for _, sfo := range txnSiafundOutputs {
-			sk := generateSpendableKey(seed, sfo.seedIndex)
-			addSignatures(&txn, types.FullCoveredFields, sk.UnlockConditions, crypto.Hash(sfo.id), sk, height)
-		}
->>>>>>> a0f585ee
+			addSignatures(&txn, types.FullCoveredFields, sk.UnlockConditions, crypto.Hash(output.id), sk)
+		}
 		// Usually, all the inputs will come from swept outputs. However, there is
 		// an edge case in which inputs will be added from the wallet. To cover
 		// this case, we iterate through the SiacoinInputs and add a signature for
@@ -486,7 +475,7 @@
 		w.mu.RLock()
 		for _, input := range txn.SiacoinInputs {
 			if key, ok := w.keys[input.UnlockConditions.UnlockHash()]; ok {
-				addSignatures(&txn, types.FullCoveredFields, input.UnlockConditions, crypto.Hash(input.ParentID), key, height)
+				addSignatures(&txn, types.FullCoveredFields, input.UnlockConditions, crypto.Hash(input.ParentID), key)
 			}
 		}
 		w.mu.RUnlock()
