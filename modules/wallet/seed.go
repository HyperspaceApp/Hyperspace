package wallet

import (
	//"fmt"
	"runtime"
	"sync"

	"github.com/HyperspaceApp/Hyperspace/crypto"
	"github.com/HyperspaceApp/Hyperspace/encoding"
	"github.com/HyperspaceApp/Hyperspace/modules"
	"github.com/HyperspaceApp/Hyperspace/types"
	"github.com/HyperspaceApp/errors"
	"github.com/HyperspaceApp/fastrand"
	"github.com/coreos/bbolt"
)

var (
	errKnownSeed = errors.New("seed is already known")
)

type (
	// uniqueID is a unique id randomly generated and put at the front of every
	// persistence object. It is used to make sure that a different encryption
	// key can be used for every persistence object.
	uniqueID [crypto.EntropySize]byte

	// seedFile stores an encrypted wallet seed on disk.
	seedFile struct {
		UID                    uniqueID
		EncryptionVerification crypto.Ciphertext
		Seed                   crypto.Ciphertext
	}
)

// generateSpendableKey creates the keys and unlock conditions for seed at a
// given index.
func generateSpendableKey(seed modules.Seed, index uint64) spendableKey {
	sk, pk := crypto.GenerateKeyPairDeterministic(crypto.HashAll(seed, index))
	return spendableKey{
		UnlockConditions: types.UnlockConditions{
			PublicKeys:         []types.SiaPublicKey{types.Ed25519PublicKey(pk)},
			SignaturesRequired: 1,
		},
		SecretKeys: []crypto.SecretKey{sk},
	}
}

// generateKeys generates n keys from seed, starting from index start.
func generateKeys(seed modules.Seed, start, n uint64) []spendableKey {
	// generate in parallel, one goroutine per core.
	keys := make([]spendableKey, n)
	var wg sync.WaitGroup
	wg.Add(runtime.NumCPU())
	for cpu := 0; cpu < runtime.NumCPU(); cpu++ {
		go func(offset uint64) {
			defer wg.Done()
			for i := offset; i < n; i += uint64(runtime.NumCPU()) {
				// NOTE: don't bother trying to optimize generateSpendableKey;
				// profiling shows that ed25519 key generation consumes far
				// more CPU time than encoding or hashing.
				keys[i] = generateSpendableKey(seed, start+i)
			}
		}(uint64(cpu))
	}
	wg.Wait()
	return keys
}

// createSeedFile creates and encrypts a seedFile.
func createSeedFile(masterKey crypto.TwofishKey, seed modules.Seed) seedFile {
	var sf seedFile
	fastrand.Read(sf.UID[:])
	sek := uidEncryptionKey(masterKey, sf.UID)
	sf.EncryptionVerification = sek.EncryptBytes(verificationPlaintext)
	sf.Seed = sek.EncryptBytes(seed[:])
	return sf
}

// decryptSeedFile decrypts a seed file using the encryption key.
func decryptSeedFile(masterKey crypto.TwofishKey, sf seedFile) (seed modules.Seed, err error) {
	// Verify that the provided master key is the correct key.
	decryptionKey := uidEncryptionKey(masterKey, sf.UID)
	err = verifyEncryption(decryptionKey, sf.EncryptionVerification)
	if err != nil {
		return modules.Seed{}, err
	}

	// Decrypt and return the seed.
	plainSeed, err := decryptionKey.DecryptBytes(sf.Seed)
	if err != nil {
		return modules.Seed{}, err
	}
	copy(seed[:], plainSeed)
	return seed, nil
}

// integrateSeed generates n spendableKeys from the seed and loads them into
// the wallet.
func (w *Wallet) integrateSeed(seed modules.Seed, n uint64) {
	for _, sk := range generateKeys(seed, 0, n) {
		w.keys[sk.UnlockConditions.UnlockHash()] = sk
	}
}

// GetAddress returns the first unspent key following the one that we've seen
// on the blockchain.
func (w *Wallet) GetAddress() (types.UnlockConditions, error) {
	if err := w.tg.Add(); err != nil {
		return types.UnlockConditions{}, err
	}
	defer w.tg.Done()

	w.mu.Lock()
	defer w.mu.Unlock()
	if !w.unlocked {
		return types.UnlockConditions{}, modules.ErrLockedWallet
	}
	key := w.lookahead.GetNextKey()
	return key.UnlockConditions, nil
}

// nextPrimarySeedAddress fetches the next n addresses from the primary seed.
func (w *Wallet) nextPrimarySeedAddresses(tx *bolt.Tx, n uint64) ([]types.UnlockConditions, error) {
	//fmt.Println("nextPrimarySeedAddresses called")
	// Check that the wallet has been unlocked.
	if !w.unlocked {
		return []types.UnlockConditions{}, modules.ErrLockedWallet
	}

	// Fetch and increment the seed progress.
	internalIndex, err := dbGetPrimarySeedMaximumInternalIndex(tx)
	if err != nil {
		return []types.UnlockConditions{}, err
	}
	externalIndex, err := dbGetPrimarySeedMaximumExternalIndex(tx)
	if err != nil {
		return []types.UnlockConditions{}, err
	}
	newInternalIndex := internalIndex + n
	//fmt.Printf("nextPrimarySeedAddresses(%v): external index: %v, old internal index: %v, new internal index: %v\n", n, externalIndex, internalIndex, newInternalIndex)
	if (newInternalIndex - externalIndex) > uint64(w.addressGapLimit) {
		//fmt.Printf("ERROR: external index: %v, old internal index: %v, new internal index: %v\n", externalIndex, internalIndex, newInternalIndex)
		return []types.UnlockConditions{}, modules.ErrAddressGapLimit
	}
	// Integrate the next keys into the wallet, and return the unlock
	// conditions.
	ucs := make([]types.UnlockConditions, 0, n)
	for i := internalIndex; i < newInternalIndex; i++ {
		spendableKey := w.lookahead.GetKeyByIndex(i)
		w.keys[spendableKey.UnlockConditions.UnlockHash()] = spendableKey
		ucs = append(ucs, spendableKey.UnlockConditions)
	}
	err = dbPutPrimarySeedMaximumInternalIndex(tx, newInternalIndex)
	if err != nil {
		return []types.UnlockConditions{}, err
	}

	return ucs, nil
}

// nextPrimarySeedAddress fetches the next address from the primary seed.
func (w *Wallet) nextPrimarySeedAddress(tx *bolt.Tx) (types.UnlockConditions, error) {
	ucs, err := w.nextPrimarySeedAddresses(tx, 1)
	if err != nil {
		return types.UnlockConditions{}, err
	}
	//fmt.Printf("Built a new address: %v\n", ucs[0].UnlockHash())
	return ucs[0], nil
}

// AllSeeds returns a list of all seeds known to and used by the wallet.
func (w *Wallet) AllSeeds() ([]modules.Seed, error) {
	w.mu.Lock()
	defer w.mu.Unlock()
	if !w.unlocked {
		return nil, modules.ErrLockedWallet
	}
	return append([]modules.Seed{w.primarySeed}, w.seeds...), nil
}

// PrimarySeed returns the decrypted primary seed of the wallet, as well as
// the number of addresses that the seed can be safely used to generate.
func (w *Wallet) PrimarySeed() (modules.Seed, uint64, error) {
	w.mu.Lock()
	defer w.mu.Unlock()
	if !w.unlocked {
		return modules.Seed{}, 0, modules.ErrLockedWallet
	}
	internalIndex, err := dbGetPrimarySeedMaximumInternalIndex(w.dbTx)
	if err != nil {
		return modules.Seed{}, 0, err
	}
	externalIndex, err := dbGetPrimarySeedMaximumExternalIndex(w.dbTx)
	if err != nil {
		return modules.Seed{}, 0, err
	}

	// addresses remaining is maxScanKeys-progress; generating more keys than
	// that risks not being able to recover them when using SweepSeed or
	// InitFromSeed.
	remaining := uint64(w.addressGapLimit) - (internalIndex - externalIndex)
	if remaining < 0 {
		remaining = 0
	}
	return w.primarySeed, remaining, nil
}

// NextAddresses returns n unlock hashes that are ready to receive siacoins.
// The addresses are generated using the primary address seed.
//
// Warning: If this function is used to generate large numbers of addresses,
// those addresses should be used. Otherwise the lookahead might not be able to
// keep up and multiple wallets with the same seed might desync.
func (w *Wallet) NextAddresses(n uint64) ([]types.UnlockConditions, error) {
	if err := w.tg.Add(); err != nil {
		return []types.UnlockConditions{}, err
	}
	defer w.tg.Done()

	w.mu.Lock()
	ucs, err := w.nextPrimarySeedAddresses(w.dbTx, n)
	err = errors.Compose(err, w.syncDB())
	w.mu.Unlock()
	if err != nil {
		return []types.UnlockConditions{}, err
	}

	return ucs, err
}

// NextAddress returns an unlock hash that is ready to receive siacoins.
// The address is generated using the primary address seed.
func (w *Wallet) NextAddress() (types.UnlockConditions, error) {
	ucs, err := w.NextAddresses(1)
	if err != nil {
		return types.UnlockConditions{}, err
	}
	return ucs[0], nil
}

// LoadSeed will track all of the addresses generated by the input seed,
// reclaiming any funds that were lost due to a deleted file or lost encryption
// key. An error will be returned if the seed has already been integrated with
// the wallet.
func (w *Wallet) LoadSeed(masterKey crypto.TwofishKey, seed modules.Seed) error {
	if err := w.tg.Add(); err != nil {
		return err
	}
	defer w.tg.Done()

	if !w.cs.Synced() {
		return errors.New("cannot load seed until blockchain is synced")
	}

	if !w.scanLock.TryLock() {
		return errScanInProgress
	}
	defer w.scanLock.Unlock()

	// Because the recovery seed does not have a UID, duplication must be
	// prevented by comparing with the list of decrypted seeds. This can only
	// occur while the wallet is unlocked.
	w.mu.RLock()
	if !w.unlocked {
		w.mu.RUnlock()
		return modules.ErrLockedWallet
	}
	for _, wSeed := range append([]modules.Seed{w.primarySeed}, w.seeds...) {
		if seed == wSeed {
			w.mu.RUnlock()
			return errKnownSeed
		}
	}
	w.mu.RUnlock()

	// scan blockchain to determine how many keys to generate for the seed
<<<<<<< HEAD
	s := newSeedScanner(seed, w.cs, w.log)
	if err := s.scan(w.cs, w.tg.StopChan()); err != nil {
=======

	s := newSeedScanner(seed, w.addressGapLimit, w.cs, w.log, w.scanAirdrop)
	if err := s.scan(w.tg.StopChan()); err != nil {
>>>>>>> fe3c3326
		return err
	}
	// w.log.Printf("INFO: found key index %v in blockchain. Maximum internal index: %v", s.getMaximumExternalIndex(), s.maximumInternalIndex)

	err := func() error {
		w.mu.Lock()
		defer w.mu.Unlock()

		err := checkMasterKey(w.dbTx, masterKey)
		if err != nil {
			return err
		}

		// create a seedFile for the seed
		sf := createSeedFile(masterKey, seed)

		// add the seedFile
		var current []seedFile
		err = encoding.Unmarshal(w.dbTx.Bucket(bucketWallet).Get(keyAuxiliarySeedFiles), &current)
		if err != nil {
			return err
		}
		err = w.dbTx.Bucket(bucketWallet).Put(keyAuxiliarySeedFiles, encoding.Marshal(append(current, sf)))
		if err != nil {
			return err
		}

		// load the seed's keys
		w.integrateSeed(seed, uint64(s.getMaximumInternalIndex()))
		w.seeds = append(w.seeds, seed)

		// delete the set of processed transactions; they will be recreated
		// when we rescan
		if err = w.dbTx.DeleteBucket(bucketProcessedTransactions); err != nil {
			return err
		}
		if _, err = w.dbTx.CreateBucket(bucketProcessedTransactions); err != nil {
			return err
		}
		w.unconfirmedProcessedTransactions = nil

		// reset the consensus change ID and height in preparation for rescan
		err = dbPutConsensusChangeID(w.dbTx, modules.ConsensusChangeBeginning)
		if err != nil {
			return err
		}
		return dbPutConsensusHeight(w.dbTx, 0)
	}()
	if err != nil {
		return err
	}

	// rescan the blockchain
	w.cs.Unsubscribe(w)
	w.tpool.Unsubscribe(w)

	done := make(chan struct{})
	go w.rescanMessage(done)
	defer close(done)

	err = w.cs.ConsensusSetSubscribe(w, modules.ConsensusChangeBeginning, w.tg.StopChan())
	if err != nil {
		return err
	}
	w.tpool.TransactionPoolSubscribe(w)
	return nil
}

// SweepSeed scans the blockchain for outputs generated from seed and creates
// a transaction that transfers them to the wallet. Note that this incurs a
// transaction fee. It returns the total value of the outputs, minus the fee.
func (w *Wallet) SweepSeed(seed modules.Seed) (coins, funds types.Currency, err error) {
	if err = w.tg.Add(); err != nil {
		return
	}
	defer w.tg.Done()

	if !w.scanLock.TryLock() {
		return types.Currency{}, types.Currency{}, errScanInProgress
	}
	defer w.scanLock.Unlock()

	w.mu.RLock()
	match := seed == w.primarySeed
	w.mu.RUnlock()
	if match {
		return types.Currency{}, types.Currency{}, errors.New("cannot sweep primary seed")
	}

	if !w.cs.Synced() {
		return types.Currency{}, types.Currency{}, errors.New("cannot sweep until blockchain is synced")
	}

	// get an address to spend into
	w.mu.Lock()
	uc, err := w.nextPrimarySeedAddress(w.dbTx)
	w.mu.Unlock()
	if err != nil {
		return
	}

	// scan blockchain for outputs, filtering out 'dust' (outputs that cost
	// more in fees than they are worth)
<<<<<<< HEAD
	s := newSeedScanner(seed, w.cs, w.log)
=======
	s := newSeedScanner(seed, w.addressGapLimit, w.cs, w.log, w.scanAirdrop)
>>>>>>> fe3c3326
	_, maxFee := w.tpool.FeeEstimation()
	const outputSize = 350 // approx. size in bytes of an output and accompanying signature
	const maxOutputs = 50  // approx. number of outputs that a transaction can handle
	s.setDustThreshold(maxFee.Mul64(outputSize))
	if err = s.scan(w.tg.StopChan()); err != nil {
		return
	}

	if len(s.getSiacoinOutputs()) == 0 {
		// if we aren't sweeping any coins, then just return an
		// error; no reason to proceed
		return types.Currency{}, types.Currency{}, errors.New("nothing to sweep")
	}

	// Flatten map to slice
	var siacoinOutputs []scannedOutput
	for _, sco := range s.getSiacoinOutputs() {
		siacoinOutputs = append(siacoinOutputs, sco)
	}

	for len(siacoinOutputs) > 0 {
		// process up to maxOutputs siacoinOutputs
		txnSiacoinOutputs := make([]scannedOutput, maxOutputs)
		n := copy(txnSiacoinOutputs, siacoinOutputs)
		txnSiacoinOutputs = txnSiacoinOutputs[:n]
		siacoinOutputs = siacoinOutputs[n:]

		var txnCoins types.Currency

		// construct a transaction that spends the outputs
		tb, err := w.StartTransaction()
		if err != nil {
			return types.ZeroCurrency, types.ZeroCurrency, err
		}
		defer func() {
			if err != nil {
				tb.Drop()
			}
		}()
		var sweptCoins types.Currency // total values of swept outputs
		for _, output := range txnSiacoinOutputs {
			// construct a siacoin input that spends the output
			sk := generateSpendableKey(seed, output.seedIndex)
			tb.AddSiacoinInput(types.SiacoinInput{
				ParentID:         types.SiacoinOutputID(output.id),
				UnlockConditions: sk.UnlockConditions,
			})
			// add a signature for the input
			sweptCoins = sweptCoins.Add(output.value)
		}

		// estimate the transaction size and fee. NOTE: this equation doesn't
		// account for other fields in the transaction, but since we are
		// multiplying by maxFee, lowballing is ok
		estTxnSize := len(txnSiacoinOutputs) * outputSize
		estFee := maxFee.Mul64(uint64(estTxnSize))
		tb.AddMinerFee(estFee)

		// calculate total siacoin payout
		if sweptCoins.Cmp(estFee) > 0 {
			txnCoins = sweptCoins.Sub(estFee)
		}

		switch {
		case txnCoins.IsZero():
			// if we aren't sweeping any coins, then just return an
			// error; no reason to proceed
			return types.Currency{}, types.Currency{}, errors.New("transaction fee exceeds value of swept outputs")

		case !txnCoins.IsZero():
			// if we're sweeping coins, add a siacoin output for them
			tb.AddSiacoinOutput(types.SiacoinOutput{
				Value:      txnCoins,
				UnlockHash: uc.UnlockHash(),
			})
		}

		// add signatures for all coins (manually, since tb doesn't have
		// access to the signing keys)
		txn, parents := tb.View()
		for _, output := range txnSiacoinOutputs {
			sk := generateSpendableKey(seed, output.seedIndex)
			addSignatures(&txn, types.FullCoveredFields, sk.UnlockConditions, crypto.Hash(output.id), sk)
		}
		// Usually, all the inputs will come from swept outputs. However, there is
		// an edge case in which inputs will be added from the wallet. To cover
		// this case, we iterate through the SiacoinInputs and add a signature for
		// any input that belongs to the wallet.
		w.mu.RLock()
		for _, input := range txn.SiacoinInputs {
			if key, ok := w.keys[input.UnlockConditions.UnlockHash()]; ok {
				addSignatures(&txn, types.FullCoveredFields, input.UnlockConditions, crypto.Hash(input.ParentID), key)
			}
		}
		w.mu.RUnlock()

		// Append transaction to txnSet
		txnSet := append(parents, txn)

		// submit the transactions
		err = w.tpool.AcceptTransactionSet(txnSet)
		if err != nil {
			return types.ZeroCurrency, types.ZeroCurrency, err
		}

		w.log.Println("Creating a transaction set to sweep a seed, IDs:")
		for _, txn := range txnSet {
			w.log.Println("\t", txn.ID())
		}

		coins = coins.Add(txnCoins)
	}
	return
}<|MERGE_RESOLUTION|>--- conflicted
+++ resolved
@@ -274,14 +274,8 @@
 	w.mu.RUnlock()
 
 	// scan blockchain to determine how many keys to generate for the seed
-<<<<<<< HEAD
-	s := newSeedScanner(seed, w.cs, w.log)
-	if err := s.scan(w.cs, w.tg.StopChan()); err != nil {
-=======
-
 	s := newSeedScanner(seed, w.addressGapLimit, w.cs, w.log, w.scanAirdrop)
 	if err := s.scan(w.tg.StopChan()); err != nil {
->>>>>>> fe3c3326
 		return err
 	}
 	// w.log.Printf("INFO: found key index %v in blockchain. Maximum internal index: %v", s.getMaximumExternalIndex(), s.maximumInternalIndex)
@@ -385,11 +379,7 @@
 
 	// scan blockchain for outputs, filtering out 'dust' (outputs that cost
 	// more in fees than they are worth)
-<<<<<<< HEAD
-	s := newSeedScanner(seed, w.cs, w.log)
-=======
 	s := newSeedScanner(seed, w.addressGapLimit, w.cs, w.log, w.scanAirdrop)
->>>>>>> fe3c3326
 	_, maxFee := w.tpool.FeeEstimation()
 	const outputSize = 350 // approx. size in bytes of an output and accompanying signature
 	const maxOutputs = 50  // approx. number of outputs that a transaction can handle
