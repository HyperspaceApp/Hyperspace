package modules

import (
	"bytes"
	"errors"

	"github.com/NebulousLabs/entropy-mnemonics"

	"github.com/HyperspaceApp/Hyperspace/crypto"
	"github.com/HyperspaceApp/Hyperspace/types"
)

const (
	// PublicKeysPerSeed define the number of public keys that get pregenerated
	// for a seed at startup when searching for balances in the blockchain.
	PublicKeysPerSeed = 2500

	// SeedChecksumSize is the number of bytes that are used to checksum
	// addresses to prevent accidental spending.
	SeedChecksumSize = 6

	// WalletDir is the directory that contains the wallet persistence.
	WalletDir = "wallet"
)

var (
	// ErrBadEncryptionKey is returned if the incorrect encryption key to a
	// file is provided.
	ErrBadEncryptionKey = errors.New("provided encryption key is incorrect")

	// ErrIncompleteTransactions is returned if the wallet has incomplete
	// transactions being built that are using all of the current outputs, and
	// therefore the wallet is unable to spend money despite it not technically
	// being 'unconfirmed' yet.
	ErrIncompleteTransactions = errors.New("wallet has coins spent in incomplete transactions - not enough remaining coins")

	// ErrLockedWallet is returned when an action cannot be performed due to
	// the wallet being locked.
	ErrLockedWallet = errors.New("wallet must be unlocked before it can be used")

	// ErrLowBalance is returned if the wallet does not have enough funds to
	// complete the desired action.
	ErrLowBalance = errors.New("insufficient balance")

	// ErrWalletShutdown is returned when a method can't continue execution due
	// to the wallet shutting down.
	ErrWalletShutdown = errors.New("wallet is shutting down")
)

type (
	// Seed is cryptographic entropy that is used to derive spendable wallet
	// addresses.
	Seed [crypto.EntropySize]byte

	// WalletTransactionID is a unique identifier for a wallet transaction.
	WalletTransactionID crypto.Hash

	// A ProcessedInput represents funding to a transaction. The input is
	// coming from an address and going to the outputs. The fund type is
	// 'SiacoinInput'.
	ProcessedInput struct {
		ParentID       types.OutputID   `json:"parentid"`
		FundType       types.Specifier  `json:"fundtype"`
		WalletAddress  bool             `json:"walletaddress"`
		RelatedAddress types.UnlockHash `json:"relatedaddress"`
		Value          types.Currency   `json:"value"`
	}

	// A ProcessedOutput is a siacoin output that appears in a transaction.
	// Some outputs mature immediately, some are delayed, and some may never
	// mature at all (in the event of storage proofs).
	//
	// Fund type can either be 'SiacoinOutput', 'ClaimOutput',
	// 'MinerPayout', or 'MinerFee'. All outputs except the miner fee create
	// outputs accessible to an address. Miner fees are not spendable, and
	// instead contribute to the block subsidy.
	//
	// MaturityHeight indicates at what block height the output becomes
	// available. SiacoinInputs become available immediately.
	// ClaimInputs and MinerPayouts become available after 144 confirmations.
	ProcessedOutput struct {
		ID             types.OutputID    `json:"id"`
		FundType       types.Specifier   `json:"fundtype"`
		MaturityHeight types.BlockHeight `json:"maturityheight"`
		WalletAddress  bool              `json:"walletaddress"`
		RelatedAddress types.UnlockHash  `json:"relatedaddress"`
		Value          types.Currency    `json:"value"`
	}

	// A ProcessedTransaction is a transaction that has been processed into
	// explicit inputs and outputs and tagged with some header data such as
	// confirmation height + timestamp.
	//
	// Because of the block subsidy, a block is considered as a transaction.
	// Since there is technically no transaction id for the block subsidy, the
	// block id is used instead.
	ProcessedTransaction struct {
		Transaction           types.Transaction   `json:"transaction"`
		TransactionID         types.TransactionID `json:"transactionid"`
		ConfirmationHeight    types.BlockHeight   `json:"confirmationheight"`
		ConfirmationTimestamp types.Timestamp     `json:"confirmationtimestamp"`

		Inputs  []ProcessedInput  `json:"inputs"`
		Outputs []ProcessedOutput `json:"outputs"`
	}

	// TransactionBuilder is used to construct custom transactions. A transaction
	// builder is initialized via 'RegisterTransaction' and then can be modified by
	// adding funds or other fields. The transaction is completed by calling
	// 'Sign', which will sign all inputs added via the 'FundSiacoins' call.
	// All modifications are additive.
	//
	// Parents of the transaction are kept in the transaction builder. A parent is
	// any unconfirmed transaction that is required for the child to be valid.
	//
	// Transaction builders are not thread safe.
	TransactionBuilder interface {
		// FundSiacoins will add a siacoin input of exactly 'amount' to the
		// transaction. A parent transaction may be needed to achieve an input
		// with the correct value. The siacoin input will not be signed until
		// 'Sign' is called on the transaction builder. The expectation is that
		// the transaction will be completed and broadcast within a few hours.
		// Longer risks double-spends, as the wallet will assume that the
		// transaction failed.
		FundSiacoins(amount types.Currency) error

		// AddParents adds a set of parents to the transaction.
		AddParents([]types.Transaction)

		// AddMinerFee adds a miner fee to the transaction, returning the index
		// of the miner fee within the transaction.
		AddMinerFee(fee types.Currency) uint64

		// AddSiacoinInput adds a siacoin input to the transaction, returning
		// the index of the siacoin input within the transaction. When 'Sign'
		// gets called, this input will be left unsigned.
		AddSiacoinInput(types.SiacoinInput) uint64

		// AddSiacoinOutput adds a siacoin output to the transaction, returning
		// the index of the siacoin output within the transaction.
		AddSiacoinOutput(types.SiacoinOutput) uint64

		// AddFileContract adds a file contract to the transaction, returning
		// the index of the file contract within the transaction.
		AddFileContract(types.FileContract) uint64

		// AddFileContractRevision adds a file contract revision to the
		// transaction, returning the index of the file contract revision
		// within the transaction. When 'Sign' gets called, this revision will
		// be left unsigned.
		AddFileContractRevision(types.FileContractRevision) uint64

		// AddStorageProof adds a storage proof to the transaction, returning
		// the index of the storage proof within the transaction.
		AddStorageProof(types.StorageProof) uint64

		// AddArbitraryData adds arbitrary data to the transaction, returning
		// the index of the data within the transaction.
		AddArbitraryData(arb []byte) uint64

		// AddTransactionSignature adds a transaction signature to the
		// transaction, returning the index of the signature within the
		// transaction. The signature should already be valid, and shouldn't
		// sign any of the inputs that were added by calling 'FundSiacoins'.
		AddTransactionSignature(types.TransactionSignature) uint64

		// Sign will sign any inputs added by 'FundSiacoins' and return a
		// transaction set that contains all parents prepended to
		// the transaction. If more fields need to be added, a new transaction
		// builder will need to be created.
		//
		// If the whole transaction flag is set to true, then the whole
		// transaction flag will be set in the covered fields object. If the
		// whole transaction flag is set to false, then the covered fields
		// object will cover all fields that have already been added to the
		// transaction, but will also leave room for more fields to be added.
		//
		// An error will be returned if there are multiple calls to 'Sign',
		// sometimes even if the first call to Sign has failed. Sign should
		// only ever be called once, and if the first signing fails, the
		// transaction should be dropped.
		Sign(wholeTransaction bool) ([]types.Transaction, error)

		// UnconfirmedParents returns any unconfirmed parents the transaction set that
		// is being built by the transaction builder could have.
		UnconfirmedParents() ([]types.Transaction, error)

		// View returns the incomplete transaction along with all of its
		// parents.
		View() (txn types.Transaction, parents []types.Transaction)

		// ViewAdded returns all of the siacoin inputs, siafund inputs, and
		// parent transactions that have been automatically added by the
		// builder. Items are returned by index.
		ViewAdded() (newParents, siacoinInputs, siafundInputs, transactionSignatures []int)

		// Drop indicates that a transaction is no longer useful and will not be
		// broadcast, and that all of the outputs can be reclaimed. 'Drop'
		// should only be used before signatures are added.
		Drop()
	}

	// EncryptionManager can encrypt, lock, unlock, and indicate the current
	// status of the EncryptionManager.
	EncryptionManager interface {
		// Encrypt will encrypt the wallet using the input key. Upon
		// encryption, a primary seed will be created for the wallet (no seed
		// exists prior to this point). If the key is blank, then the hash of
		// the seed that is generated will be used as the key.
		//
		// Encrypt can only be called once throughout the life of the wallet
		// and will return an error on subsequent calls (even after restarting
		// the wallet). To reset the wallet, the wallet files must be moved to
		// a different directory or deleted.
		Encrypt(masterKey crypto.TwofishKey) (Seed, error)

		// Reset will reset the wallet, clearing the database and returning it to
		// the unencrypted state. Reset can only be called on a wallet that has
		// already been encrypted.
		Reset() error

		// Encrypted returns whether or not the wallet has been encrypted yet.
		// After being encrypted for the first time, the wallet can only be
		// unlocked using the encryption password.
		Encrypted() (bool, error)

		// InitFromSeed functions like Encrypt, but using a specified seed.
		// Unlike Encrypt, the blockchain will be scanned to determine the
		// seed's progress. For this reason, InitFromSeed should not be called
		// until the blockchain is fully synced.
		InitFromSeed(masterKey crypto.TwofishKey, seed Seed) error

		// Lock deletes all keys in memory and prevents the wallet from being
		// used to spend coins or extract keys until 'Unlock' is called.
		Lock() error

		// Unlock must be called before the wallet is usable. All wallets and
		// wallet seeds are encrypted by default, and the wallet will not know
		// which addresses to watch for on the blockchain until unlock has been
		// called.
		//
		// All items in the wallet are encrypted using different keys which are
		// derived from the master key.
		Unlock(masterKey crypto.TwofishKey) error

		// ChangeKey changes the wallet's materKey from masterKey to newKey,
		// re-encrypting the wallet with the provided key.
		ChangeKey(masterKey crypto.TwofishKey, newKey crypto.TwofishKey) error

		// Unlocked returns true if the wallet is currently unlocked, false
		// otherwise.
		Unlocked() (bool, error)
	}

	// KeyManager manages wallet keys, including the use of seeds, creating and
	// loading backups, and providing a layer of compatibility for older wallet
	// files.
	KeyManager interface {
		// AllAddresses returns all addresses that the wallet is able to spend
		// from, including unseeded addresses. Addresses are returned sorted in
		// byte-order.
		AllAddresses() ([]types.UnlockHash, error)

		// AllSeeds returns all of the seeds that are being tracked by the
		// wallet, including the primary seed. Only the primary seed is used to
		// generate new addresses, but the wallet can spend funds sent to
		// public keys generated by any of the seeds returned.
		AllSeeds() ([]Seed, error)

		// CreateBackup will create a backup of the wallet at the provided
		// filepath. The backup will have all seeds and keys.
		CreateBackup(string) error

		// LoadBackup will load a backup of the wallet from the provided
		// address. The backup wallet will be added as an auxiliary seed, not
		// as a primary seed.
		// LoadBackup(masterKey, backupMasterKey crypto.TwofishKey, string) error

		// Load033xWallet will load a version 0.3.3.x wallet from disk and add all of
		// the keys in the wallet as unseeded keys.
		Load033xWallet(crypto.TwofishKey, string) error

		// LoadSeed will recreate a wallet file using the recovery phrase.
		// LoadSeed only needs to be called if the original seed file or
		// encryption password was lost. The master key is used to encrypt the
		// recovery seed before saving it to disk.
		LoadSeed(crypto.TwofishKey, Seed) error

		// LoadSiagKeys will take a set of filepaths that point to a siag key
		// and will have the siag keys loaded into the wallet so that they will
		// become spendable.
		LoadSiagKeys(crypto.TwofishKey, []string) error

		// NextAddress returns a new coin addresses generated from the
		// primary seed.
		NextAddress() (types.UnlockConditions, error)

		// NextAddresses returns n new coin addresses generated from the primary
		// seed.
		NextAddresses(uint64) ([]types.UnlockConditions, error)

		// PrimarySeed returns the unencrypted primary seed of the wallet,
		// along with a uint64 indicating how many addresses may be safely
		// generated from the seed.
		PrimarySeed() (Seed, uint64, error)

		// SweepSeed scans the blockchain for outputs generated from seed and
		// creates a transaction that transfers them to the wallet. Note that
		// this incurs a transaction fee. It returns the total value of the
		// outputs, minus the fee. If only siafunds were found, the fee is
		// deducted from the wallet.
		SweepSeed(seed Seed) (coins, funds types.Currency, err error)
	}

	// Wallet stores and manages siacoins and siafunds. The wallet file is
	// encrypted using a user-specified password. Common addresses are all
	// derived from a single address seed.
	Wallet interface {
		EncryptionManager
		KeyManager

		// Close permits clean shutdown during testing and serving.
		Close() error

		// ConfirmedBalance returns the confirmed balance of the wallet, minus
		// any outgoing transactions. ConfirmedBalance will include unconfirmed
		// refund transactions.
<<<<<<< HEAD
		ConfirmedBalance() (siacoinBalance types.Currency)
=======
		ConfirmedBalance() (siacoinBalance types.Currency, siafundBalance types.Currency, siacoinClaimBalance types.Currency, err error)
>>>>>>> 75ac18cb

		// UnconfirmedBalance returns the unconfirmed balance of the wallet.
		// Outgoing funds and incoming funds are reported separately. Refund
		// outputs are included, meaning that sending a single coin to
<<<<<<< HEAD
		// someone could result in 'outgoing: 12, incoming: 11'.
		UnconfirmedBalance() (outgoingSiacoins types.Currency, incomingSiacoins types.Currency)
=======
		// someone could result in 'outgoing: 12, incoming: 11'. Siafunds are
		// not considered in the unconfirmed balance.
		UnconfirmedBalance() (outgoingSiacoins types.Currency, incomingSiacoins types.Currency, err error)
>>>>>>> 75ac18cb

		// Height returns the wallet's internal processed consensus height
		Height() (types.BlockHeight, error)

		// AddressTransactions returns all of the transactions that are related
		// to a given address.
		AddressTransactions(types.UnlockHash) ([]ProcessedTransaction, error)

		// AddressUnconfirmedHistory returns all of the unconfirmed
		// transactions related to a given address.
		AddressUnconfirmedTransactions(types.UnlockHash) ([]ProcessedTransaction, error)

		// Transaction returns the transaction with the given id. The bool
		// indicates whether the transaction is in the wallet database. The
		// wallet only stores transactions that are related to the wallet.
		Transaction(types.TransactionID) (ProcessedTransaction, bool, error)

		// Transactions returns all of the transactions that were confirmed at
		// heights [startHeight, endHeight]. Unconfirmed transactions are not
		// included.
		Transactions(startHeight types.BlockHeight, endHeight types.BlockHeight) ([]ProcessedTransaction, error)

		// UnconfirmedTransactions returns all unconfirmed transactions
		// relative to the wallet.
		UnconfirmedTransactions() ([]ProcessedTransaction, error)

		// RegisterTransaction takes a transaction and its parents and returns
		// a TransactionBuilder which can be used to expand the transaction.
		RegisterTransaction(t types.Transaction, parents []types.Transaction) (TransactionBuilder, error)

		// Rescanning reports whether the wallet is currently rescanning the
		// blockchain.
		Rescanning() (bool, error)

		// Settings returns the Wallet's current settings.
		Settings() (WalletSettings, error)

		// SetSettings sets the Wallet's settings.
		SetSettings(WalletSettings) error

		// StartTransaction is a convenience method that calls
		// RegisterTransaction(types.Transaction{}, nil)
		StartTransaction() (TransactionBuilder, error)

		// SendSiacoins is a tool for sending siacoins from the wallet to an
		// address. Sending money usually results in multiple transactions. The
		// transactions are automatically given to the transaction pool, and
		// are also returned to the caller.
		SendSiacoins(amount types.Currency, dest types.UnlockHash) ([]types.Transaction, error)

		// SendSiacoinsMulti sends coins to multiple addresses.
		SendSiacoinsMulti(outputs []types.SiacoinOutput) ([]types.Transaction, error)

		// DustThreshold returns the quantity per byte below which a Currency is
		// considered to be Dust.
		DustThreshold() (types.Currency, error)
	}

	// WalletSettings control the behavior of the Wallet.
	WalletSettings struct {
		NoDefrag bool `json:"noDefrag"`
	}
)

// CalculateWalletTransactionID is a helper function for determining the id of
// a wallet transaction.
func CalculateWalletTransactionID(tid types.TransactionID, oid types.OutputID) WalletTransactionID {
	return WalletTransactionID(crypto.HashAll(tid, oid))
}

// SeedToString converts a wallet seed to a human friendly string.
func SeedToString(seed Seed, did mnemonics.DictionaryID) (string, error) {
	fullChecksum := crypto.HashObject(seed)
	checksumSeed := append(seed[:], fullChecksum[:SeedChecksumSize]...)
	phrase, err := mnemonics.ToPhrase(checksumSeed, did)
	if err != nil {
		return "", err
	}
	return phrase.String(), nil
}

// StringToSeed converts a string to a wallet seed.
func StringToSeed(str string, did mnemonics.DictionaryID) (Seed, error) {
	// Decode the string into the checksummed byte slice.
	checksumSeedBytes, err := mnemonics.FromString(str, did)
	if err != nil {
		return Seed{}, err
	}

	// Copy the seed from the checksummed slice.
	var seed Seed
	copy(seed[:], checksumSeedBytes)
	fullChecksum := crypto.HashObject(seed)
	if len(checksumSeedBytes) != crypto.EntropySize+SeedChecksumSize || !bytes.Equal(fullChecksum[:SeedChecksumSize], checksumSeedBytes[crypto.EntropySize:]) {
		return Seed{}, errors.New("seed failed checksum verification")
	}
	return seed, nil
}<|MERGE_RESOLUTION|>--- conflicted
+++ resolved
@@ -325,23 +325,13 @@
 		// ConfirmedBalance returns the confirmed balance of the wallet, minus
 		// any outgoing transactions. ConfirmedBalance will include unconfirmed
 		// refund transactions.
-<<<<<<< HEAD
-		ConfirmedBalance() (siacoinBalance types.Currency)
-=======
-		ConfirmedBalance() (siacoinBalance types.Currency, siafundBalance types.Currency, siacoinClaimBalance types.Currency, err error)
->>>>>>> 75ac18cb
+		ConfirmedBalance() (siacoinBalance types.Currency, err error)
 
 		// UnconfirmedBalance returns the unconfirmed balance of the wallet.
 		// Outgoing funds and incoming funds are reported separately. Refund
 		// outputs are included, meaning that sending a single coin to
-<<<<<<< HEAD
 		// someone could result in 'outgoing: 12, incoming: 11'.
-		UnconfirmedBalance() (outgoingSiacoins types.Currency, incomingSiacoins types.Currency)
-=======
-		// someone could result in 'outgoing: 12, incoming: 11'. Siafunds are
-		// not considered in the unconfirmed balance.
 		UnconfirmedBalance() (outgoingSiacoins types.Currency, incomingSiacoins types.Currency, err error)
->>>>>>> 75ac18cb
 
 		// Height returns the wallet's internal processed consensus height
 		Height() (types.BlockHeight, error)
