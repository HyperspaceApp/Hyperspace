--- conflicted
+++ resolved
@@ -8,12 +8,8 @@
 	"github.com/HyperspaceApp/Hyperspace/crypto"
 	"github.com/HyperspaceApp/Hyperspace/types"
 
-<<<<<<< HEAD
 	"github.com/NebulousLabs/errors"
 	"regexp"
-=======
-	"gitlab.com/NebulousLabs/errors"
->>>>>>> 0ccfde73
 )
 
 // ErrHostFault is an error that is usually extended to indicate that an error
