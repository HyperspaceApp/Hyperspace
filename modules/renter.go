--- conflicted
+++ resolved
@@ -105,13 +105,7 @@
 
 // FileInfo provides information about a file.
 type FileInfo struct {
-<<<<<<< HEAD
-	SiaPath        string            `json:"hyperspacepath"`
-	LocalPath      string            `json:"localpath"`
-	Filesize       uint64            `json:"filesize"`
-=======
 	AccessTime     time.Time         `json:"accesstime"`
->>>>>>> 721fd7c2
 	Available      bool              `json:"available"`
 	ChangeTime     time.Time         `json:"changetime"`
 	CipherType     string            `json:"ciphertype"`
