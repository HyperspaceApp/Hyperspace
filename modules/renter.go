package modules

import (
	"encoding/json"
	"io"
	"time"

<<<<<<< HEAD
	"github.com/HyperspaceApp/Hyperspace/crypto"
	"github.com/HyperspaceApp/Hyperspace/types"
=======
	"github.com/NebulousLabs/Sia/crypto"
	"github.com/NebulousLabs/Sia/types"

	"github.com/NebulousLabs/errors"
>>>>>>> dfebf75b
)

// ErrHostFault is an error that is usually extended to indicate that an error
// is the host's fault.
var ErrHostFault = errors.New("host has returned an error")

// IsHostsFault indicates if a returned error is the host's fault.
func IsHostsFault(err error) bool {
	return errors.Contains(err, ErrHostFault)
}

const (
	// RenterDir is the name of the directory that is used to store the
	// renter's persistent data.
	RenterDir = "renter"
)

// An ErasureCoder is an error-correcting encoder and decoder.
type ErasureCoder interface {
	// NumPieces is the number of pieces returned by Encode.
	NumPieces() int

	// MinPieces is the minimum number of pieces that must be present to
	// recover the original data.
	MinPieces() int

	// Encode splits data into equal-length pieces, with some pieces
	// containing parity data.
	Encode(data []byte) ([][]byte, error)

	// EncodeShards encodes the input data like Encode but accepts an already
	// sharded input.
	EncodeShards(data [][]byte) ([][]byte, error)

	// Recover recovers the original data from pieces and writes it to w.
	// pieces should be identical to the slice returned by Encode (length and
	// order must be preserved), but with missing elements set to nil. n is
	// the number of bytes to be written to w; this is necessary because
	// pieces may have been padded with zeros during encoding.
	Recover(pieces [][]byte, n uint64, w io.Writer) error
}

// An Allowance dictates how much the Renter is allowed to spend in a given
// period. Note that funds are spent on both storage and bandwidth.
type Allowance struct {
	Funds       types.Currency    `json:"funds"`
	Hosts       uint64            `json:"hosts"`
	Period      types.BlockHeight `json:"period"`
	RenewWindow types.BlockHeight `json:"renewwindow"`
}

// ContractUtility contains metrics internal to the contractor that reflect the
// utility of a given contract.
type ContractUtility struct {
	GoodForUpload bool
	GoodForRenew  bool
}

// DownloadInfo provides information about a file that has been requested for
// download.
type DownloadInfo struct {
	Destination     string `json:"destination"`     // The destination of the download.
	DestinationType string `json:"destinationtype"` // Can be "file", "memory buffer", or "http stream".
	Length          uint64 `json:"length"`          // The length requested for the download.
	Offset          uint64 `json:"offset"`          // The offset within the siafile requested for the download.
	SiaPath         string `json:"siapath"`         // The siapath of the file used for the download.

	Completed            bool      `json:"completed"`            // Whether or not the download has completed.
	EndTime              time.Time `json:"endtime"`              // The time when the download fully completed.
	Error                string    `json:"error"`                // Will be the empty string unless there was an error.
	Received             uint64    `json:"received"`             // Amount of data confirmed and decoded.
	StartTime            time.Time `json:"starttime"`            // The time when the download was started.
	TotalDataTransferred uint64    `json:"totaldatatransferred"` // Total amount of data transferred, including negotiation, etc.
}

// FileUploadParams contains the information used by the Renter to upload a
// file.
type FileUploadParams struct {
	Source      string
	SiaPath     string
	ErasureCode ErasureCoder
}

// FileInfo provides information about a file.
type FileInfo struct {
	SiaPath        string            `json:"siapath"`
	LocalPath      string            `json:"localpath"`
	Filesize       uint64            `json:"filesize"`
	Available      bool              `json:"available"`
	Renewing       bool              `json:"renewing"`
	Redundancy     float64           `json:"redundancy"`
	UploadedBytes  uint64            `json:"uploadedbytes"`
	UploadProgress float64           `json:"uploadprogress"`
	Expiration     types.BlockHeight `json:"expiration"`
}

// A HostDBEntry represents one host entry in the Renter's host DB. It
// aggregates the host's external settings and metrics with its public key.
type HostDBEntry struct {
	HostExternalSettings

	// FirstSeen is the last block height at which this host was announced.
	FirstSeen types.BlockHeight `json:"firstseen"`

	// Measurements that have been taken on the host. The most recent
	// measurements are kept in full detail, historic ones are compressed into
	// the historic values.
	HistoricDowntime time.Duration `json:"historicdowntime"`
	HistoricUptime   time.Duration `json:"historicuptime"`
	ScanHistory      HostDBScans   `json:"scanhistory"`

	HistoricFailedInteractions     float64 `json:"historicfailedinteractions"`
	HistoricSuccessfulInteractions float64 `json:"historicsuccessfulinteractions"`
	RecentFailedInteractions       float64 `json:"recentfailedinteractions"`
	RecentSuccessfulInteractions   float64 `json:"recentsuccessfulinteractions"`

	LastHistoricUpdate types.BlockHeight

	// The public key of the host, stored separately to minimize risk of certain
	// MitM based vulnerabilities.
	PublicKey types.SiaPublicKey `json:"publickey"`
}

// HostDBScan represents a single scan event.
type HostDBScan struct {
	Timestamp time.Time `json:"timestamp"`
	Success   bool      `json:"success"`
}

// HostScoreBreakdown provides a piece-by-piece explanation of why a host has
// the score that they do.
//
// NOTE: Renters are free to use whatever scoring they feel appropriate for
// hosts. Some renters will outright blacklist or whitelist sets of hosts. The
// results provided by this struct can only be used as a guide, and may vary
// significantly from machine to machine.
type HostScoreBreakdown struct {
	Score          types.Currency `json:"score"`
	ConversionRate float64        `json:"conversionrate"`

	AgeAdjustment              float64 `json:"ageadjustment"`
	BurnAdjustment             float64 `json:"burnadjustment"`
	CollateralAdjustment       float64 `json:"collateraladjustment"`
	InteractionAdjustment      float64 `json:"interactionadjustment"`
	PriceAdjustment            float64 `json:"pricesmultiplier"`
	StorageRemainingAdjustment float64 `json:"storageremainingadjustment"`
	UptimeAdjustment           float64 `json:"uptimeadjustment"`
	VersionAdjustment          float64 `json:"versionadjustment"`
}

// RenterPriceEstimation contains a bunch of files estimating the costs of
// various operations on the network.
type RenterPriceEstimation struct {
	// The cost of downloading 1 TB of data.
	DownloadTerabyte types.Currency `json:"downloadterabyte"`

	// The cost of forming a set of contracts using the defaults.
	FormContracts types.Currency `json:"formcontracts"`

	// The cost of storing 1 TB for a month, including redundancy.
	StorageTerabyteMonth types.Currency `json:"storageterabytemonth"`

	// The cost of consuming 1 TB of upload bandwidth from the host, including
	// redundancy.
	UploadTerabyte types.Currency `json:"uploadterabyte"`
}

// RenterSettings control the behavior of the Renter.
type RenterSettings struct {
	Allowance        Allowance `json:"allowance"`
	MaxUploadSpeed   int64     `json:"maxuploadspeed"`
	MaxDownloadSpeed int64     `json:"maxdownloadspeed"`
	StreamCacheSize  uint64    `json:"streamcachesize"`
}

// HostDBScans represents a sortable slice of scans.
type HostDBScans []HostDBScan

func (s HostDBScans) Len() int           { return len(s) }
func (s HostDBScans) Less(i, j int) bool { return s[i].Timestamp.Before(s[j].Timestamp) }
func (s HostDBScans) Swap(i, j int)      { s[i], s[j] = s[j], s[i] }

// MerkleRootSet is a set of Merkle roots, and gets encoded more efficiently.
type MerkleRootSet []crypto.Hash

// MarshalJSON defines a JSON encoding for a MerkleRootSet.
func (mrs MerkleRootSet) MarshalJSON() ([]byte, error) {
	// Copy the whole array into a giant byte slice and then encode that.
	fullBytes := make([]byte, crypto.HashSize*len(mrs))
	for i := range mrs {
		copy(fullBytes[i*crypto.HashSize:(i+1)*crypto.HashSize], mrs[i][:])
	}
	return json.Marshal(fullBytes)
}

// UnmarshalJSON attempts to decode a MerkleRootSet, falling back on the legacy
// decoding of a []crypto.Hash if that fails.
func (mrs *MerkleRootSet) UnmarshalJSON(b []byte) error {
	// Decode the giant byte slice, and then split it into separate arrays.
	var fullBytes []byte
	err := json.Unmarshal(b, &fullBytes)
	if err != nil {
		// Encoding the byte slice has failed, try decoding it as a []crypto.Hash.
		var hashes []crypto.Hash
		err := json.Unmarshal(b, &hashes)
		if err != nil {
			return err
		}
		*mrs = MerkleRootSet(hashes)
		return nil
	}

	umrs := make(MerkleRootSet, len(fullBytes)/32)
	for i := range umrs {
		copy(umrs[i][:], fullBytes[i*crypto.HashSize:(i+1)*crypto.HashSize])
	}
	*mrs = umrs
	return nil
}

// A RenterContract contains metadata about a file contract. It is read-only;
// modifying a RenterContract does not modify the actual file contract.
type RenterContract struct {
	ID            types.FileContractID
	HostPublicKey types.SiaPublicKey
	Transaction   types.Transaction

	StartHeight types.BlockHeight
	EndHeight   types.BlockHeight

	// RenterFunds is the amount remaining in the contract that the renter can
	// spend.
	RenterFunds types.Currency

	// The FileContract does not indicate what funds were spent on, so we have
	// to track the various costs manually.
	DownloadSpending types.Currency
	StorageSpending  types.Currency
	UploadSpending   types.Currency

	// Utility contains utility information about the renter.
	Utility ContractUtility

	// TotalCost indicates the amount of money that the renter spent and/or
	// locked up while forming a contract. This includes fees, and includes
	// funds which were allocated (but not necessarily committed) to spend on
	// uploads/downloads/storage.
	TotalCost types.Currency

	// ContractFee is the amount of money paid to the host to cover potential
	// future transaction fees that the host may incur, and to cover any other
	// overheads the host may have.
	//
	// TxnFee is the amount of money spent on the transaction fee when putting
	// the renter contract on the blockchain.
	//
	// SiafundFee is the amount of money spent on siafund fees when creating the
	// contract. The siafund fee that the renter pays covers both the renter and
	// the host portions of the contract, and therefore can be unexpectedly high
	// if the the host collateral is high.
	ContractFee types.Currency
	TxnFee      types.Currency
	SiafundFee  types.Currency
}

// ContractorSpending contains the metrics about how much the Contractor has
// spent during the current billing period.
type ContractorSpending struct {
	// ContractFees are the sum of all fees in the contract. This means it
	// includes the ContractFee, TxnFee and SiafundFee
	ContractFees types.Currency `json:"contractfees"`
	// DownloadSpending is the money currently spent on downloads.
	DownloadSpending types.Currency `json:"downloadspending"`
	// StorageSpending is the money currently spent on storage.
	StorageSpending types.Currency `json:"storagespending"`
	// ContractSpending is the total amount of money that the renter has put
	// into contracts, whether it's locked and the renter gets that money
	// back or whether it's spent and the renter won't get the money back.
	TotalAllocated types.Currency `json:"totalallocated"`
	// UploadSpending is the money currently spent on uploads.
	UploadSpending types.Currency `json:"uploadspending"`
	// Unspent is locked-away, unspent money.
	Unspent types.Currency `json:"unspent"`
	// ContractSpendingDeprecated was renamed to TotalAllocated and always has the
	// same value as TotalAllocated.
	ContractSpendingDeprecated types.Currency `json:"contractspending"`
}

// A Renter uploads, tracks, repairs, and downloads a set of files for the
// user.
type Renter interface {
	// ActiveHosts provides the list of hosts that the renter is selecting,
	// sorted by preference.
	ActiveHosts() []HostDBEntry

	// AllHosts returns the full list of hosts known to the renter.
	AllHosts() []HostDBEntry

	// Close closes the Renter.
	Close() error

	// Contracts returns the contracts formed by the renter.
	Contracts() []RenterContract

	// ContractUtility provides the contract utility for a given id
	ContractUtility(id types.FileContractID) (ContractUtility, bool)

	// CurrentPeriod returns the height at which the current allowance period
	// began.
	CurrentPeriod() types.BlockHeight

	// PeriodSpending returns the amount spent on contracts in the current
	// billing period.
	PeriodSpending() ContractorSpending

	// DeleteFile deletes a file entry from the renter.
	DeleteFile(path string) error

	// Download performs a download according to the parameters passed, including
	// downloads of `offset` and `length` type.
	Download(params RenterDownloadParameters) error

	// Download performs a download according to the parameters passed without
	// blocking, including downloads of `offset` and `length` type.
	DownloadAsync(params RenterDownloadParameters) error

	// DownloadHistory lists all the files that have been scheduled for download.
	DownloadHistory() []DownloadInfo

	// File returns information on specific file queried by user
	File(siaPath string) (FileInfo, error)

	// FileList returns information on all of the files stored by the renter.
	FileList() []FileInfo

	// Host provides the DB entry and score breakdown for the requested host.
	Host(pk types.SiaPublicKey) (HostDBEntry, bool)

	// InitialScanComplete returns a boolean indicating if the initial scan of the
	// hostdb is completed.
	InitialScanComplete() (bool, error)

	// LoadSharedFiles loads a '.sia' file into the renter. A .sia file may
	// contain multiple files. The paths of the added files are returned.
	LoadSharedFiles(source string) ([]string, error)

	// LoadSharedFilesASCII loads an ASCII-encoded '.sia' file into the
	// renter.
	LoadSharedFilesASCII(asciiSia string) ([]string, error)

	// PriceEstimation estimates the cost in siacoins of performing various
	// storage and data operations.
	PriceEstimation() RenterPriceEstimation

	// RenameFile changes the path of a file.
	RenameFile(path, newPath string) error

	// EstimateHostScore will return the score for a host with the provided
	// settings, assuming perfect age and uptime adjustments
	EstimateHostScore(entry HostDBEntry) HostScoreBreakdown

	// ScoreBreakdown will return the score for a host db entry using the
	// hostdb's weighting algorithm.
	ScoreBreakdown(entry HostDBEntry) HostScoreBreakdown

	// Settings returns the Renter's current settings.
	Settings() RenterSettings

	// SetSettings sets the Renter's settings.
	SetSettings(RenterSettings) error

	// ShareFiles creates a '.sia' file that can be shared with others.
	ShareFiles(paths []string, shareDest string) error

	// ShareFilesAscii creates an ASCII-encoded '.sia' file.
	ShareFilesASCII(paths []string) (asciiSia string, err error)

	// Streamer creates a io.ReadSeeker that can be used to stream downloads
	// from the Sia network and also returns the fileName of the streamed
	// resource.
	Streamer(siaPath string) (string, io.ReadSeeker, error)

	// Upload uploads a file using the input parameters.
	Upload(FileUploadParams) error
}

// RenterDownloadParameters defines the parameters passed to the Renter's
// Download method.
type RenterDownloadParameters struct {
	Async       bool
	Httpwriter  io.Writer
	Length      uint64
	Offset      uint64
	SiaPath     string
	Destination string
}<|MERGE_RESOLUTION|>--- conflicted
+++ resolved
@@ -5,15 +5,10 @@
 	"io"
 	"time"
 
-<<<<<<< HEAD
 	"github.com/HyperspaceApp/Hyperspace/crypto"
 	"github.com/HyperspaceApp/Hyperspace/types"
-=======
-	"github.com/NebulousLabs/Sia/crypto"
-	"github.com/NebulousLabs/Sia/types"
 
 	"github.com/NebulousLabs/errors"
->>>>>>> dfebf75b
 )
 
 // ErrHostFault is an error that is usually extended to indicate that an error
