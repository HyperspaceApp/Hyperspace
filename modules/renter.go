package modules

import (
	"encoding/json"
	"fmt"
	"io"
	"time"

	"github.com/HyperspaceApp/Hyperspace/build"
	"github.com/HyperspaceApp/Hyperspace/crypto"
	"github.com/HyperspaceApp/Hyperspace/types"

	"regexp"

	"github.com/HyperspaceApp/errors"
)

var (
	// DefaultAllowance is the set of default allowance settings that will be
	// used when allowances are not set or not fully set
	DefaultAllowance = Allowance{
		Funds:       types.SiacoinPrecision.Mul64(500),
		Hosts:       uint64(PriceEstimationScope),
		Period:      types.BlockHeight(3 * types.BlocksPerMonth),
		RenewWindow: types.BlockHeight(types.BlocksPerMonth),

		ExpectedStorage:    1e12,                                 // 1 TB
		ExpectedUpload:     uint64(200e9) / types.BlocksPerMonth, // 200 GB per month
		ExpectedDownload:   uint64(100e9) / types.BlocksPerMonth, // 100 GB per month
		ExpectedRedundancy: 3.0,                                  // default is 10/30 erasure coding
	}
	// ErrHostFault indicates if an error is the host's fault.
	ErrHostFault = errors.New("host has returned an error")

	// PriceEstimationScope is the number of hosts that get queried by the
	// renter when providing price estimates. Especially for the 'Standard'
	// variable, there should be congruence with the number of contracts being
	// used in the renter allowance.
	PriceEstimationScope = build.Select(build.Var{
		Standard: int(50),
		Dev:      int(12),
		Testing:  int(4),
	}).(int)
)

// FilterMode is the helper type for the enum constants for the HostDB filter
// mode
type FilterMode int

// HostDBFilterError HostDBDisableFilter HostDBActivateBlacklist and
// HostDBActiveWhitelist are the constants used to enable and disable the filter
// mode of the renter's hostdb
const (
	HostDBFilterError FilterMode = iota
	HostDBDisableFilter
	HostDBActivateBlacklist
	HostDBActiveWhitelist
)

// String returns the string value for the FilterMode
func (fm FilterMode) String() string {
	switch fm {
	case HostDBFilterError:
		return "error"
	case HostDBDisableFilter:
		return "disable"
	case HostDBActivateBlacklist:
		return "blacklist"
	case HostDBActiveWhitelist:
		return "whitelist"
	default:
		return ""
	}
}

// FromString assigned the FilterMode from the provide string
func (fm *FilterMode) FromString(s string) error {
	switch s {
	case "disable":
		*fm = HostDBDisableFilter
	case "blacklist":
		*fm = HostDBActivateBlacklist
	case "whitelist":
		*fm = HostDBActiveWhitelist
	default:
		*fm = HostDBFilterError
		return fmt.Errorf("Could not assigned FilterMode from string %v", s)
	}
	return nil
}

// IsHostsFault indicates if a returned error is the host's fault.
func IsHostsFault(err error) bool {
	return errors.Contains(err, ErrHostFault)
}

const (
	// RenterDir is the name of the directory that is used to store the
	// renter's persistent data.
	RenterDir = "renter"

	// SiapathRoot is the name of the directory that is used to store the
	// renter's siafiles.
	SiapathRoot = "siafiles"

	// EstimatedFileContractTransactionSetSize is the estimated blockchain size
	// of a transaction set between a renter and a host that contains a file
	// contract. This transaction set will contain a setup transaction from each
	// the host and the renter, and will also contain a file contract and file
	// contract revision that have each been signed by all parties.
	EstimatedFileContractTransactionSetSize = 2048

	// EstimatedFileContractRevisionAndProofTransactionSetSize is the
	// estimated blockchain size of a transaction set used by the host to
	// provide the storage proof at the end of the contract duration.
	EstimatedFileContractRevisionAndProofTransactionSetSize = 5000
)

type (
	// ErasureCoderType is an identifier for the individual types of erasure
	// coders.
	ErasureCoderType [4]byte

	// An ErasureCoder is an error-correcting encoder and decoder.
	ErasureCoder interface {
		// NumPieces is the number of pieces returned by Encode.
		NumPieces() int

		// MinPieces is the minimum number of pieces that must be present to
		// recover the original data.
		MinPieces() int

		// Encode splits data into equal-length pieces, with some pieces
		// containing parity data.
		Encode(data []byte) ([][]byte, error)

		// EncodeShards encodes the input data like Encode but accepts an already
		// sharded input.
		EncodeShards(data [][]byte) ([][]byte, error)

		// Recover recovers the original data from pieces and writes it to w.
		// pieces should be identical to the slice returned by Encode (length and
		// order must be preserved), but with missing elements set to nil. n is
		// the number of bytes to be written to w; this is necessary because
		// pieces may have been padded with zeros during encoding.
		Recover(pieces [][]byte, n uint64, w io.Writer) error

<<<<<<< HEAD
=======
		// SupportsPartialEncoding returns true if the ErasureCoder can be used
		// to encode/decode any crypto.SegmentSize bytes of an encoded piece or
		// false otherwise.
		SupportsPartialEncoding() bool

>>>>>>> f76dc464
		// Type returns the type identifier of the ErasureCoder.
		Type() ErasureCoderType
	}
)

// An Allowance dictates how much the Renter is allowed to spend in a given
// period. Note that funds are spent on both storage and bandwidth.
type Allowance struct {
	Funds       types.Currency    `json:"funds"`
	Hosts       uint64            `json:"hosts"`
	Period      types.BlockHeight `json:"period"`
	RenewWindow types.BlockHeight `json:"renewwindow"`

	// ExpectedStorage is the amount of data that we expect to have in a contract.
	ExpectedStorage uint64 `json:"expectedstorage"`

	// ExpectedUpload is the expected amount of data uploaded through the API,
	// before redundancy, per block.
	ExpectedUpload uint64 `json:"expectedupload"`

	// ExpectedDownload is the expected amount of data downloaded through the
	// API per block.
	ExpectedDownload uint64 `json:"expecteddownload"`

	// ExpectedRedundancy is the average redundancy of files being uploaded.
	ExpectedRedundancy float64 `json:"expectedredundancy"`
}

// ContractUtility contains metrics internal to the contractor that reflect the
// utility of a given contract.
type ContractUtility struct {
	GoodForUpload bool
	GoodForRenew  bool
	Locked        bool // Locked utilities can only be set to false.
}

// DirectoryInfo provides information about a siadir
type DirectoryInfo struct {
	Health              float64   `json:"health"`
	LastHealthCheckTime time.Time `json:"lasthealthchecktime"`
	SiaPath             string    `json:"siapath"`
}

// DownloadInfo provides information about a file that has been requested for
// download.
type DownloadInfo struct {
	Destination     string `json:"destination"`     // The destination of the download.
	DestinationType string `json:"destinationtype"` // Can be "file", "memory buffer", or "http stream".
	Length          uint64 `json:"length"`          // The length requested for the download.
	Offset          uint64 `json:"offset"`          // The offset within the siafile requested for the download.
	HyperspacePath  string `json:"hyperspacepath"`  // The hyperspacepath of the file used for the download.

	Completed            bool      `json:"completed"`            // Whether or not the download has completed.
	EndTime              time.Time `json:"endtime"`              // The time when the download fully completed.
	Error                string    `json:"error"`                // Will be the empty string unless there was an error.
	Received             uint64    `json:"received"`             // Amount of data confirmed and decoded.
	StartTime            time.Time `json:"starttime"`            // The time when the download was started.
	StartTimeUnix        int64     `json:"starttimeunix"`        // The time when the download was started in unix format.
	TotalDataTransferred uint64    `json:"totaldatatransferred"` // Total amount of data transferred, including negotiation, etc.
}

// FileUploadParams contains the information used by the Renter to upload a
// file.
type FileUploadParams struct {
	Source         string
	HyperspacePath string
	ErasureCode    ErasureCoder
	Force          bool
}

// FileInfo provides information about a file.
type FileInfo struct {
	AccessTime     time.Time         `json:"accesstime"`
	Available      bool              `json:"available"`
	ChangeTime     time.Time         `json:"changetime"`
	CipherType     string            `json:"ciphertype"`
	CreateTime     time.Time         `json:"createtime"`
	Expiration     types.BlockHeight `json:"expiration"`
	Filesize       uint64            `json:"filesize"`
	LocalPath      string            `json:"localpath"`
	ModTime        time.Time         `json:"modtime"`
	OnDisk         bool              `json:"ondisk"`
	Recoverable    bool              `json:"recoverable"`
	Redundancy     float64           `json:"redundancy"`
	Renewing       bool              `json:"renewing"`
<<<<<<< HEAD
	HyperspacePath string            `json:"hyperspacepath"`
=======
	SiaPath        string            `json:"siapath"`
>>>>>>> f76dc464
	UploadedBytes  uint64            `json:"uploadedbytes"`
	UploadProgress float64           `json:"uploadprogress"`
}

// A HostDBEntry represents one host entry in the Renter's host DB. It
// aggregates the host's external settings and metrics with its public key.
type HostDBEntry struct {
	HostExternalSettings

	// FirstSeen is the last block height at which this host was announced.
	FirstSeen types.BlockHeight `json:"firstseen"`

	// Measurements that have been taken on the host. The most recent
	// measurements are kept in full detail, historic ones are compressed into
	// the historic values.
	HistoricDowntime time.Duration `json:"historicdowntime"`
	HistoricUptime   time.Duration `json:"historicuptime"`
	ScanHistory      HostDBScans   `json:"scanhistory"`

	// Measurements that are taken whenever we interact with a host.
	HistoricFailedInteractions     float64 `json:"historicfailedinteractions"`
	HistoricSuccessfulInteractions float64 `json:"historicsuccessfulinteractions"`
	RecentFailedInteractions       float64 `json:"recentfailedinteractions"`
	RecentSuccessfulInteractions   float64 `json:"recentsuccessfulinteractions"`

	LastHistoricUpdate types.BlockHeight `json:"lasthistoricupdate"`

	// Measurements related to the IP subnet mask.
	IPNets          []string  `json:"ipnets"`
	LastIPNetChange time.Time `json:"lastipnetchange"`

	// The public key of the host, stored separately to minimize risk of certain
	// MitM based vulnerabilities.
	PublicKey types.SiaPublicKey `json:"publickey"`

	// Filtered says whether or not a HostDBEntry is being filtered out of the
	// filtered hosttree due to the filter mode of the hosttree
	Filtered bool `json:"filtered"`
}

// HostDBScan represents a single scan event.
type HostDBScan struct {
	Timestamp time.Time `json:"timestamp"`
	Success   bool      `json:"success"`
}

// HostScoreBreakdown provides a piece-by-piece explanation of why a host has
// the score that they do.
//
// NOTE: Renters are free to use whatever scoring they feel appropriate for
// hosts. Some renters will outright blacklist or whitelist sets of hosts. The
// results provided by this struct can only be used as a guide, and may vary
// significantly from machine to machine.
type HostScoreBreakdown struct {
	Score          types.Currency `json:"score"`
	ConversionRate float64        `json:"conversionrate"`

	AgeAdjustment              float64 `json:"ageadjustment"`
	BurnAdjustment             float64 `json:"burnadjustment"`
	CollateralAdjustment       float64 `json:"collateraladjustment"`
	InteractionAdjustment      float64 `json:"interactionadjustment"`
	PriceAdjustment            float64 `json:"pricesmultiplier"`
	StorageRemainingAdjustment float64 `json:"storageremainingadjustment"`
	UptimeAdjustment           float64 `json:"uptimeadjustment"`
	VersionAdjustment          float64 `json:"versionadjustment"`
}

// RenterPriceEstimation contains a bunch of files estimating the costs of
// various operations on the network.
type RenterPriceEstimation struct {
	// The cost of downloading 1 TB of data.
	DownloadTerabyte types.Currency `json:"downloadterabyte"`

	// The cost of forming a set of contracts using the defaults.
	FormContracts types.Currency `json:"formcontracts"`

	// The cost of storing 1 TB for a month, including redundancy.
	StorageTerabyteMonth types.Currency `json:"storageterabytemonth"`

	// The cost of consuming 1 TB of upload bandwidth from the host, including
	// redundancy.
	UploadTerabyte types.Currency `json:"uploadterabyte"`
}

// RenterSettings control the behavior of the Renter.
type RenterSettings struct {
	Allowance         Allowance `json:"allowance"`
	IPViolationsCheck bool      `json:"ipviolationcheck"`
	MaxUploadSpeed    int64     `json:"maxuploadspeed"`
	MaxDownloadSpeed  int64     `json:"maxdownloadspeed"`
	StreamCacheSize   uint64    `json:"streamcachesize"`
}

// HostDBScans represents a sortable slice of scans.
type HostDBScans []HostDBScan

func (s HostDBScans) Len() int           { return len(s) }
func (s HostDBScans) Less(i, j int) bool { return s[i].Timestamp.Before(s[j].Timestamp) }
func (s HostDBScans) Swap(i, j int)      { s[i], s[j] = s[j], s[i] }

// MerkleRootSet is a set of Merkle roots, and gets encoded more efficiently.
type MerkleRootSet []crypto.Hash

// MarshalJSON defines a JSON encoding for a MerkleRootSet.
func (mrs MerkleRootSet) MarshalJSON() ([]byte, error) {
	// Copy the whole array into a giant byte slice and then encode that.
	fullBytes := make([]byte, crypto.HashSize*len(mrs))
	for i := range mrs {
		copy(fullBytes[i*crypto.HashSize:(i+1)*crypto.HashSize], mrs[i][:])
	}
	return json.Marshal(fullBytes)
}

// UnmarshalJSON attempts to decode a MerkleRootSet, falling back on the legacy
// decoding of a []crypto.Hash if that fails.
func (mrs *MerkleRootSet) UnmarshalJSON(b []byte) error {
	// Decode the giant byte slice, and then split it into separate arrays.
	var fullBytes []byte
	err := json.Unmarshal(b, &fullBytes)
	if err != nil {
		// Encoding the byte slice has failed, try decoding it as a []crypto.Hash.
		var hashes []crypto.Hash
		err := json.Unmarshal(b, &hashes)
		if err != nil {
			return err
		}
		*mrs = MerkleRootSet(hashes)
		return nil
	}

	umrs := make(MerkleRootSet, len(fullBytes)/32)
	for i := range umrs {
		copy(umrs[i][:], fullBytes[i*crypto.HashSize:(i+1)*crypto.HashSize])
	}
	*mrs = umrs
	return nil
}

// A RenterContract contains metadata about a file contract. It is read-only;
// modifying a RenterContract does not modify the actual file contract.
type RenterContract struct {
	ID            types.FileContractID
	HostPublicKey types.SiaPublicKey
	Transaction   types.Transaction

	StartHeight types.BlockHeight
	EndHeight   types.BlockHeight

	// RenterFunds is the amount remaining in the contract that the renter can
	// spend.
	RenterFunds types.Currency

	// The FileContract does not indicate what funds were spent on, so we have
	// to track the various costs manually.
	DownloadSpending types.Currency
	StorageSpending  types.Currency
	UploadSpending   types.Currency

	// Utility contains utility information about the renter.
	Utility ContractUtility

	// TotalCost indicates the amount of money that the renter spent and/or
	// locked up while forming a contract. This includes fees, and includes
	// funds which were allocated (but not necessarily committed) to spend on
	// uploads/downloads/storage.
	TotalCost types.Currency

	// ContractFee is the amount of money paid to the host to cover potential
	// future transaction fees that the host may incur, and to cover any other
	// overheads the host may have.
	//
	// TxnFee is the amount of money spent on the transaction fee when putting
	// the renter contract on the blockchain.
	ContractFee types.Currency

	TxnFee types.Currency
}

// ContractorSpending contains the metrics about how much the Contractor has
// spent during the current billing period.
type ContractorSpending struct {
	// ContractFees are the sum of all fees in the contract. This means it
	// includes the ContractFee, TxnFee and SiafundFee
	ContractFees types.Currency `json:"contractfees"`
	// DownloadSpending is the money currently spent on downloads.
	DownloadSpending types.Currency `json:"downloadspending"`
	// StorageSpending is the money currently spent on storage.
	StorageSpending types.Currency `json:"storagespending"`
	// ContractSpending is the total amount of money that the renter has put
	// into contracts, whether it's locked and the renter gets that money
	// back or whether it's spent and the renter won't get the money back.
	TotalAllocated types.Currency `json:"totalallocated"`
	// UploadSpending is the money currently spent on uploads.
	UploadSpending types.Currency `json:"uploadspending"`
	// Unspent is locked-away, unspent money.
	Unspent types.Currency `json:"unspent"`
	// ContractSpendingDeprecated was renamed to TotalAllocated and always has the
	// same value as TotalAllocated.
	ContractSpendingDeprecated types.Currency `json:"contractspending"`
	// WithheldFunds are the funds from the previous period that are tied up
	// in contracts and have not been released yet
	WithheldFunds types.Currency `json:"withheldfunds"`
	// ReleaseBlock is the block at which the WithheldFunds should be
	// released to the renter, based on worst case.
	// Contract End Height + Host Window Size + Maturity Delay
	ReleaseBlock types.BlockHeight `json:"releaseblock"`
	// PreviousSpending is the total spend funds from old contracts
	// that are not included in the current period spending
	PreviousSpending types.Currency `json:"previousspending"`
}

// A Renter uploads, tracks, repairs, and downloads a set of files for the
// user.
type Renter interface {
	// ActiveHosts provides the list of hosts that the renter is selecting,
	// sorted by preference.
	ActiveHosts() []HostDBEntry

	// AllHosts returns the full list of hosts known to the renter.
	AllHosts() []HostDBEntry

	// Close closes the Renter.
	Close() error

	// CancelContract cancels a specific contract of the renter.
	CancelContract(id types.FileContractID) error

	// Contracts returns the staticContracts of the renter's hostContractor.
	Contracts() []RenterContract

	// OldContracts returns the oldContracts of the renter's hostContractor.
	OldContracts() []RenterContract

	// ContractUtility provides the contract utility for a given host key.
	ContractUtility(pk types.SiaPublicKey) (ContractUtility, bool)

	// CurrentPeriod returns the height at which the current allowance period
	// began.
	CurrentPeriod() types.BlockHeight

	// PeriodSpending returns the amount spent on contracts in the current
	// billing period.
	PeriodSpending() ContractorSpending

	// DeleteFile deletes a file entry from the renter.
	DeleteFile(path string) error

	// Download performs a download according to the parameters passed, including
	// downloads of `offset` and `length` type.
	Download(params RenterDownloadParameters) error

	// Download performs a download according to the parameters passed without
	// blocking, including downloads of `offset` and `length` type.
	DownloadAsync(params RenterDownloadParameters) error

	// ClearDownloadHistory clears the download history of the renter
	// inclusive for before and after times.
	ClearDownloadHistory(after, before time.Time) error

	// DownloadHistory lists all the files that have been scheduled for download.
	DownloadHistory() []DownloadInfo

	// File returns information on specific file queried by user
	File(siaPath string) (FileInfo, error)

	// FileList returns information on all of the files stored by the renter.
	FileList(filter ...*regexp.Regexp) []FileInfo

	// SetFilterMode sets the renter's hostdb filter mode
	SetFilterMode(fm FilterMode, hosts []types.SiaPublicKey) error

	// Host provides the DB entry and score breakdown for the requested host.
	Host(pk types.SiaPublicKey) (HostDBEntry, bool)

	// InitialScanComplete returns a boolean indicating if the initial scan of the
	// hostdb is completed.
	InitialScanComplete() (bool, error)

	// LoadSharedFiles loads a '.sia' file into the renter. A .sia file may
	// contain multiple files. The paths of the added files are returned.
	LoadSharedFiles(source string) ([]string, error)

	// LoadSharedFilesASCII loads an ASCII-encoded '.sia' file into the
	// renter.
	LoadSharedFilesASCII(asciiSia string) ([]string, error)

	// PriceEstimation estimates the cost in siacoins of performing various
	// storage and data operations.
	PriceEstimation(allowance Allowance) (RenterPriceEstimation, Allowance, error)

	// RenameFile changes the path of a file.
	RenameFile(path, newPath string) error

	// EstimateHostScore will return the score for a host with the provided
	// settings, assuming perfect age and uptime adjustments
	EstimateHostScore(entry HostDBEntry, allowance Allowance) HostScoreBreakdown

	// ScoreBreakdown will return the score for a host db entry using the
	// hostdb's weighting algorithm.
	ScoreBreakdown(entry HostDBEntry) HostScoreBreakdown

	// Settings returns the Renter's current settings.
	Settings() RenterSettings

	// SetSettings sets the Renter's settings.
	SetSettings(RenterSettings) error

	// SetFileTrackingPath sets the on-disk location of an uploaded file to a
	// new value. Useful if files need to be moved on disk.
	SetFileTrackingPath(siaPath, newPath string) error

<<<<<<< HEAD
	// ShareFiles creates a '.sia' file that can be shared with others.
	//ShareFiles(paths []string, shareDest string) error

	// ShareFilesAscii creates an ASCII-encoded '.sia' file.
	//ShareFilesASCII(paths []string) (asciiSia string, err error)

=======
>>>>>>> f76dc464
	// Streamer creates a io.ReadSeeker that can be used to stream downloads
	// from the Sia network and also returns the fileName of the streamed
	// resource.
	Streamer(siapath string) (string, Streamer, error)

	// Upload uploads a file using the input parameters.
	Upload(FileUploadParams) error

	// CreateDir creates a directory for the renter
	CreateDir(siaPath string) error
<<<<<<< HEAD
=======

	// DeleteDir deletes a directory from the renter
	DeleteDir(siaPath string) error

	// DirList lists the directories and the files stored in a siadir
	DirList(siaPath string) ([]DirectoryInfo, []FileInfo, error)
>>>>>>> f76dc464
}

// Streamer is the interface implemented by the Renter's streamer type which
// allows for streaming files uploaded to the Sia network.
type Streamer interface {
	io.ReadSeeker
	io.Closer
}

// RenterDownloadParameters defines the parameters passed to the Renter's
// Download method.
type RenterDownloadParameters struct {
	Async          bool
	Httpwriter     io.Writer
	Length         uint64
	Offset         uint64
	HyperspacePath string
	Destination    string
}<|MERGE_RESOLUTION|>--- conflicted
+++ resolved
@@ -145,14 +145,11 @@
 		// pieces may have been padded with zeros during encoding.
 		Recover(pieces [][]byte, n uint64, w io.Writer) error
 
-<<<<<<< HEAD
-=======
 		// SupportsPartialEncoding returns true if the ErasureCoder can be used
 		// to encode/decode any crypto.SegmentSize bytes of an encoded piece or
 		// false otherwise.
 		SupportsPartialEncoding() bool
 
->>>>>>> f76dc464
 		// Type returns the type identifier of the ErasureCoder.
 		Type() ErasureCoderType
 	}
@@ -238,11 +235,7 @@
 	Recoverable    bool              `json:"recoverable"`
 	Redundancy     float64           `json:"redundancy"`
 	Renewing       bool              `json:"renewing"`
-<<<<<<< HEAD
 	HyperspacePath string            `json:"hyperspacepath"`
-=======
-	SiaPath        string            `json:"siapath"`
->>>>>>> f76dc464
 	UploadedBytes  uint64            `json:"uploadedbytes"`
 	UploadProgress float64           `json:"uploadprogress"`
 }
@@ -554,15 +547,12 @@
 	// new value. Useful if files need to be moved on disk.
 	SetFileTrackingPath(siaPath, newPath string) error
 
-<<<<<<< HEAD
 	// ShareFiles creates a '.sia' file that can be shared with others.
 	//ShareFiles(paths []string, shareDest string) error
 
 	// ShareFilesAscii creates an ASCII-encoded '.sia' file.
 	//ShareFilesASCII(paths []string) (asciiSia string, err error)
 
-=======
->>>>>>> f76dc464
 	// Streamer creates a io.ReadSeeker that can be used to stream downloads
 	// from the Sia network and also returns the fileName of the streamed
 	// resource.
@@ -573,15 +563,12 @@
 
 	// CreateDir creates a directory for the renter
 	CreateDir(siaPath string) error
-<<<<<<< HEAD
-=======
 
 	// DeleteDir deletes a directory from the renter
 	DeleteDir(siaPath string) error
 
 	// DirList lists the directories and the files stored in a siadir
 	DirList(siaPath string) ([]DirectoryInfo, []FileInfo, error)
->>>>>>> f76dc464
 }
 
 // Streamer is the interface implemented by the Renter's streamer type which
