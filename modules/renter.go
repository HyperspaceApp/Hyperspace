--- conflicted
+++ resolved
@@ -209,11 +209,7 @@
 	Source      string
 	SiaPath     string
 	ErasureCode ErasureCoder
-<<<<<<< HEAD
-	Overwrite   bool
-=======
 	Force       bool
->>>>>>> d30ec083
 }
 
 // FileInfo provides information about a file.
