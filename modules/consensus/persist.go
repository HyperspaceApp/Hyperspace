--- conflicted
+++ resolved
@@ -61,19 +61,6 @@
 	if err != nil {
 		return err
 	}
-<<<<<<< HEAD
-	if cs.spv {
-		return cs.db.Update(func(tx *bolt.Tx) error {
-			// load processed block headers
-			err = cs.loadProcessedBlockHeader(tx)
-			if err != nil {
-				return err
-			}
-			return nil
-		})
-	}
-	return nil
-=======
 
 	return cs.db.Update(func(tx *bolt.Tx) error {
 		// load processed block headers
@@ -83,7 +70,6 @@
 		}
 		return nil
 	})
->>>>>>> fe3c3326
 }
 
 // initPersist initializes the persistence structures of the consensus set, in
