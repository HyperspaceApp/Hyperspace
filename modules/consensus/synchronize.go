--- conflicted
+++ resolved
@@ -22,9 +22,9 @@
 )
 
 var (
-	errEarlyStop          = errors.New("initial blockchain download did not complete by the time shutdown was issued")
-	errNilProcBlock       = errors.New("nil processed block was fetched from the database")
-	errSendBlocksStalled  = errors.New("SendBlocks RPC timed and never received any blocks")
+	errEarlyStop         = errors.New("initial blockchain download did not complete by the time shutdown was issued")
+	errNilProcBlock      = errors.New("nil processed block was fetched from the database")
+	errSendBlocksStalled = errors.New("SendBlocks RPC timed and never received any blocks")
 
 	// ibdLoopDelay is the time that threadedInitialBlockchainDownload waits
 	// between attempts to synchronize with the network if the last attempt
@@ -630,29 +630,6 @@
 	}
 }
 
-<<<<<<< HEAD
-// managedReceiveBlockForSPV takes a block id and returns an RPCFunc that requests that
-// block and then calls AcceptBlockForSPV on it. The returned function should be used
-// as the calling end of the SendBlk RPC.
-func (cs *ConsensusSet) managedReceiveBlockForSPV(id types.BlockID, changes []changeEntry) modules.RPCFunc {
-	return func(conn modules.PeerConn) error {
-		if err := encoding.WriteObject(conn, id); err != nil {
-			return err
-		}
-		var block types.Block
-		if err := encoding.ReadObject(conn, &block, types.BlockSizeLimit); err != nil {
-			return err
-		}
-		_, err := cs.managedAcceptSingleBlock(block, changes)
-		if err != nil {
-			return err
-		}
-		return nil
-	}
-}
-
-=======
->>>>>>> 3ecdd346
 // threadedInitialBlockchainDownload performs the IBD on outbound peers. Blocks
 // are downloaded from one peer at a time in 5 minute intervals, so as to
 // prevent any one peer from significantly slowing down IBD.
@@ -754,44 +731,4 @@
 	cs.mu.RLock()
 	defer cs.mu.RUnlock()
 	return cs.synced
-<<<<<<< HEAD
-}
-
-func (cs *ConsensusSet) downloadSingleBlock(id types.BlockID, pb *processedBlock) modules.RPCFunc {
-	return func(conn modules.PeerConn) (err error) {
-		if err = encoding.WriteObject(conn, id); err != nil {
-			return
-		}
-		var block types.Block
-		if err = encoding.ReadObject(conn, &block, types.BlockSizeLimit); err != nil {
-			return
-		}
-		pb, err = cs.managedAcceptSingleBlock(block, nil)
-		if err != nil {
-			return
-		}
-		return nil
-	}
-}
-
-func (cs *ConsensusSet) getOrDownloadBlock(tx *bolt.Tx, id types.BlockID) (*processedBlock, error) {
-	pb, err := getBlockMap(tx, id)
-	if err == errNilItem {
-		//TODO: randomly pick a node
-		for _, peer := range cs.gateway.Peers() {
-			// how to get this peer connection
-			err = cs.gateway.RPC(peer.NetAddress, modules.SendBlockCmd, cs.downloadSingleBlock(id, pb))
-			if err != nil {
-				return nil, err
-			}
-		}
-	} else {
-		if err == nil {
-			return pb, nil
-		}
-		return nil, err
-	}
-	return pb, nil
-=======
->>>>>>> 3ecdd346
 }