--- conflicted
+++ resolved
@@ -332,11 +332,7 @@
 			continue
 		}
 		stalled = false
-<<<<<<< HEAD
-		extended, acceptErr := cs.managedAcceptHeaders(newHeadersForSend)
-=======
 		extended, _, acceptErr := cs.managedAcceptHeaders(newHeadersForSend)
->>>>>>> df07b85b
 		if extended {
 			chainExtended = true
 		}
@@ -483,7 +479,6 @@
 		// Get the set of blocks to send.
 		var blockHeaders []types.BlockHeader
 		var blockHeadersForSend []modules.ProcessedBlockHeaderForSend
-<<<<<<< HEAD
 		cs.mu.RLock()
 		err = cs.db.View(func(tx *bolt.Tx) error {
 			height := blockHeight(tx)
@@ -493,144 +488,6 @@
 					cs.log.Critical("Unable to get path: height", height, ":: request", i)
 					return err
 				}
-				ph, exist := cs.processedBlockHeaders[id]
-				if !exist {
-					cs.log.Critical("Unable to get block header from headers: height", height, ":: request", i, ":: id", id)
-					return err
-				}
-				if ph == nil {
-					cs.log.Critical("getBlock Header yielded 'nil' block header:", height, ":: request", i, ":: id", id)
-					return errNilProcBlock
-				}
-				if remoteSupportSPVHeader(conn.Version()) {
-					blockHeadersForSend = append(blockHeadersForSend, *ph.ForSend())
-				} else {
-					blockHeaders = append(blockHeaders, ph.BlockHeader)
-				}
-			}
-			moreAvailable = start+MaxCatchUpBlocks <= height
-			start += MaxCatchUpBlocks
-			return nil
-		})
-		cs.mu.RUnlock()
-		if err != nil {
-			return err
-		}
-
-		// Send a set of blocks to the caller + a flag indicating whether more
-		// are available.
-		if remoteSupportSPVHeader(conn.Version()) {
-			err = encoding.WriteObject(conn, blockHeadersForSend)
-		} else {
-			err = encoding.WriteObject(conn, blockHeaders)
-		}
-		if err != nil {
-			return err
-		}
-		if err = encoding.WriteObject(conn, moreAvailable); err != nil {
-			return err
-		}
-	}
-	return nil
-}
-
-// rpcSendHeaders is the receiving end of the SendHeaders RPC. It returns a
-// sequential set of block headers based on the 32 input block IDs. The most recent
-// known ID is used as the starting point, and up to 'MaxCatchUpBlocks' from
-// that BlockHeight onwards are returned. It also sends a boolean indicating
-// whether more blocks are available.
-// This should only be registered on full nodes.  SPV nodes will not have the full
-// blockchain available to calculate this response.
-func (cs *ConsensusSet) rpcSendHeaders(conn modules.PeerConn) error {
-	err := conn.SetDeadline(time.Now().Add(sendHeadersTimeout))
-	if err != nil {
-		return err
-	}
-	finishedChan := make(chan struct{})
-	defer close(finishedChan)
-	go func() {
-		select {
-		case <-cs.tg.StopChan():
-		case <-finishedChan:
-		}
-		conn.Close()
-	}()
-	err = cs.tg.Add()
-	if err != nil {
-		return err
-	}
-	defer cs.tg.Done()
-	// Read a list of blocks known to the requester and find the most recent
-	// block from the current path.
-	var knownBlocks [32]types.BlockID
-	err = encoding.ReadObject(conn, &knownBlocks, 32*crypto.HashSize)
-	if err != nil {
-		return err
-	}
-	// Find the most recent block from knownBlocks in the current path.
-	found := false
-	var start types.BlockHeight
-	var csHeight types.BlockHeight
-	cs.mu.RLock()
-	//
-
-	err = cs.db.View(func(tx *bolt.Tx) error {
-		csHeight = blockHeight(tx)
-		for _, id := range knownBlocks {
-			pb, err := getBlockMap(tx, id)
-			if err != nil {
-				continue
-			}
-			pathID, err := getPath(tx, pb.Height)
-			if err != nil {
-				continue
-			}
-			if pathID != pb.Block.ID() {
-				continue
-			}
-			if pb.Height == csHeight {
-				break
-			}
-			found = true
-			// Start from the child of the common block.
-			start = pb.Height + 1
-			break
-		}
-		return nil
-	})
-	cs.mu.RUnlock()
-	if err != nil {
-		return err
-	}
-	// If no matching block headers are found, or if the caller has all known block headers,
-	// don't send anything.
-	if !found {
-		// Send 0 headers.
-		err = encoding.WriteObject(conn, []types.BlockHeader{})
-		if err != nil {
-			return err
-		}
-		// Indicate that no more headers are available.
-		return encoding.WriteObject(conn, false)
-	}
-	// Send the caller all of the headers that they are missing.
-	moreAvailable := true
-	for moreAvailable {
-		// Get the set of block headers to send
-		var blockHeaders []types.BlockHeader
-=======
->>>>>>> df07b85b
-		cs.mu.RLock()
-		err = cs.db.View(func(tx *bolt.Tx) error {
-			height := blockHeight(tx)
-			for i := start; i <= height && i < start+MaxCatchUpBlocks; i++ {
-				id, err := getPath(tx, i)
-				if err != nil {
-					cs.log.Critical("Unable to get path: height", height, ":: request", i)
-					return err
-				}
-<<<<<<< HEAD
-=======
 				ph, exist := cs.processedBlockHeaders[id]
 				if !exist {
 					cs.log.Critical("Unable to get block header from headers: height", height, ":: request", i, ":: id", id)
@@ -765,7 +622,6 @@
 					cs.log.Critical("Unable to get path: height", height, ":: request", i)
 					return err
 				}
->>>>>>> df07b85b
 				// TODO: read from mem
 				pb, err := getBlockMap(tx, id)
 				if err != nil {
@@ -873,15 +729,6 @@
 	go func() {
 		defer wg.Done()
 		if cs.spv {
-<<<<<<< HEAD
-			id := h.ID()
-			keysArray := cs.getWalletKeysFunc()
-			if len(keysArray) > 0 { // unlocked
-				if phfs.GCSFilter.MatchUnlockHash(id[:], keysArray) {
-					err = cs.gateway.RPC(conn.RPCAddr(), modules.SendBlockCmd, cs.managedReceiveBlockForSPV(h.ID()))
-					if err != nil {
-						cs.log.Debugln("WARN: failed to get header's corresponding block:", err)
-=======
 			chainExtend, changes, _ := cs.managedAcceptHeaders([]modules.ProcessedBlockHeaderForSend{phfs})
 			if chainExtend {
 				id := h.ID()
@@ -892,7 +739,6 @@
 						if err != nil {
 							cs.log.Debugln("WARN: failed to get header's corresponding block:", err)
 						}
->>>>>>> df07b85b
 					}
 				}
 			}
@@ -1012,30 +858,7 @@
 		chainExtended, err := cs.managedAcceptBlocks([]types.Block{block})
 		if chainExtended {
 			cs.managedBroadcastBlock(block.Header())
-<<<<<<< HEAD
-		}
-		if err != nil {
-			return err
-		}
-		return nil
-	}
-}
-
-// managedReceiveBlockForSPV takes a block id and returns an RPCFunc that requests that
-// block and then calls AcceptBlockForSPV on it. The returned function should be used
-// as the calling end of the SendBlk RPC.
-func (cs *ConsensusSet) managedReceiveBlockForSPV(id types.BlockID) modules.RPCFunc {
-	return func(conn modules.PeerConn) error {
-		if err := encoding.WriteObject(conn, id); err != nil {
-			return err
-		}
-		var block types.Block
-		if err := encoding.ReadObject(conn, &block, types.BlockSizeLimit); err != nil {
-			return err
-=======
->>>>>>> df07b85b
-		}
-		err := cs.managedAcceptSingleBlockForSPV(block)
+		}
 		if err != nil {
 			return err
 		}
