--- conflicted
+++ resolved
@@ -4,12 +4,9 @@
 	"sync"
 	"testing"
 
-<<<<<<< HEAD
 	"github.com/HyperspaceApp/Hyperspace/modules"
-=======
->>>>>>> bad0c406
+
 	bolt "github.com/coreos/bbolt"
-	"gitlab.com/NebulousLabs/Sia/modules"
 )
 
 // mockSubscriber receives and holds changes to the consensus set, remembering
