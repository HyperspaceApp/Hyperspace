--- conflicted
+++ resolved
@@ -89,19 +89,10 @@
 // initDB is run if there is no existing consensus database, creating a
 // database with all the required buckets and sane initial values.
 func (cs *ConsensusSet) initDB(tx *bolt.Tx) error {
-<<<<<<< HEAD
-	if cs.spv {
-		if tx.Bucket(BlockHeaderMap) == nil {
-			err := cs.createHeaderConsensusDB(tx)
-			if err != nil {
-				return err
-			}
-=======
 	if tx.Bucket(BlockHeaderMap) == nil {
 		err := cs.createHeaderConsensusDB(tx)
 		if err != nil {
 			return err
->>>>>>> fe3c3326
 		}
 	}
 
@@ -150,13 +141,6 @@
 	exists := true
 	for exists {
 		for _, blockID := range entry.AppliedBlocks {
-<<<<<<< HEAD
-			processedBlock, err := getBlockHeaderMap(tx, blockID)
-			if err != nil {
-				return err
-			}
-			cs.processedBlockHeaders[processedBlock.BlockHeader.ID()] = processedBlock
-=======
 			processedBlockHeader, err := getBlockHeaderMap(tx, blockID)
 			if err != nil && err != errNilItem {
 				return err
@@ -190,7 +174,6 @@
 			}
 
 			cs.processedBlockHeaders[processedBlockHeader.BlockHeader.ID()] = processedBlockHeader
->>>>>>> fe3c3326
 		}
 		entry, exists = entry.NextEntry(tx)
 	}
