--- conflicted
+++ resolved
@@ -874,122 +874,6 @@
 	}
 }
 
-<<<<<<< HEAD
-=======
-// COMPATv0.4.0
-//
-// This test checks that the hardfork scheduled for block 21,000 rolls through
-// smoothly.
-func TestTaxHardfork(t *testing.T) {
-	if testing.Short() {
-		t.SkipNow()
-	}
-	t.Parallel()
-	cst, err := createConsensusSetTester(t.Name())
-	if err != nil {
-		t.Fatal(err)
-	}
-	defer cst.Close()
-
-	// Create a file contract with a payout that is put into the blockchain
-	// before the hardfork block but expires after the hardfork block.
-	payout := types.NewCurrency64(400e6)
-	outputSize := types.PostTax(cst.cs.dbBlockHeight(), payout)
-	fc := types.FileContract{
-		WindowStart:        cst.cs.dbBlockHeight() + 12,
-		WindowEnd:          cst.cs.dbBlockHeight() + 14,
-		Payout:             payout,
-		ValidProofOutputs:  []types.SiacoinOutput{{Value: outputSize}},
-		MissedProofOutputs: []types.SiacoinOutput{{Value: outputSize}},
-		UnlockHash:         types.UnlockConditions{}.UnlockHash(), // The empty UC is anyone-can-spend
-	}
-
-	// Create and fund a transaction with a file contract.
-	txnBuilder, err := cst.wallet.StartTransaction()
-	if err != nil {
-		t.Fatal(err)
-	}
-	err = txnBuilder.FundSiacoins(payout)
-	if err != nil {
-		t.Fatal(err)
-	}
-	fcIndex := txnBuilder.AddFileContract(fc)
-	txnSet, err := txnBuilder.Sign(true)
-	if err != nil {
-		t.Fatal(err)
-	}
-	err = cst.tpool.AcceptTransactionSet(txnSet)
-	if err != nil {
-		t.Fatal(err)
-	}
-	_, err = cst.miner.AddBlock()
-	if err != nil {
-		t.Fatal(err)
-	}
-
-	// Check that the siafund pool was increased by the faulty float amount.
-	siafundPool := cst.cs.dbGetSiafundPool()
-	if !siafundPool.Equals64(15590e3) {
-		t.Fatal("siafund pool was not increased correctly")
-	}
-
-	// Mine blocks until the hardfork is reached.
-	for i := 0; i < 10; i++ {
-		_, err = cst.miner.AddBlock()
-		if err != nil {
-			t.Fatal(err)
-		}
-	}
-
-	// Submit a file contract revision and check that the payouts are able to
-	// be the same.
-	fcid := txnSet[len(txnSet)-1].FileContractID(fcIndex)
-	fcr := types.FileContractRevision{
-		ParentID:          fcid,
-		UnlockConditions:  types.UnlockConditions{},
-		NewRevisionNumber: 1,
-
-		NewFileSize:           1,
-		NewWindowStart:        cst.cs.dbBlockHeight() + 2,
-		NewWindowEnd:          cst.cs.dbBlockHeight() + 4,
-		NewValidProofOutputs:  fc.ValidProofOutputs,
-		NewMissedProofOutputs: fc.MissedProofOutputs,
-	}
-	txnBuilder, err = cst.wallet.StartTransaction()
-	if err != nil {
-		t.Fatal(err)
-	}
-	txnBuilder.AddFileContractRevision(fcr)
-	txnSet, err = txnBuilder.Sign(true)
-	if err != nil {
-		t.Fatal(err)
-	}
-	err = cst.tpool.AcceptTransactionSet(txnSet)
-	if err != nil {
-		t.Fatal(err)
-	}
-	_, err = cst.miner.AddBlock()
-	if err != nil {
-		t.Fatal(err)
-	}
-
-	// Mine blocks until the revision goes through, such that the sanity checks
-	// can be run.
-	for i := 0; i < 6; i++ {
-		_, err = cst.miner.AddBlock()
-		if err != nil {
-			t.Fatal(err)
-		}
-	}
-
-	// Check that the siafund pool did not change after the submitted revision.
-	siafundPool = cst.cs.dbGetSiafundPool()
-	if !siafundPool.Equals64(15590e3) {
-		t.Fatal("siafund pool was not increased correctly")
-	}
-}
-
->>>>>>> 75ac18cb
 // mockGatewayDoesBroadcast implements modules.Gateway to mock the Broadcast
 // method.
 type mockGatewayDoesBroadcast struct {
