--- conflicted
+++ resolved
@@ -503,20 +503,13 @@
 		dbBucketMap := map[string]dbBucket{}
 		if tt.useNilBlockMap {
 			dbBucketMap[string(BlockMap)] = nil
-			dbBucketMap[string(BlockHeaderMap)] = nil
 		} else {
-<<<<<<< HEAD
 			dbBucketMap[string(BlockMap)] = blockBucket
-=======
-			dbBucketMap[string(BlockMap)] = bucket
-			dbBucketMap[string(BlockHeaderMap)] = bucket
->>>>>>> df07b85b
 		}
 		dbBucketMap[string(BlockHeaderMap)] = headerBucket
 		tx := mockDbTx{dbBucketMap}
 		parentHeaderMap[mockValidBlock.ParentID] = &parentProcessedBlockHeader
 
-<<<<<<< HEAD
 		cs := ConsensusSet{
 			dosBlocks: tt.dosBlocks,
 			marshaler: tt.marshaler,
@@ -525,8 +518,6 @@
 			},
 			processedBlockHeaders: parentHeaderMap,
 		}
-=======
->>>>>>> df07b85b
 		_, err := cs.validateHeader(tx, tt.header)
 		if err != tt.errWant {
 			t.Errorf("%s: expected to fail with `%v', got: `%v'", tt.msg, tt.errWant, err)
