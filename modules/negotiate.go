package modules

import (
	"bytes"
	"errors"
	"io"
	"time"

	"github.com/HyperspaceApp/Hyperspace/build"
	"github.com/HyperspaceApp/Hyperspace/crypto"
	"github.com/HyperspaceApp/Hyperspace/encoding"
	"github.com/HyperspaceApp/Hyperspace/types"
)

const (
	// AcceptResponse is the response given to an RPC call to indicate
	// acceptance, i.e. that the sender wishes to continue communication.
	AcceptResponse = "accept"

	// StopResponse is the response given to an RPC call to indicate graceful
	// termination, i.e. that the sender wishes to cease communication, but
	// not due to an error.
	StopResponse = "stop"
)

const (
	// NegotiateDownloadTime defines the amount of time that the renter and
	// host have to negotiate a download request batch. The time is set high
	// enough that two nodes behind Tor have a reasonable chance of completing
	// the negotiation.
	NegotiateDownloadTime = 600 * time.Second

	// NegotiateFileContractRevisionTime defines the minimum amount of time
	// that the renter and host have to negotiate a file contract revision. The
	// time is set high enough that a full 4MB can be piped through a
	// connection that is running over Tor.
	NegotiateFileContractRevisionTime = 600 * time.Second

	// NegotiateFileContractTime defines the amount of time that the renter and
	// host have to negotiate a file contract. The time is set high enough that
	// a node behind Tor has a reasonable chance at making the multiple
	// required round trips to complete the negotiation.
	NegotiateFileContractTime = 360 * time.Second

	// NegotiateMaxDownloadActionRequestSize defines the maximum size that a
	// download request can be. Note, this is not a max size for the data that
	// can be requested, but instead is a max size for the definition of the
	// data being requested.
	NegotiateMaxDownloadActionRequestSize = 50e3

	// NegotiateMaxErrorSize indicates the maximum number of bytes that can be
	// used to encode an error being sent during negotiation.
	NegotiateMaxErrorSize = 256

	// NegotiateMaxFileContractRevisionSize specifies the maximum size that a
	// file contract revision is allowed to have when being sent over the wire
	// during negotiation.
	NegotiateMaxFileContractRevisionSize = 3e3

	// NegotiateMaxFileContractSetLen determines the maximum allowed size of a
	// transaction set that can be sent when trying to negotiate a file
	// contract. The transaction set will contain all of the unconfirmed
	// dependencies of the file contract, meaning that it can be quite large.
	// The transaction pool's size limit for transaction sets has been chosen
	// as a reasonable guideline for determining what is too large.
	NegotiateMaxFileContractSetLen = TransactionSetSizeLimit - 1e3

	// NegotiateMaxHostExternalSettingsLen is the maximum allowed size of an
	// encoded HostExternalSettings.
	NegotiateMaxHostExternalSettingsLen = 16000

	// NegotiateMaxSiaPubkeySize defines the maximum size that a SiaPubkey is
	// allowed to be when being sent over the wire during negotiation.
	NegotiateMaxSiaPubkeySize = 1e3

	// NegotiateMaxTransactionSignatureSize defines the maximum size that a
	// transaction signature is allowed to be when being sent over the wire
	// during negotiation.
	NegotiateMaxTransactionSignatureSize = 2e3

	// NegotiateMaxTransactionSignaturesSize defines the maximum size that a
	// transaction signature slice is allowed to be when being sent over the
	// wire during negotiation.
	NegotiateMaxTransactionSignaturesSize = 5e3

	// NegotiateRecentRevisionTime establishes the minimum amount of time that
	// the connection deadline is expected to be set to when a recent file
	// contract revision is being requested from the host. The deadline is long
	// enough that the connection should be successful even if both parties are
	// running Tor.
	NegotiateRecentRevisionTime = 120 * time.Second

	// NegotiateRenewContractTime defines the minimum amount of time that the
	// renter and host have to negotiate a final contract renewal. The time is
	// high enough that the negotiation can occur over a Tor connection, and
	// that both the host and the renter can have time to process large Merkle
	// tree calculations that may be involved with renewing a file contract.
	NegotiateRenewContractTime = 600 * time.Second
)

var (
	// NegotiateSettingsTime establishes the minimum amount of time that the
	// connection deadline is expected to be set to when settings are being
	// requested from the host. The deadline is long enough that the connection
	// should be successful even if both parties are on Tor.
	NegotiateSettingsTime = build.Select(build.Var{
		Dev:      120 * time.Second,
		Standard: 120 * time.Second,
		Testing:  3 * time.Second,
	}).(time.Duration)
)

var (
	// ActionDelete is the specifier for a RevisionAction that deletes a
	// sector.
	ActionDelete = types.Specifier{'D', 'e', 'l', 'e', 't', 'e'}

	// ActionInsert is the specifier for a RevisionAction that inserts a
	// sector.
	ActionInsert = types.Specifier{'I', 'n', 's', 'e', 'r', 't'}

	// ActionModify is the specifier for a RevisionAction that modifies sector
	// data.
	ActionModify = types.Specifier{'M', 'o', 'd', 'i', 'f', 'y'}

	// ErrAnnNotAnnouncement indicates that the provided host announcement does
	// not use a recognized specifier, indicating that it's either not a host
	// announcement or it's not a recognized version of a host announcement.
	ErrAnnNotAnnouncement = errors.New("provided data does not form a recognized host announcement")

	// ErrAnnUnrecognizedSignature is returned when the signature in a host
	// announcement is not a type of signature that is recognized.
	ErrAnnUnrecognizedSignature = errors.New("the signature provided in the host announcement is not recognized")

	// ErrRevisionCoveredFields is returned if there is a covered fields object
	// in a transaction signature which has the 'WholeTransaction' field set to
	// true, meaning that miner fees cannot be added to the transaction without
	// invalidating the signature.
	ErrRevisionCoveredFields = errors.New("file contract revision transaction signature does not allow miner fees to be added")

	// ErrRevisionSigCount is returned when a file contract revision has the
	// wrong number of transaction signatures.
	ErrRevisionSigCount = errors.New("file contract revision has the wrong number of transaction signatures")

	// ErrStopResponse is the error returned by ReadNegotiationAcceptance when
	// it reads the StopResponse string.
	ErrStopResponse = errors.New("sender wishes to stop communicating")

	// PrefixHostAnnouncement is used to indicate that a transaction's
	// Arbitrary Data field contains a host announcement. The encoded
	// announcement will follow this prefix.
	PrefixHostAnnouncement = types.Specifier{'H', 'o', 's', 't', 'A', 'n', 'n', 'o', 'u', 'n', 'c', 'e', 'm', 'e', 'n', 't'}

	// RPCDownload is the specifier for downloading a file from a host.
	RPCDownload = types.Specifier{'D', 'o', 'w', 'n', 'l', 'o', 'a', 'd', 2}

	// RPCFormContract is the specifier for forming a contract with a host.
	RPCFormContract = types.Specifier{'F', 'o', 'r', 'm', 'C', 'o', 'n', 't', 'r', 'a', 'c', 't', 2}

	// RPCRenewContract is the specifier to renewing an existing contract.
	RPCRenewContract = types.Specifier{'R', 'e', 'n', 'e', 'w', 'C', 'o', 'n', 't', 'r', 'a', 'c', 't', 2}

	// RPCReviseContract is the specifier for revising an existing file
	// contract.
	RPCReviseContract = types.Specifier{'R', 'e', 'v', 'i', 's', 'e', 'C', 'o', 'n', 't', 'r', 'a', 'c', 't', 2}

	// RPCSettings is the specifier for requesting settings from the host.
	RPCSettings = types.Specifier{'S', 'e', 't', 't', 'i', 'n', 'g', 's', 2}

	// SectorSize defines how large a sector should be in bytes. The sector
	// size needs to be a power of two to be compatible with package
	// merkletree. 4MB has been chosen for the live network because large
	// sectors significantly reduce the tracking overhead experienced by the
	// renter and the host.
	SectorSize = build.Select(build.Var{
		Dev:      uint64(1 << 18), // 256 KiB
		Standard: uint64(1 << 22), // 4 MiB
		Testing:  uint64(1 << 12), // 4 KiB
	}).(uint64)
)

type (
	// A DownloadAction is a description of a download that the renter would
	// like to make. The MerkleRoot indicates the root of the sector, the
	// offset indicates what portion of the sector is being downloaded, and the
	// length indicates how many bytes should be grabbed starting from the
	// offset.
	DownloadAction struct {
		MerkleRoot crypto.Hash
		Offset     uint64
		Length     uint64
	}

	// HostAnnouncement is an announcement by the host that appears in the
	// blockchain. 'Specifier' is always 'PrefixHostAnnouncement'. The
	// announcement is always followed by a signature from the public key of
	// the whole announcement.
	HostAnnouncement struct {
		Specifier  types.Specifier
		NetAddress NetAddress
		PublicKey  types.SiaPublicKey
	}

	// HostExternalSettings are the parameters advertised by the host. These
	// are the values that the renter will request from the host in order to
	// build its database.
	HostExternalSettings struct {
		// MaxBatchSize indicates the maximum size in bytes that a batch is
		// allowed to be. A batch is an array of revision actions; each
		// revision action can have a different number of bytes, depending on
		// the action, so the number of revision actions allowed depends on the
		// sizes of each.
		AcceptingContracts   bool              `json:"acceptingcontracts"`
		MaxDownloadBatchSize uint64            `json:"maxdownloadbatchsize"`
		MaxDuration          types.BlockHeight `json:"maxduration"`
		MaxReviseBatchSize   uint64            `json:"maxrevisebatchsize"`
		NetAddress           NetAddress        `json:"netaddress"`
		RemainingStorage     uint64            `json:"remainingstorage"`
		SectorSize           uint64            `json:"sectorsize"`
		TotalStorage         uint64            `json:"totalstorage"`
		UnlockHash           types.UnlockHash  `json:"unlockhash"`
		WindowSize           types.BlockHeight `json:"windowsize"`

		// Collateral is the amount of collateral that the host will put up for
		// storage in 'bytes per block', as an assurance to the renter that the
		// host really is committed to keeping the file. But, because the file
		// contract is created with no data available, this does leave the host
		// exposed to an attack by a wealthy renter whereby the renter causes
		// the host to lockup in-advance a bunch of funds that the renter then
		// never uses, meaning the host will not have collateral for other
		// clients.
		//
		// MaxCollateral indicates the maximum number of coins that a host is
		// willing to put into a file contract.
		Collateral    types.Currency `json:"collateral"`
		MaxCollateral types.Currency `json:"maxcollateral"`

		// ContractPrice is the number of coins that the renter needs to pay to
		// the host just to open a file contract with them. Generally, the
		// price is only to cover the siacoin fees that the host will suffer
		// when submitting the file contract revision and storage proof to the
		// blockchain.
		//
		// The storage price is the cost per-byte-per-block in hastings of
		// storing data on the host.
		//
		// 'Download' bandwidth price is the cost per byte of downloading data
		// from the host.
		//
		// 'Upload' bandwidth price is the cost per byte of uploading data to
		// the host.
		ContractPrice          types.Currency `json:"contractprice"`
		DownloadBandwidthPrice types.Currency `json:"downloadbandwidthprice"`
		StoragePrice           types.Currency `json:"storageprice"`
		UploadBandwidthPrice   types.Currency `json:"uploadbandwidthprice"`

		// Because the host has a public key, and settings are signed, and
		// because settings may be MITM'd, settings need a revision number so
		// that a renter can compare multiple sets of settings and determine
		// which is the most recent.
		RevisionNumber uint64 `json:"revisionnumber"`
		Version        string `json:"version"`
	}

	// A RevisionAction is a description of an edit to be performed on a file
	// contract. Three types are allowed, 'ActionDelete', 'ActionInsert', and
	// 'ActionModify'. ActionDelete just takes a sector index, indicating which
	// sector is going to be deleted. ActionInsert takes a sector index, and a
	// full sector of data, indicating that a sector at the index should be
	// inserted with the provided data. 'Modify' revises the sector at the
	// given index, rewriting it with the provided data starting from the
	// 'offset' within the sector.
	//
	// Modify could be simulated with an insert and a delete, however an insert
	// requires a full sector to be uploaded, and a modify can be just a few
	// kb, which can be significantly faster.
	RevisionAction struct {
		Type        types.Specifier
		SectorIndex uint64
		Offset      uint64
		Data        []byte
	}
)

// ReadNegotiationAcceptance reads an accept/reject response from r (usually a
// net.Conn). If the response is not AcceptResponse, ReadNegotiationAcceptance
// returns the response as an error. If the response is StopResponse,
// ErrStopResponse is returned, allowing for direct error comparison.
//
// Note that since errors returned by ReadNegotiationAcceptance are newly
// allocated, they cannot be compared to other errors in the traditional
// fashion.
func ReadNegotiationAcceptance(r io.Reader) error {
	var resp string
	err := encoding.ReadObject(r, &resp, NegotiateMaxErrorSize)
	if err != nil {
		return err
	}
	switch resp {
	case AcceptResponse:
		return nil
	case StopResponse:
		return ErrStopResponse
	default:
		return errors.New(resp)
	}
}

// WriteNegotiationAcceptance writes the 'accept' response to w (usually a
// net.Conn).
func WriteNegotiationAcceptance(w io.Writer) error {
	return encoding.WriteObject(w, AcceptResponse)
}

// WriteNegotiationRejection will write a rejection response to w (usually a
// net.Conn) and return the input error. If the write fails, the write error
// is joined with the input error.
func WriteNegotiationRejection(w io.Writer, err error) error {
	writeErr := encoding.WriteObject(w, err.Error())
	if writeErr != nil {
		return build.JoinErrors([]error{err, writeErr}, "; ")
	}
	return err
}

// WriteNegotiationStop writes the 'stop' response to w (usually a
// net.Conn).
func WriteNegotiationStop(w io.Writer) error {
	return encoding.WriteObject(w, StopResponse)
}

// CreateAnnouncement will take a host announcement and encode it, returning
// the exact []byte that should be added to the arbitrary data of a
// transaction.
func CreateAnnouncement(addr NetAddress, pk types.SiaPublicKey, sk crypto.SecretKey) (signedAnnouncement []byte, err error) {
	if err := addr.IsValid(); err != nil {
		return nil, err
	}

	// Create the HostAnnouncement and marshal it.
	annBytes := encoding.Marshal(HostAnnouncement{
		Specifier:  PrefixHostAnnouncement,
		NetAddress: addr,
		PublicKey:  pk,
	})

	// Create a signature for the announcement.
	annHash := crypto.HashBytes(annBytes)
	sig := crypto.SignHash(annHash, sk)
	// Return the signed announcement.
	return append(annBytes, sig[:]...), nil
}

// DecodeAnnouncement decodes announcement bytes into a host announcement,
// verifying the prefix and the signature.
func DecodeAnnouncement(fullAnnouncement []byte) (na NetAddress, spk types.SiaPublicKey, err error) {
	// Read the first part of the announcement to get the intended host
	// announcement.
	var ha HostAnnouncement
	dec := encoding.NewDecoder(bytes.NewReader(fullAnnouncement))
	err = dec.Decode(&ha)
	if err != nil {
		return "", types.SiaPublicKey{}, err
	}

	// Check that the announcement was registered as a host announcement.
	if ha.Specifier != PrefixHostAnnouncement {
		return "", types.SiaPublicKey{}, ErrAnnNotAnnouncement
	}
	// Check that the public key is a recognized type of public key.
	if ha.PublicKey.Algorithm != types.SignatureEd25519 {
		return "", types.SiaPublicKey{}, ErrAnnUnrecognizedSignature
	}

	// Read the signature out of the reader.
	var sig crypto.Signature
	err = dec.Decode(&sig)
	if err != nil {
		return "", types.SiaPublicKey{}, err
	}
	// Verify the signature.
	var pk crypto.PublicKey
	copy(pk[:], ha.PublicKey.Key)
	annHash := crypto.HashObject(ha)
	err = crypto.VerifyHash(annHash, pk, sig)
	if err != nil {
		return "", types.SiaPublicKey{}, err
	}
	return ha.NetAddress, ha.PublicKey, nil
}

// VerifyFileContractRevisionTransactionSignatures checks that the signatures
// on a file contract revision are valid and cover the right fields.
func VerifyFileContractRevisionTransactionSignatures(fcr types.FileContractRevision, tsigs []types.TransactionSignature, height types.BlockHeight) error {
	if len(tsigs) != 2 {
		return ErrRevisionSigCount
	}
	for _, tsig := range tsigs {
		// The transaction needs to be malleable so that miner fees can be
		// added. If the whole transaction is covered, it is doomed to have no
		// fees.
		if tsig.CoveredFields.WholeTransaction {
			return ErrRevisionCoveredFields
		}
	}
	txn := types.Transaction{
		FileContractRevisions: []types.FileContractRevision{fcr},
		TransactionSignatures: tsigs,
	}
	// Check that the signatures verify. This will also check that the covered
	// fields object is not over-aggressive, because if the object is pointing
	// to elements that haven't been added to the transaction, verification
	// will fail.
	return txn.StandaloneValid(height)
}

// RenterPayouts calculates the renterPayout before tax and the hostPayout
// given a host, the available renter funding, the expected txnFee for the
// transaction and an optional basePrice in case this helper is used for a
// renewal. It also returns the hostCollateral.
<<<<<<< HEAD
func RenterPayouts(host HostDBEntry, funding, txnFee, basePrice types.Currency, period types.BlockHeight, expectedStorage uint64) (renterPayout, hostPayout, hostCollateral types.Currency, err error) {
=======
func RenterPayoutsPreTax(host HostDBEntry, funding, txnFee, basePrice, baseCollateral types.Currency, period types.BlockHeight, expectedStorage uint64) (renterPayout, hostPayout, hostCollateral types.Currency, err error) {
>>>>>>> 069a8bff
	// Divide by zero check.
	if host.StoragePrice.IsZero() {
		host.StoragePrice = types.NewCurrency64(1)
	}
	// Underflow check.
	if funding.Cmp(host.ContractPrice.Add(txnFee)) <= 0 {
		err = errors.New("underflow detected, funding < contractPrice + txnFee")
		return
	}
	// Calculate renterPayout.
	renterPayout = funding.Sub(host.ContractPrice).Sub(txnFee).Sub(basePrice)
	// Calculate hostCollateral by calculating the maximum amount of storage
	// the renter can afford with 'funding' and calculating how much collateral
	// the host wouldl have to put into the contract for that. We also add a
	// potential baseCollateral.
	maxStorageSizeTime := renterPayout.Div(host.StoragePrice)
	hostCollateral = maxStorageSizeTime.Mul(host.Collateral).Add(baseCollateral)
	// Don't add more collateral than 10x the collateral for the expected
	// storage to save on fees.
	maxRenterCollateral := host.Collateral.Mul64(uint64(period)).Mul64(expectedStorage).Mul64(10)
	if hostCollateral.Cmp(maxRenterCollateral) > 0 {
		hostCollateral = maxRenterCollateral
	}
	// Don't add more collateral than the host is willing to put into a single
	// contract.
	if hostCollateral.Cmp(host.MaxCollateral) > 0 {
		hostCollateral = host.MaxCollateral
	}
	// Calculate hostPayout.
	hostPayout = hostCollateral.Add(host.ContractPrice).Add(basePrice)
	return
}<|MERGE_RESOLUTION|>--- conflicted
+++ resolved
@@ -418,11 +418,7 @@
 // given a host, the available renter funding, the expected txnFee for the
 // transaction and an optional basePrice in case this helper is used for a
 // renewal. It also returns the hostCollateral.
-<<<<<<< HEAD
-func RenterPayouts(host HostDBEntry, funding, txnFee, basePrice types.Currency, period types.BlockHeight, expectedStorage uint64) (renterPayout, hostPayout, hostCollateral types.Currency, err error) {
-=======
-func RenterPayoutsPreTax(host HostDBEntry, funding, txnFee, basePrice, baseCollateral types.Currency, period types.BlockHeight, expectedStorage uint64) (renterPayout, hostPayout, hostCollateral types.Currency, err error) {
->>>>>>> 069a8bff
+func RenterPayouts(host HostDBEntry, funding, txnFee, basePrice, baseCollateral types.Currency, period types.BlockHeight, expectedStorage uint64) (renterPayout, hostPayout, hostCollateral types.Currency, err error) {
 	// Divide by zero check.
 	if host.StoragePrice.IsZero() {
 		host.StoragePrice = types.NewCurrency64(1)
