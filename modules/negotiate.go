--- conflicted
+++ resolved
@@ -330,14 +330,8 @@
 		// Ciphers that the renter supports.
 		Ciphers []types.Specifier
 
-<<<<<<< HEAD
-		// Entropy used to construct the session key (construction
-		// depends on the cipher selected).
-		KeyData []byte
-=======
 		// The renter's ephemeral X25519 public key.
 		PublicKey crypto.X25519PublicKey
->>>>>>> f76dc464
 
 		// The contract being modified; may be blank if the renter
 		// does not intend to modify a contract (e.g. when forming
@@ -352,8 +346,6 @@
 		// the handshake request.
 		Cipher types.Specifier
 
-<<<<<<< HEAD
-=======
 		// The host's ephemeral X25519 public key.
 		PublicKey crypto.X25519PublicKey
 
@@ -361,7 +353,6 @@
 		// signature algorithm previously announced by the host.
 		Signature []byte
 
->>>>>>> f76dc464
 		// Entropy signed by the renter to prove that it can sign contract
 		// revisions. The actual data signed should be:
 		//
