--- conflicted
+++ resolved
@@ -90,14 +90,10 @@
 		"1foo.com:1",
 		"tld.foo.com:1",
 		"hn.com:8811",
-<<<<<<< HEAD
 		strings.Repeat("foo.", 63) + "f:123",  // 253 chars long
 		strings.Repeat("foo.", 63) + "f.:123", // 254 chars long, 253 chars long without trailing dot
 		strings.Repeat(strings.Repeat("a", 63)+".", 3) + "a:123", // 3x63 char length labels + 1x1 char length label without trailing dot
 		strings.Repeat(strings.Repeat("a", 63)+".", 3) + ":123",  // 3x63 char length labels with trailing dot
-=======
-
->>>>>>> 0fa554b3
 		"[::2]:65535",
 		"111.111.111.111:111",
 		"12.34.45.64:7777",
