package gateway

import (
	"path/filepath"
	"time"

	"github.com/HyperspaceApp/Hyperspace/modules"
	"github.com/HyperspaceApp/Hyperspace/persist"
)

const (
	// logFile is the name of the log file.
	logFile = modules.GatewayDir + ".log"

	// nodesFile is the name of the file that contains all seen nodes.
	nodesFile = "nodes.json"

	// persistFilename is the filename to be used when persisting gateway information to a JSON file
	persistFilename = "gateway.json"
)

// nodePersistMetadata contains the header and version strings that identify the
// node persist file.
var nodePersistMetadata = persist.Metadata{
	Header:  "Sia Node List",
	Version: "1.3.0",
}

// persistMetadata contains the header and version strings that identify the
// gateway persist file.
var persistMetadata = persist.Metadata{
<<<<<<< HEAD
	Header:  "Sia Node List",
	Version: "0.2.0",
=======
	Header:  "Gateway Persistence",
	Version: "1.3.5",
>>>>>>> 7031700b
}

type (
	// persist contains all of the persistent gateway data.
	persistence struct {
		RouterURL string
	}
)

// nodePersistData returns the node data in the Gateway that will be saved to disk.
func (g *Gateway) nodePersistData() (nodes []*node) {
	for _, node := range g.nodes {
		nodes = append(nodes, node)
	}
	return
}

// load loads the Gateway's persistent data from disk.
func (g *Gateway) load() error {
	g.persist = persistence{}
	return persist.LoadJSON(persistMetadata, &g.persist, filepath.Join(g.persistDir, persistFilename))
}

// loadNodes loads the Gateway's persistent node data from disk.
func (g *Gateway) loadNodes() error {
	var nodes []*node
<<<<<<< HEAD
	persist.LoadJSON(persistMetadata, &nodes, filepath.Join(g.persistDir, nodesFile))
=======
	err := persist.LoadJSON(nodePersistMetadata, &nodes, filepath.Join(g.persistDir, nodesFile))
	if err != nil {
		// COMPATv1.3.0
		return g.loadv033persist()
	}
>>>>>>> 7031700b
	for i := range nodes {
		g.nodes[nodes[i].NetAddress] = nodes[i]
	}
	return nil
}

// saveSync stores the Gateway's persistent data on disk, and then syncs to
// disk to minimize the possibility of data loss.
func (g *Gateway) saveSync() error {
	return persist.SaveJSON(persistMetadata, g.persist, filepath.Join(g.persistDir, persistFilename))
}

// saveSyncNodes stores the Gateway's persistent node data on disk, and then
// syncs to disk to minimize the possibility of data loss.
func (g *Gateway) saveSyncNodes() error {
	return persist.SaveJSON(nodePersistMetadata, g.nodePersistData(), filepath.Join(g.persistDir, nodesFile))
}

// threadedSaveLoop periodically saves the gateway nodes.
func (g *Gateway) threadedSaveLoop() {
	for {
		select {
		case <-g.threads.StopChan():
			return
		case <-time.After(saveFrequency):
		}

		func() {
			err := g.threads.Add()
			if err != nil {
				return
			}
			defer g.threads.Done()

			g.mu.Lock()
			err = g.saveSyncNodes()
			g.mu.Unlock()
			if err != nil {
				g.log.Println("ERROR: Unable to save gateway nodes:", err)
			}
		}()
	}
<<<<<<< HEAD
=======
}

// loadv033persist loads the v0.3.3 Gateway's persistent node data from disk.
func (g *Gateway) loadv033persist() error {
	var nodes []modules.NetAddress
	err := persist.LoadJSON(persist.Metadata{
		Header:  "Sia Node List",
		Version: "0.3.3",
	}, &nodes, filepath.Join(g.persistDir, nodesFile))
	if err != nil {
		return err
	}
	for _, addr := range nodes {
		err := g.addNode(addr)
		if err != nil {
			g.log.Printf("WARN: error loading node '%v' from persist: %v", addr, err)
		}
	}
	return nil
>>>>>>> 7031700b
}<|MERGE_RESOLUTION|>--- conflicted
+++ resolved
@@ -29,13 +29,8 @@
 // persistMetadata contains the header and version strings that identify the
 // gateway persist file.
 var persistMetadata = persist.Metadata{
-<<<<<<< HEAD
-	Header:  "Sia Node List",
-	Version: "0.2.0",
-=======
 	Header:  "Gateway Persistence",
-	Version: "1.3.5",
->>>>>>> 7031700b
+	Version: "0.2.4",
 }
 
 type (
@@ -62,15 +57,7 @@
 // loadNodes loads the Gateway's persistent node data from disk.
 func (g *Gateway) loadNodes() error {
 	var nodes []*node
-<<<<<<< HEAD
-	persist.LoadJSON(persistMetadata, &nodes, filepath.Join(g.persistDir, nodesFile))
-=======
-	err := persist.LoadJSON(nodePersistMetadata, &nodes, filepath.Join(g.persistDir, nodesFile))
-	if err != nil {
-		// COMPATv1.3.0
-		return g.loadv033persist()
-	}
->>>>>>> 7031700b
+	persist.LoadJSON(nodePersistMetadata, &nodes, filepath.Join(g.persistDir, nodesFile))
 	for i := range nodes {
 		g.nodes[nodes[i].NetAddress] = nodes[i]
 	}
@@ -113,26 +100,4 @@
 			}
 		}()
 	}
-<<<<<<< HEAD
-=======
-}
-
-// loadv033persist loads the v0.3.3 Gateway's persistent node data from disk.
-func (g *Gateway) loadv033persist() error {
-	var nodes []modules.NetAddress
-	err := persist.LoadJSON(persist.Metadata{
-		Header:  "Sia Node List",
-		Version: "0.3.3",
-	}, &nodes, filepath.Join(g.persistDir, nodesFile))
-	if err != nil {
-		return err
-	}
-	for _, addr := range nodes {
-		err := g.addNode(addr)
-		if err != nil {
-			g.log.Printf("WARN: error loading node '%v' from persist: %v", addr, err)
-		}
-	}
-	return nil
->>>>>>> 7031700b
 }