package gateway

import (
	"errors"
	"fmt"
	"net"
	"time"

	"github.com/HyperspaceApp/Hyperspace/build"
	"github.com/HyperspaceApp/Hyperspace/encoding"
	"github.com/HyperspaceApp/Hyperspace/modules"
	"github.com/HyperspaceApp/Hyperspace/types"
	"github.com/HyperspaceApp/fastrand"
)

var (
	errNodeExists    = errors.New("node already added")
	errNoNodes       = errors.New("no nodes in the node list")
	errOurAddress    = errors.New("can't add our own address")
	errPeerGenesisID = errors.New("peer has different genesis ID")
)

// A node represents a potential peer on the Hyperspace network.
type node struct {
	NetAddress      modules.NetAddress `json:"netaddress"`
	WasOutboundPeer bool               `json:"wasoutboundpeer"`
}

// addNode adds an address to the set of nodes on the network.
func (g *Gateway) addNode(addr modules.NetAddress) error {
	if addr == g.myAddr {
		return errOurAddress
	} else if _, exists := g.nodes[addr]; exists {
		return errNodeExists
	} else if addr.IsStdValid() != nil {
		return errors.New("address is not valid: " + string(addr))
	} else if net.ParseIP(addr.Host()) == nil {
		return errors.New("address must be an IP address: " + string(addr))
	}
	g.nodes[addr] = &node{
		NetAddress:      addr,
		WasOutboundPeer: false,
	}
	return nil
}

// staticPingNode verifies that there is a reachable node at the provided address
// by performing the Sia gateway handshake protocol.
func (g *Gateway) staticPingNode(addr modules.NetAddress) error {
	// Ping the untrusted node to see whether or not there's actually a
	// reachable node at the provided address.
	conn, err := g.staticDial(addr)
	if err != nil {
		return err
	}
	defer conn.Close()

	// Read the node's version.
	_, err = connectVersionHandshake(conn, build.Version)
	if err != nil {
		return err
	}

<<<<<<< HEAD
=======
	if err := acceptableVersion(remoteVersion); err != nil {
		return nil // for older versions, this is where pinging ends
	}

>>>>>>> 4ae99384
	// Send our header.
	// NOTE: since we don't intend to complete the connection, we can send an
	// inaccurate NetAddress.
	ourHeader := sessionHeader{
		GenesisID:  types.GenesisID,
		UniqueID:   g.staticId,
		NetAddress: modules.NetAddress(conn.LocalAddr().String()),
	}
	if err := exchangeOurHeader(conn, ourHeader); err != nil {
		return err
	}

	// Read remote header.
	var remoteHeader sessionHeader
	if err := encoding.ReadObject(conn, &remoteHeader, maxEncodedSessionHeaderSize); err != nil {
		return fmt.Errorf("failed to read remote header: %v", err)
	} else if err := acceptableSessionHeader(ourHeader, remoteHeader, conn.RemoteAddr().String()); err != nil {
		return err
	}

	// Send special rejection string.
	if err := encoding.WriteObject(conn, modules.StopResponse); err != nil {
		return fmt.Errorf("failed to write header rejection: %v", err)
	}
	return nil
}

// removeNode will remove a node from the gateway.
func (g *Gateway) removeNode(addr modules.NetAddress) error {
	if _, exists := g.nodes[addr]; !exists {
		return errors.New("no record of that node")
	}
	delete(g.nodes, addr)
	return nil
}

// randomNode returns a random node from the gateway. An error can be returned
// if there are no nodes in the node list.
func (g *Gateway) randomNode() (modules.NetAddress, error) {
	if len(g.nodes) == 0 {
		return "", errNoPeers
	}

	// Select a random peer. Note that the algorithm below is roughly linear in
	// the number of nodes known by the gateway, and this number can approach
	// every node on the network. If the network gets large, this algorithm
	// will either need to be refactored, or more likely a cap on the size of
	// g.nodes will need to be added.
	r := fastrand.Intn(len(g.nodes))
	for node := range g.nodes {
		if r <= 0 {
			return node, nil
		}
		r--
	}
	return "", errNoPeers
}

// shareNodes is the receiving end of the ShareNodes RPC. It writes up to 10
// randomly selected nodes to the caller.
func (g *Gateway) shareNodes(conn modules.PeerConn) error {
	conn.SetDeadline(time.Now().Add(connStdDeadline))
	remoteNA := modules.NetAddress(conn.RemoteAddr().String())

	// Assemble a list of nodes to send to the peer.
	var nodes []modules.NetAddress
	func() {
		g.mu.RLock()
		defer g.mu.RUnlock()

		// Gather candidates for sharing.
		gnodes := make([]modules.NetAddress, 0, len(g.nodes))
		for node := range g.nodes {
			// Don't share local peers with remote peers. That means that if 'node'
			// is loopback, it will only be shared if the remote peer is also
			// loopback. And if 'node' is private, it will only be shared if the
			// remote peer is either the loopback or is also private.
			if node.IsLoopback() && !remoteNA.IsLoopback() {
				continue
			}
			if node.IsLocal() && !remoteNA.IsLocal() {
				continue
			}
			gnodes = append(gnodes, node)
		}

		// Iterate through the random permutation of nodes and select the
		// desirable ones.
		for _, i := range fastrand.Perm(len(gnodes)) {
			nodes = append(nodes, gnodes[i])
			if uint64(len(nodes)) == maxSharedNodes {
				break
			}
		}
	}()
	return encoding.WriteObject(conn, nodes)
}

// requestNodes is the calling end of the ShareNodes RPC.
func (g *Gateway) requestNodes(conn modules.PeerConn) error {
	conn.SetDeadline(time.Now().Add(connStdDeadline))

	var nodes []modules.NetAddress
	if err := encoding.ReadObject(conn, &nodes, maxSharedNodes*modules.MaxEncodedNetAddressLength); err != nil {
		return err
	}

	g.mu.Lock()
	changed := false
	for _, node := range nodes {
		err := g.addNode(node)
		if err != nil && err != errNodeExists && err != errOurAddress {
			g.log.Printf("WARN: peer '%v' sent the invalid addr '%v'", conn.RPCAddr(), node)
		}
		if err == nil {
			changed = true
		}
	}
	if changed {
		err := g.saveSyncNodes()
		if err != nil {
			g.log.Println("ERROR: unable to save new nodes added to the gateway:", err)
		}
	}
	g.mu.Unlock()
	return nil
}

// permanentNodePurger is a thread that runs throughout the lifetime of the
// gateway, purging unconnectable nodes from the node list in a sustainable
// way.
func (g *Gateway) permanentNodePurger(closeChan chan struct{}) {
	defer close(closeChan)

	for {
		// Choose an amount of time to wait before attempting to prune a node.
		// Nodes will occasionally go offline for some time, which can even be
		// days. We don't want to too aggressively prune nodes with low-moderate
		// uptime, as they are still useful to the network.
		//
		// But if there are a lot of nodes, we want to make sure that the node
		// list does not become saturated with inaccessible / offline nodes.
		// Pruning happens a lot faster when there are a lot of nodes in the
		// gateway.
		//
		// This value is a ratelimit which tries to keep the nodes list in the
		// gateawy healthy. A more complex algorithm might adjust this number
		// according to the percentage of prune attempts that are successful
		// (decrease prune frequency if most nodes in the database are online,
		// increase prune frequency if more nodes in the database are offline).
		waitTime := nodePurgeDelay
		g.mu.RLock()
		nodeCount := len(g.nodes)
		g.mu.RUnlock()
		if nodeCount > quickPruneListLen {
			waitTime = fastNodePurgeDelay
		}

		// Sleep as a purge ratelimit.
		select {
		case <-time.After(waitTime):
		case <-g.threads.StopChan():
			// The gateway is shutting down, close out the thread.
			return
		}

		// Get a random node for scanning.
		g.mu.RLock()
		numNodes := len(g.nodes)
		node, err := g.randomNode()
		g.mu.RUnlock()
		if err == errNoNodes {
			// errNoNodes is a common error that will be resolved by the
			// bootstrap process.
			continue
		} else if err != nil {
			// Unusual error, create a logging statement.
			g.log.Println("ERROR: could not pick a random node for uptime check:", err)
			continue
		}
		if numNodes <= pruneNodeListLen {
			// There are not enough nodes in the gateway - pruning more is
			// probably a bad idea, and may affect the user's ability to
			// connect to the network in the future.
			continue
		}
		// Check whether this node is already a peer. If so, no need to dial
		// them.
		g.mu.RLock()
		_, exists := g.peers[node]
		g.mu.RUnlock()
		if exists {
			continue
		}

		// Try connecting to the random node. If the node is not reachable,
		// remove them from the node list.
		//
		// NOTE: an error may be returned if the dial is canceled partway
		// through, which would cause the node to be pruned even though it may
		// be a good node. Because nodes are plentiful, this is an acceptable
		// bug.
		if err = g.staticPingNode(node); err != nil {
			g.mu.Lock()
			if len(g.nodes) > pruneNodeListLen {
				// Check if the number of nodes is still above the threshold.
				g.removeNode(node)
				g.log.Debugf("INFO: removing node %q because it could not be reached during a random scan: %v", node, err)
			}
			g.mu.Unlock()
		}
	}
}

// permanentNodeManager tries to keep the Gateway's node list healthy. As long
// as the Gateway has fewer than healthyNodeListLen nodes, it asks a random
// peer for more nodes. It also continually pings nodes in order to establish
// their connectivity. Unresponsive nodes are aggressively removed.
func (g *Gateway) permanentNodeManager(closeChan chan struct{}) {
	defer close(closeChan)

	for {
		// Wait 5 seconds so that a controlled number of node requests are made
		// to peers.
		select {
		case <-time.After(nodeListDelay):
		case <-g.threads.StopChan():
			// Gateway is shutting down, close the thread.
			return
		}

		g.mu.RLock()
		numNodes := len(g.nodes)
		peer, err := g.randomOutboundPeer()
		g.mu.RUnlock()
		if err == errNoPeers {
			// errNoPeers is a common and expected error, there's no need to
			// log it.
			continue
		} else if err != nil {
			g.log.Println("ERROR: could not fetch a random peer:", err)
			continue
		}

		// Determine whether there are a satisfactory number of nodes in the
		// nodelist. If there are not, use the random peer from earlier to
		// expand the node list.
		if numNodes < healthyNodeListLen {
			err := g.managedRPC(peer, modules.ShareNodesCmd, g.requestNodes)
			if err != nil {
				g.log.Debugf("WARN: RPC ShareNodes failed on peer %q: %v", peer, err)
				continue
			}
		} else {
			// There are enough nodes in the gateway, no need to check for more
			// every 5 seconds. Wait a while before checking again.
			select {
			case <-time.After(wellConnectedDelay):
			case <-g.threads.StopChan():
				// Gateway is shutting down, close the thread.
				return
			}
		}
	}
}<|MERGE_RESOLUTION|>--- conflicted
+++ resolved
@@ -56,18 +56,15 @@
 	defer conn.Close()
 
 	// Read the node's version.
-	_, err = connectVersionHandshake(conn, build.Version)
+	remoteVersion, err := connectVersionHandshake(conn, build.Version)
 	if err != nil {
 		return err
 	}
 
-<<<<<<< HEAD
-=======
 	if err := acceptableVersion(remoteVersion); err != nil {
 		return nil // for older versions, this is where pinging ends
 	}
 
->>>>>>> 4ae99384
 	// Send our header.
 	// NOTE: since we don't intend to complete the connection, we can send an
 	// inaccurate NetAddress.
