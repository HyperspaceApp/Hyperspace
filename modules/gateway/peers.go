--- conflicted
+++ resolved
@@ -6,20 +6,12 @@
 	"net"
 	"time"
 
-<<<<<<< HEAD
 	"github.com/HyperspaceApp/Hyperspace/build"
 	"github.com/HyperspaceApp/Hyperspace/encoding"
 	"github.com/HyperspaceApp/Hyperspace/modules"
 	"github.com/HyperspaceApp/Hyperspace/types"
 	"github.com/HyperspaceApp/fastrand"
-=======
-	"gitlab.com/NebulousLabs/Sia/build"
-	"gitlab.com/NebulousLabs/Sia/encoding"
-	"gitlab.com/NebulousLabs/Sia/modules"
-	"gitlab.com/NebulousLabs/Sia/types"
-	"gitlab.com/NebulousLabs/fastrand"
 	"gitlab.com/NebulousLabs/ratelimit"
->>>>>>> 8804d79d
 )
 
 var (
@@ -63,12 +55,8 @@
 	if err != nil {
 		return nil, err
 	}
-<<<<<<< HEAD
+	conn = ratelimit.NewRLConn(conn, p.rl, nil)
 	return &peerConn{conn, p.NetAddress, p.Version}, nil
-=======
-	conn = ratelimit.NewRLConn(conn, p.rl, nil)
-	return &peerConn{conn, p.NetAddress}, nil
->>>>>>> 8804d79d
 }
 
 func (p *peer) accept() (modules.PeerConn, error) {
