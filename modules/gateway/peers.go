package gateway

import (
	"errors"
	"fmt"
	"net"
	"time"

	"github.com/HyperspaceApp/Hyperspace/build"
	"github.com/HyperspaceApp/Hyperspace/encoding"
	"github.com/HyperspaceApp/Hyperspace/modules"
	"github.com/HyperspaceApp/Hyperspace/types"
	"github.com/HyperspaceApp/fastrand"
)

var (
	errPeerExists       = errors.New("already connected to this peer")
	errPeerRejectedConn = errors.New("peer rejected connection")
)

// insufficientVersionError indicates a peer's version is insufficient.
type insufficientVersionError string

// Error implements the error interface for insufficientVersionError.
func (s insufficientVersionError) Error() string {
	return "unacceptable version: " + string(s)
}

// invalidVersionError indicates a peer's version is not a valid version number.
type invalidVersionError string

// Error implements the error interface for invalidVersionError.
func (s invalidVersionError) Error() string {
	return "invalid version: " + string(s)
}

type peer struct {
	modules.Peer
	sess streamSession
}

// sessionHeader is sent after the initial version exchange. It prevents peers
// on different blockchains from connecting to each other, and prevents the
// gateway from connecting to itself.
type sessionHeader struct {
	GenesisID  types.BlockID
	UniqueID   gatewayID
	NetAddress modules.NetAddress
}

func (p *peer) open() (modules.PeerConn, error) {
	conn, err := p.sess.Open()
	if err != nil {
		return nil, err
	}
	return &peerConn{conn, p.NetAddress, p.Version}, nil
}

func (p *peer) accept() (modules.PeerConn, error) {
	conn, err := p.sess.Accept()
	if err != nil {
		return nil, err
	}
	return &peerConn{conn, p.NetAddress, p.Version}, nil
}

// addPeer adds a peer to the Gateway's peer list, spawns a listener thread to
// handle its requests and increments the remotePeers accordingly
func (g *Gateway) addPeer(p *peer) {
	g.peers[p.NetAddress] = p
	go g.threadedListenPeer(p)
}

// callInitRPCs calls the rpcs that are registered to be called upon connecting
// to a peer.
func (g *Gateway) callInitRPCs(addr modules.NetAddress) {
	for name, fn := range g.initRPCs {
		go func(name string, fn modules.RPCFunc) {
			if g.threads.Add() != nil {
				return
			}
			defer g.threads.Done()

			err := g.managedRPC(addr, name, fn)
			if err != nil {
				g.log.Debugf("INFO: RPC %q on peer %q failed: %v", name, addr, err)
			}
		}(name, fn)
	}
}

// randomOutboundPeer returns a random outbound peer.
func (g *Gateway) randomOutboundPeer() (modules.NetAddress, error) {
	// Get the list of outbound peers.
	var addrs []modules.NetAddress
	for addr, peer := range g.peers {
		if peer.Inbound {
			continue
		}
		addrs = append(addrs, addr)
	}
	if len(addrs) == 0 {
		return "", errNoPeers
	}

	// Of the remaining options, select one at random.
	return addrs[fastrand.Intn(len(addrs))], nil
}

// permanentListen handles incoming connection requests. If the connection is
// accepted, the peer will be added to the Gateway's peer list.
func (g *Gateway) permanentListen(closeChan chan struct{}) {
	// Signal that the permanentListen thread has completed upon returning.
	defer close(closeChan)

	for {
		conn, err := g.listener.Accept()
		if err != nil {
			g.log.Debugln("[PL] Closing permanentListen:", err)
			return
		}

		go g.threadedAcceptConn(conn)

		// Sleep after each accept. This limits the rate at which the Gateway
		// will accept new connections. The intent here is to prevent new
		// incoming connections from kicking out old ones before they have a
		// chance to request additional nodes.
		select {
		case <-time.After(acceptInterval):
		case <-g.threads.StopChan():
			return
		}
	}
}

// threadedAcceptConn adds a connecting node as a peer.
func (g *Gateway) threadedAcceptConn(conn net.Conn) {
	if g.threads.Add() != nil {
		conn.Close()
		return
	}
	defer g.threads.Done()
	conn.SetDeadline(time.Now().Add(connStdDeadline))

	addr := modules.NetAddress(conn.RemoteAddr().String())
	g.log.Debugf("INFO: %v wants to connect", addr)

	protocolVersion := build.Version
	if types.IsTestnet {
		protocolVersion = modules.TestnetProtocolVersion
	}
	remoteVersion, err := acceptVersionHandshake(conn, protocolVersion)
	if err != nil {
		g.log.Debugf("INFO: %v wanted to connect but version handshake failed: %v", addr, err)
		conn.Close()
		return
	}

<<<<<<< HEAD
	err = g.managedAcceptConnPeer(conn, remoteVersion)
=======
	if err = acceptableVersion(remoteVersion); err == nil {
		err = g.managedAcceptConnPeer(conn, remoteVersion)
	}
>>>>>>> 4ae99384
	if err != nil {
		g.log.Debugf("INFO: %v wanted to connect, but failed: %v", addr, err)
		conn.Close()
		return
	}

	// Handshake successful, remove the deadline.
	conn.SetDeadline(time.Time{})

	g.log.Debugf("INFO: accepted connection from new peer %v (v%v)", addr, remoteVersion)
}

// acceptableSessionHeader returns an error if remoteHeader indicates a peer
// that should not be connected to.
func acceptableSessionHeader(ourHeader, remoteHeader sessionHeader, remoteAddr string) error {
	if remoteHeader.GenesisID != ourHeader.GenesisID {
		return errPeerGenesisID
	} else if remoteHeader.UniqueID == ourHeader.UniqueID {
		return errOurAddress
	} else if err := remoteHeader.NetAddress.IsStdValid(); err != nil {
		return fmt.Errorf("invalid remote address: %v", err)
	}
	return nil
}

// managedAcceptConnPeer accepts connection requests from peers >= v1.3.1.
// The requesting peer is added as a node and a peer. The peer is only added if
// a nil error is returned.
func (g *Gateway) managedAcceptConnPeer(conn net.Conn, remoteVersion string) error {
	g.log.Debugln("Sending sessionHeader with address", g.myAddr, g.myAddr.IsLocal())
	// Perform header handshake.
	g.mu.RLock()
	ourHeader := sessionHeader{
		GenesisID:  types.GenesisID,
		UniqueID:   g.staticId,
		NetAddress: g.myAddr,
	}
	g.mu.RUnlock()

	remoteHeader, err := exchangeRemoteHeader(conn, ourHeader)
	if err != nil {
		return err
	}
	if err := exchangeOurHeader(conn, ourHeader); err != nil {
		return err
	}

	// Get the remote address on which the connecting peer is listening on.
	// This means we need to combine the incoming connections ip address with
	// the announced open port of the peer.
	remoteIP := modules.NetAddress(conn.RemoteAddr().String()).Host()
	remotePort := remoteHeader.NetAddress.Port()
	remoteAddr := modules.NetAddress(net.JoinHostPort(remoteIP, remotePort))

	// Accept the peer.
	peer := &peer{
		Peer: modules.Peer{
			Inbound: true,
			// NOTE: local may be true even if the supplied NetAddress is not
			// actually reachable.
			Local: remoteAddr.IsLocal(),
			// Ignoring claimed IP address (which should be == to the socket address)
			// by the host but keeping note of the port number so we can call back
			NetAddress: remoteAddr,
			Version:    remoteVersion,
		},
		sess: newServerStream(conn, remoteVersion),
	}
	g.mu.Lock()
	g.acceptPeer(peer)
	g.mu.Unlock()

	// Attempt to ping the supplied address. If successful, we will add
	// remoteHeader.NetAddress to our node list after accepting the peer. We
	// do this in a goroutine so that we can begin communicating with the peer
	// immediately.
	go func() {
		err := g.staticPingNode(remoteAddr)
		if err == nil {
			g.mu.Lock()
			g.addNode(remoteAddr)
			g.mu.Unlock()
		}
	}()

	return nil
}

// acceptPeer makes room for the peer if necessary by kicking out existing
// peers, then adds the peer to the peer list.
func (g *Gateway) acceptPeer(p *peer) {
	// If we are not fully connected, add the peer without kicking any out.
	if len(g.peers) < fullyConnectedThreshold {
		g.addPeer(p)
		return
	}

	// Select a peer to kick. Outbound peers and local peers are not
	// available to be kicked.
	var addrs []modules.NetAddress
	for addr, peer := range g.peers {
		// Do not kick outbound peers or local peers.
		if !peer.Inbound || peer.Local {
			continue
		}

		// Prefer kicking a peer with the same hostname.
		if addr.Host() == p.NetAddress.Host() {
			addrs = []modules.NetAddress{addr}
			break
		}
		addrs = append(addrs, addr)
	}
	if len(addrs) == 0 {
		// There is nobody suitable to kick, therefore do not kick anyone.
		g.addPeer(p)
		return
	}

	// Of the remaining options, select one at random.
	kick := addrs[fastrand.Intn(len(addrs))]

	g.peers[kick].sess.Close()
	delete(g.peers, kick)
	g.log.Printf("INFO: disconnected from %v to make room for %v\n", kick, p.NetAddress)
	g.addPeer(p)
}

// acceptableVersion returns an error if the version is unacceptable.
func acceptableVersion(version string) error {
	if types.IsTestnet {
		if version != modules.TestnetProtocolVersion {
			return invalidVersionError(version)
		} else {
			return nil
		}
	}
	if !build.IsVersion(version) {
		return invalidVersionError(version)
	}
	if build.VersionCmp(version, minimumAcceptablePeerVersion) < 0 {
		return insufficientVersionError(version)
	}
	return nil
}

// connectVersionHandshake performs the version handshake and should be called
// on the side making the connection request. The remote version is only
// returned if err == nil.
func connectVersionHandshake(conn net.Conn, version string) (remoteVersion string, err error) {
	// Send our version.
	if err := encoding.WriteObject(conn, version); err != nil {
		return "", fmt.Errorf("failed to write version: %v", err)
	}
	// Read remote version.
	if err := encoding.ReadObject(conn, &remoteVersion, build.MaxEncodedVersionLength); err != nil {
		return "", fmt.Errorf("failed to read remote version: %v", err)
	}
	// Check that their version is acceptable.
	if remoteVersion == "reject" {
		return "", errPeerRejectedConn
	}
	if err := acceptableVersion(remoteVersion); err != nil {
		return "", err
	}
	return remoteVersion, nil
}

// acceptVersionHandshake performs the version handshake and should be
// called on the side accepting a connection request. The remote version is
// only returned if err == nil.
func acceptVersionHandshake(conn net.Conn, version string) (remoteVersion string, err error) {
	// Read remote version.
	if err := encoding.ReadObject(conn, &remoteVersion, build.MaxEncodedVersionLength); err != nil {
		return "", fmt.Errorf("failed to read remote version: %v", err)
	}
	// Check that their version is acceptable.
	if err := acceptableVersion(remoteVersion); err != nil {
		if err := encoding.WriteObject(conn, "reject"); err != nil {
			return "", fmt.Errorf("failed to write reject: %v", err)
		}
		return "", err
	}
	// Send our version.
	if err := encoding.WriteObject(conn, version); err != nil {
		return "", fmt.Errorf("failed to write version: %v", err)
	}
	return remoteVersion, nil
}

// exchangeOurHeader writes ourHeader and reads the remote's error response.
func exchangeOurHeader(conn net.Conn, ourHeader sessionHeader) error {
	// Send our header.
	if err := encoding.WriteObject(conn, ourHeader); err != nil {
		return fmt.Errorf("failed to write header: %v", err)
	}

	// Read remote response.
	var response string
	if err := encoding.ReadObject(conn, &response, 100); err != nil {
		return fmt.Errorf("failed to read header acceptance: %v", err)
	} else if response == modules.StopResponse {
		return errors.New("peer did not want a connection")
	} else if response != modules.AcceptResponse {
		return fmt.Errorf("peer rejected our header: %v", response)
	}
	return nil
}

// exchangeRemoteHeader reads the remote header and writes an error response.
func exchangeRemoteHeader(conn net.Conn, ourHeader sessionHeader) (sessionHeader, error) {
	// Read remote header.
	var remoteHeader sessionHeader
	if err := encoding.ReadObject(conn, &remoteHeader, maxEncodedSessionHeaderSize); err != nil {
		return sessionHeader{}, fmt.Errorf("failed to read remote header: %v", err)
	}

	// Validate remote header and write acceptance or rejection.
	err := acceptableSessionHeader(ourHeader, remoteHeader, conn.RemoteAddr().String())
	if err != nil {
		encoding.WriteObject(conn, err.Error()) // error can be ignored
		return sessionHeader{}, fmt.Errorf("peer's header was not acceptable: %v", err)
	} else if err := encoding.WriteObject(conn, modules.AcceptResponse); err != nil {
		return sessionHeader{}, fmt.Errorf("failed to write header acceptance: %v", err)
	}

	return remoteHeader, nil
}

// managedConnectPeer connects to peers >= v1.3.1. The peer is added as a
// node and a peer. The peer is only added if a nil error is returned.
func (g *Gateway) managedConnectPeer(conn net.Conn, remoteVersion string, remoteAddr modules.NetAddress) error {
	g.log.Debugln("Sending sessionHeader with address", g.myAddr, g.myAddr.IsLocal())
	// Perform header handshake.
	g.mu.RLock()
	ourHeader := sessionHeader{
		GenesisID:  types.GenesisID,
		UniqueID:   g.staticId,
		NetAddress: g.myAddr,
	}
	g.mu.RUnlock()

	if err := exchangeOurHeader(conn, ourHeader); err != nil {
		return err
	} else if _, err := exchangeRemoteHeader(conn, ourHeader); err != nil {
		return err
	}
	return nil
}

// managedConnect establishes a persistent connection to a peer, and adds it to
// the Gateway's peer list.
func (g *Gateway) managedConnect(addr modules.NetAddress) error {
	// Perform verification on the input address.
	g.mu.RLock()
	gaddr := g.myAddr
	g.mu.RUnlock()
	if addr == gaddr {
		return errors.New("can't connect to our own address")
	}
	if err := addr.IsStdValid(); err != nil {
		return errors.New("can't connect to invalid address")
	}
	if net.ParseIP(addr.Host()) == nil {
		return errors.New("address must be an IP address")
	}
	g.mu.RLock()
	_, exists := g.peers[addr]
	g.mu.RUnlock()
	if exists {
		return errPeerExists
	}

	// Dial the peer and perform peer initialization.
	conn, err := g.staticDial(addr)
	if err != nil {
		return err
	}

	// Perform peer initialization, disconnecting if the peer returns an
	// unacceptable version.
	protocolVersion := build.Version
	if types.IsTestnet {
		protocolVersion = modules.TestnetProtocolVersion
	}
	remoteVersion, err := connectVersionHandshake(conn, protocolVersion)
	if err != nil {
		conn.Close()
	}

<<<<<<< HEAD
	err = g.managedConnectPeer(conn, remoteVersion, addr)
=======
	if g.spv && (build.VersionCmp(remoteVersion, minimumSPVAcceptablePeerVersion) < 0) {
		conn.Close()
		return fmt.Errorf("spv require higher version: %s < %s", remoteVersion, minimumSPVAcceptablePeerVersion)
	}

	if err = acceptableVersion(remoteVersion); err == nil {
		err = g.managedConnectPeer(conn, remoteVersion, addr)
	}
>>>>>>> 4ae99384
	if err != nil {
		conn.Close()
		return err
	}

	// Connection successful, clear the timeout as to maintain a persistent
	// connection to this peer.
	conn.SetDeadline(time.Time{})

	// Add the peer.
	g.mu.Lock()
	defer g.mu.Unlock()

	g.addPeer(&peer{
		Peer: modules.Peer{
			Inbound:    false,
			Local:      addr.IsLocal(),
			NetAddress: addr,
			Version:    remoteVersion,
		},
		sess: newClientStream(conn, remoteVersion),
	})
	g.addNode(addr)
	g.nodes[addr].WasOutboundPeer = true

	if err := g.saveSyncNodes(); err != nil {
		g.log.Println("ERROR: Unable to save new outbound peer to gateway:", err)
	}

	g.log.Debugln("INFO: connected to new peer", addr)

	// call initRPCs
	g.callInitRPCs(addr)

	return nil
}

// Connect establishes a persistent connection to a peer, and adds it to the
// Gateway's peer list.
func (g *Gateway) Connect(addr modules.NetAddress) error {
	if err := g.threads.Add(); err != nil {
		return err
	}
	defer g.threads.Done()
	return g.managedConnect(addr)
}

// Disconnect terminates a connection to a peer and removes it from the
// Gateway's peer list. The peer's address remains in the node list.
func (g *Gateway) Disconnect(addr modules.NetAddress) error {
	if err := g.threads.Add(); err != nil {
		return err
	}
	defer g.threads.Done()

	g.mu.RLock()
	p, exists := g.peers[addr]
	g.mu.RUnlock()
	if !exists {
		return errors.New("not connected to that node")
	}

	p.sess.Close()
	g.mu.Lock()
	// Peer is removed from the peer list as well as the node list, to prevent
	// the node from being re-connected while looking for a replacement peer.
	delete(g.peers, addr)
	delete(g.nodes, addr)
	g.mu.Unlock()

	g.log.Println("INFO: disconnected from peer", addr)
	return nil
}

// Peers returns the addresses currently connected to the Gateway.
func (g *Gateway) Peers() []modules.Peer {
	g.mu.RLock()
	defer g.mu.RUnlock()
	var peers []modules.Peer
	for _, p := range g.peers {
		peers = append(peers, p.Peer)
	}
	return peers
}

// RandomPeer returns a random peer currently connected to the Gateway.
func (g *Gateway) RandomPeer() (modules.Peer, error) {
	var emptyPeer modules.Peer
	g.mu.RLock()
	defer g.mu.RUnlock()
	if len(g.peers) == 0 {
		return emptyPeer, errNoPeers
	}

	// Select a random peer. Note that the algorithm below is roughly linear in
	// the number of peers connected to the gateway.
	r := fastrand.Intn(len(g.peers))
	for _, p := range g.peers {
		if r <= 0 {
			return p.Peer, nil
		}
		r--
	}
	return emptyPeer, errNoPeers
}

// Online returns true if the node is connected to the internet. During testing
// we always assume that the node is online
func (g *Gateway) Online() bool {
	if build.Release == "dev" || build.Release == "testing" {
		return true
	}

	g.mu.RLock()
	defer g.mu.RUnlock()
	for _, p := range g.peers {
		if !p.Local {
			return true
		}
	}
	return false
}<|MERGE_RESOLUTION|>--- conflicted
+++ resolved
@@ -157,13 +157,9 @@
 		return
 	}
 
-<<<<<<< HEAD
-	err = g.managedAcceptConnPeer(conn, remoteVersion)
-=======
 	if err = acceptableVersion(remoteVersion); err == nil {
 		err = g.managedAcceptConnPeer(conn, remoteVersion)
 	}
->>>>>>> 4ae99384
 	if err != nil {
 		g.log.Debugf("INFO: %v wanted to connect, but failed: %v", addr, err)
 		conn.Close()
@@ -454,9 +450,6 @@
 		conn.Close()
 	}
 
-<<<<<<< HEAD
-	err = g.managedConnectPeer(conn, remoteVersion, addr)
-=======
 	if g.spv && (build.VersionCmp(remoteVersion, minimumSPVAcceptablePeerVersion) < 0) {
 		conn.Close()
 		return fmt.Errorf("spv require higher version: %s < %s", remoteVersion, minimumSPVAcceptablePeerVersion)
@@ -465,7 +458,6 @@
 	if err = acceptableVersion(remoteVersion); err == nil {
 		err = g.managedConnectPeer(conn, remoteVersion, addr)
 	}
->>>>>>> 4ae99384
 	if err != nil {
 		conn.Close()
 		return err
