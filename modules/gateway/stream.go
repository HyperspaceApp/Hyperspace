package gateway

import (
	"net"

<<<<<<< HEAD
	"github.com/HyperspaceApp/Hyperspace/build"
=======
>>>>>>> bad0c406
	"github.com/xtaci/smux"
	"gitlab.com/NebulousLabs/Sia/build"
)

// A streamSession is a multiplexed transport that can accept or initiate
// streams.
type streamSession interface {
	Accept() (net.Conn, error)
	Open() (net.Conn, error)
	Close() error
}

// newClientStream returns a new smux client.
func newClientStream(conn net.Conn, version string) streamSession {
	return newSmuxClient(conn)
}

// newServerStream returns a new smux server.
func newServerStream(conn net.Conn, version string) streamSession {
	return newSmuxServer(conn)
}

// smuxSession adapts the methods of smux.Session to conform to the
// streamSession interface.
type smuxSession struct {
	sess *smux.Session
}

func (s smuxSession) Accept() (net.Conn, error) { return s.sess.AcceptStream() }
func (s smuxSession) Open() (net.Conn, error)   { return s.sess.OpenStream() }
func (s smuxSession) Close() error              { return s.sess.Close() }

func newSmuxServer(conn net.Conn) streamSession {
	sess, err := smux.Server(conn, nil) // default config means no error is possible
	if err != nil {
		build.Critical("smux should not fail with default config:", err)
	}
	return smuxSession{sess}
}

func newSmuxClient(conn net.Conn) streamSession {
	sess, err := smux.Client(conn, nil) // default config means no error is possible
	if err != nil {
		build.Critical("smux should not fail with default config:", err)
	}
	return smuxSession{sess}
}<|MERGE_RESOLUTION|>--- conflicted
+++ resolved
@@ -3,12 +3,9 @@
 import (
 	"net"
 
-<<<<<<< HEAD
 	"github.com/HyperspaceApp/Hyperspace/build"
-=======
->>>>>>> bad0c406
+
 	"github.com/xtaci/smux"
-	"gitlab.com/NebulousLabs/Sia/build"
 )
 
 // A streamSession is a multiplexed transport that can accept or initiate
