package gateway

import (
	"testing"
<<<<<<< HEAD
=======

	"gitlab.com/NebulousLabs/Sia/modules"
	"gitlab.com/NebulousLabs/Sia/persist"
>>>>>>> bad0c406
)

func TestLoad(t *testing.T) {
	if testing.Short() {
		t.SkipNow()
	}
	t.Parallel()
	g := newTestingGateway(t)

	g.mu.Lock()
	g.addNode(dummyNode)
	g.saveSync()
	g.mu.Unlock()
	g.Close()

	g2, err := New("localhost:0", false, g.persistDir)
	if err != nil {
		t.Fatal(err)
	}
	if _, ok := g2.nodes[dummyNode]; !ok {
		t.Fatal("gateway did not load old peer list:", g2.nodes)
	}
}<|MERGE_RESOLUTION|>--- conflicted
+++ resolved
@@ -2,12 +2,9 @@
 
 import (
 	"testing"
-<<<<<<< HEAD
-=======
 
 	"gitlab.com/NebulousLabs/Sia/modules"
 	"gitlab.com/NebulousLabs/Sia/persist"
->>>>>>> bad0c406
 )
 
 func TestLoad(t *testing.T) {
