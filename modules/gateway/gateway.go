// Package gateway connects a Sia node to the Sia flood network. The flood
// network is used to propagate blocks and transactions. The gateway is the
// primary avenue that a node uses to hear about transactions and blocks, and
// is the primary avenue used to tell the network about blocks that you have
// mined or about transactions that you have created.
package gateway

<<<<<<< HEAD
import (
	"fmt"
	"net"
	"os"
	"path/filepath"
	"sync"
	"time"

	"github.com/HyperspaceApp/Hyperspace/modules"
	"github.com/HyperspaceApp/Hyperspace/persist"
	siasync "github.com/HyperspaceApp/Hyperspace/sync"
	"github.com/HyperspaceApp/errors"
	"github.com/HyperspaceApp/fastrand"
)

=======
>>>>>>> 8804d79d
// For the user to be securely connected to the network, the user must be
// connected to at least one node which will send them all of the blocks. An
// attacker can trick the user into thinking that a different blockchain is the
// full blockchain if the user is not connected to any nodes who are seeing +
// broadcasting the real chain (and instead is connected only to attacker nodes
// or to nodes that are not broadcasting). This situation is called an eclipse
// attack.
//
// Connecting to a large number of nodes increases the resiliancy of the
// network, but also puts a networking burden on the nodes and can slow down
// block propagation or increase orphan rates. The gateway's job is to keep the
// network efficient while also protecting the user against attacks.
//
// The gateway keeps a list of nodes that it knows about. It uses this list to
// form connections with other nodes, and then uses those connections to
// participate in the flood network. The primary vector for an attacker to
// achieve an eclipse attack is node list domination. If a gateway's nodelist
// is heavily dominated by attacking nodes, then when the gateway chooses to
// make random connections the gateway is at risk of selecting only attacker
// nodes.
//
// The gateway defends itself from these attacks by minimizing the amount of
// control that an attacker has over the node list and peer list. The first
// major defense is that the gateway maintains 8 'outbound' relationships,
// which means that the gateway created those relationships instead of an
// attacker. If a node forms a connection to you, that node is called
// 'inbound', and because it may be an attacker node, it is not trusted.
// Outbound nodes can also be attacker nodes, but they are less likely to be
// attacker nodes because you chose them, instead of them choosing you.
//
// If the gateway forms too many connections, the gateway will allow incoming
// connections by kicking an existing peer. But, to limit the amount of control
// that an attacker may have, only inbound peers are selected to be kicked.
// Furthermore, to increase the difficulty of attack, if a new inbound
// connection shares the same IP address as an existing connection, the shared
// connection is the connection that gets dropped (unless that connection is a
// local or outbound connection).
//
// Nodes are added to a peerlist in two methods. The first method is that a
// gateway will ask its outbound peers for a list of nodes. If the node list is
// below a certain size (see consts.go), the gateway will repeatedly ask
// outbound peers to expand the list. Nodes are also added to the nodelist
// after they successfully form a connection with the gateway. To limit the
// attacker's ability to add nodes to the nodelist, connections are
// ratelimited. An attacker with lots of IP addresses still has the ability to
// fill up the nodelist, however getting 90% dominance of the nodelist requires
// forming thousands of connections, which will take hours or days. By that
// time, the attacked node should already have its set of outbound peers,
// limiting the amount of damage that the attacker can do.
//
// To limit DNS-based tomfoolry, nodes are only added to the nodelist if their
// connection information takes the form of an IP address.
//
// Some research has been done on Bitcoin's flood networks. The more relevant
// research has been listed below. The papers listed first are more relevant.
//     Eclipse Attacks on Bitcoin's Peer-to-Peer Network (Heilman, Kendler, Zohar, Goldberg)
//     Stubborn Mining: Generalizing Selfish Mining and Combining with an Eclipse Attack (Nayak, Kumar, Miller, Shi)
//     An Overview of BGP Hijacking (https://www.bishopfox.com/blog/2015/08/an-overview-of-bgp-hijacking/)

// TODO: Currently the gateway does not do much in terms of bucketing. The
// gateway should make sure that it has outbound peers from a wide range of IP
// addresses, and when kicking inbound peers it shouldn't just favor kicking
// peers of the same IP address, it should favor kicking peers of the same ip
// address range.
//
// TODO: There is no public key exchange, so communications cannot be
// effectively encrypted or authenticated.
//
// TODO: Gateway hostname discovery currently has significant centralization,
// namely the fallback is a single third-party website that can easily form any
// response it wants. Instead, multiple TLS-protected third party websites
// should be used, and the plurality answer should be accepted as the true
// hostname.
//
// TODO: The gateway currently does hostname discovery in a non-blocking way,
// which means that the first few peers that it connects to may not get the
// correct hostname. This means that you may give the remote peer the wrong
// hostname, which means they will not be able to dial you back, which means
// they will not add you to their node list.
//
// TODO: The gateway should encrypt and authenticate all communications. Though
// the gateway participates in a flood network, practical attacks have been
// demonstrated which have been able to confuse nodes by manipulating messages
// from their peers. Encryption + authentication would have made the attack
// more difficult.

<<<<<<< HEAD
=======
import (
	"fmt"
	"net"
	"os"
	"path/filepath"
	"sync"
	"time"

	"gitlab.com/NebulousLabs/Sia/modules"
	"gitlab.com/NebulousLabs/Sia/persist"
	"gitlab.com/NebulousLabs/ratelimit"

	siasync "gitlab.com/NebulousLabs/Sia/sync"
	"gitlab.com/NebulousLabs/errors"
	"gitlab.com/NebulousLabs/fastrand"
)

>>>>>>> 8804d79d
var (
	errNoPeers     = errors.New("no peers")
	errUnreachable = errors.New("peer did not respond to ping")
)

// Gateway implements the modules.Gateway interface.
type Gateway struct {
	listener net.Listener
	myAddr   modules.NetAddress
	port     string
	rl       *ratelimit.RateLimit

	// handlers are the RPCs that the Gateway can handle.
	//
	// initRPCs are the RPCs that the Gateway calls upon connecting to a peer.
	handlers map[rpcID]modules.RPCFunc
	initRPCs map[string]modules.RPCFunc

	// nodes is the set of all known nodes (i.e. potential peers).
	//
	// peers are the nodes that the gateway is currently connected to.
	//
	// peerTG is a special thread group for tracking peer connections, and will
	// block shutdown until all peer connections have been closed out. The peer
	// connections are put in a separate TG because of their unique
	// requirements - they have the potential to live for the lifetime of the
	// program, but also the potential to close early. Calling threads.OnStop
	// for each peer could create a huge backlog of functions that do nothing
	// (because most of the peers disconnected prior to shutdown). And they
	// can't call threads.Add because they are potentially very long running
	// and would block any threads.Flush() calls. So a second threadgroup is
	// added which handles clean-shutdown for the peers, without blocking
	// threads.Flush() calls.
	nodes  map[modules.NetAddress]*node
	peers  map[modules.NetAddress]*peer
	peerTG siasync.ThreadGroup

	// Utilities.
	log        *persist.Logger
	mu         sync.RWMutex
	persist    persistence
	persistDir string
	threads    siasync.ThreadGroup

	spv bool

	// Unique ID
	staticID gatewayID
}

type gatewayID [8]byte

// managedSleep will sleep for the given period of time. If the full time
// elapses, 'true' is returned. If the sleep is interrupted for shutdown,
// 'false' is returned.
func (g *Gateway) managedSleep(t time.Duration) (completed bool) {
	select {
	case <-time.After(t):
		return true
	case <-g.threads.StopChan():
		return false
	}
}

// setRateLimits sets the ratelimit of the gateway after performing input
// validation without persisting them.
func (g *Gateway) setRateLimits(downloadSpeed, uploadSpeed int64) error {
	// Input validation.
	if downloadSpeed < 0 || uploadSpeed < 0 {
		return errors.New("download/upload rate can't be below 0")
	}
	// Check for sentinel "no limits" value.
	if downloadSpeed == 0 && uploadSpeed == 0 {
		g.rl.SetLimits(0, 0, 0)
	} else {
		g.rl.SetLimits(downloadSpeed, uploadSpeed, 4*4096)
	}
	return nil
}

// Address returns the NetAddress of the Gateway.
func (g *Gateway) Address() modules.NetAddress {
	g.mu.RLock()
	defer g.mu.RUnlock()
	return g.myAddr
}

// Close saves the state of the Gateway and stops its listener process.
func (g *Gateway) Close() error {
	if err := g.threads.Stop(); err != nil {
		return err
	}
	g.mu.Lock()
	defer g.mu.Unlock()
	return errors.Compose(g.saveSync(), g.saveSyncNodes())
}

// DiscoverAddress discovers and returns the current public IP address of the
// gateway. Contrary to Address, DiscoverAddress is blocking and might take
// multiple minutes to return. A channel to cancel the discovery can be
// supplied optionally. If nil is supplied, a reasonable timeout will be used
// by default.
func (g *Gateway) DiscoverAddress(cancel <-chan struct{}) (net.IP, error) {
	return g.managedLearnHostname(cancel)
}

// ForwardPort adds a port mapping to the router.
func (g *Gateway) ForwardPort(port string) error {
	if err := g.threads.Add(); err != nil {
		return err
	}
	defer g.threads.Done()
	return g.managedForwardPort(port)
}

// RateLimits returns the currently set bandwidth limits of the gateway.
func (g *Gateway) RateLimits() (int64, int64) {
	g.mu.RLock()
	defer g.mu.RUnlock()
	return g.persist.MaxDownloadSpeed, g.persist.MaxUploadSpeed
}

// SetRateLimits changes the rate limits for the peer-connections of the
// gateway.
func (g *Gateway) SetRateLimits(downloadSpeed, uploadSpeed int64) error {
	g.mu.Lock()
	defer g.mu.Unlock()
	// Set the limit in memory.
	if err := g.setRateLimits(downloadSpeed, uploadSpeed); err != nil {
		return err
	}
	// Update the persistence struct.
	g.persist.MaxDownloadSpeed = downloadSpeed
	g.persist.MaxUploadSpeed = uploadSpeed
	return g.saveSync()
}

// New returns an initialized Gateway.
func New(addr string, bootstrap bool, persistDir string, spv bool) (*Gateway, error) {
	// Create the directory if it doesn't exist.
	err := os.MkdirAll(persistDir, 0700)
	if err != nil {
		return nil, err
	}

	g := &Gateway{
		handlers: make(map[rpcID]modules.RPCFunc),
		initRPCs: make(map[string]modules.RPCFunc),

		nodes: make(map[modules.NetAddress]*node),
		peers: make(map[modules.NetAddress]*peer),

		spv: spv,

		persistDir: persistDir,
	}

	// Set Unique GatewayID
	fastrand.Read(g.staticID[:])

	// Create the logger.
	g.log, err = persist.NewFileLogger(filepath.Join(g.persistDir, logFile))
	if err != nil {
		return nil, err
	}
	// Establish the closing of the logger.
	g.threads.AfterStop(func() {
		if err := g.log.Close(); err != nil {
			// The logger may or may not be working here, so use a println
			// instead.
			fmt.Println("Failed to close the gateway logger:", err)
		}
	})
	g.log.Println("INFO: gateway created, started logging")

	// Establish that the peerTG must complete shutdown before the primary
	// thread group completes shutdown.
	g.threads.OnStop(func() {
		err = g.peerTG.Stop()
		if err != nil {
			g.log.Println("ERROR: peerTG experienced errors while shutting down:", err)
		}
	})

	// Register RPCs.
	g.RegisterRPC(modules.ShareNodesCmd, g.shareNodes)
	g.RegisterRPC(modules.DiscoverIPCmd, g.discoverPeerIP)
	g.RegisterConnectCall(modules.ShareNodesCmd, g.requestNodes)
	// Establish the de-registration of the RPCs.
	g.threads.OnStop(func() {
		g.UnregisterRPC(modules.ShareNodesCmd)
		g.UnregisterRPC(modules.DiscoverIPCmd)
		g.UnregisterConnectCall(modules.ShareNodesCmd)
	})

	// Load the old node list and gateway persistence. If it doesn't exist, no
	// problem, but if it does, we want to know about any errors preventing us
	// from loading it.
	if loadErr := g.load(); loadErr != nil && !os.IsNotExist(loadErr) {
		return nil, loadErr
	}
	if loadErr := g.loadNodes(); loadErr != nil && !os.IsNotExist(loadErr) {
		return nil, loadErr
	}
	// Create the ratelimiter and set it to the persisted limits.
	g.rl = ratelimit.NewRateLimit(0, 0, 0)
	if err := g.setRateLimits(g.persist.MaxDownloadSpeed, g.persist.MaxUploadSpeed); err != nil {
		return nil, err
	}
	// Spawn the thread to periodically save the gateway.
	go g.threadedSaveLoop()
	// Make sure that the gateway saves after shutdown.
	g.threads.AfterStop(func() {
		g.mu.Lock()
		if err := g.saveSync(); err != nil {
			g.log.Println("ERROR: Unable to save gateway:", err)
		}
		if err := g.saveSyncNodes(); err != nil {
			g.log.Println("ERROR: Unable to save gateway nodes:", err)
		}
		g.mu.Unlock()
	})

	// Add the bootstrap peers to the node list.
	if bootstrap {
		if spv {
			for _, addr := range modules.SPVBootstrapPeers {
				err := g.addNode(addr)
				if err != nil && err != errNodeExists {
					g.log.Printf("WARN: failed to add the spv bootstrap node '%v': %v", addr, err)
				}
			}
		} else {
			for _, addr := range modules.BootstrapPeers {
				err := g.addNode(addr)
				if err != nil && err != errNodeExists {
					g.log.Printf("WARN: failed to add the bootstrap node '%v': %v", addr, err)
				}
			}
		}
	}

	// Create the listener which will listen for new connections from peers.
	permanentListenClosedChan := make(chan struct{})
	g.listener, err = net.Listen("tcp", addr)
	if err != nil {
		return nil, err
	}
	// Automatically close the listener when g.threads.Stop() is called.
	g.threads.OnStop(func() {
		err := g.listener.Close()
		if err != nil {
			g.log.Println("WARN: closing the listener failed:", err)
		}
		<-permanentListenClosedChan
	})
	// Set the address and port of the gateway.
	host, port, err := net.SplitHostPort(g.listener.Addr().String())
	g.port = port
	if err != nil {
		return nil, err
	}

	if ip := net.ParseIP(host); ip.IsUnspecified() && ip != nil {
		// if host is unspecified, set a dummy one for now.
		host = "localhost"
	}

	// Set myAddr equal to the address returned by the listener. It will be
	// overwritten by threadedLearnHostname later on.
	g.myAddr = modules.NetAddress(net.JoinHostPort(host, port))

	// Spawn the peer connection listener.
	go g.permanentListen(permanentListenClosedChan)

	// Spawn the peer manager and provide tools for ensuring clean shutdown.
	peerManagerClosedChan := make(chan struct{})
	g.threads.OnStop(func() {
		<-peerManagerClosedChan
	})
	go g.permanentPeerManager(peerManagerClosedChan)

	// Spawn the node manager and provide tools for ensuring clean shudown.
	nodeManagerClosedChan := make(chan struct{})
	g.threads.OnStop(func() {
		<-nodeManagerClosedChan
	})
	go g.permanentNodeManager(nodeManagerClosedChan)

	// Spawn the node purger and provide tools for ensuring clean shutdown.
	nodePurgerClosedChan := make(chan struct{})
	g.threads.OnStop(func() {
		<-nodePurgerClosedChan
	})
	go g.permanentNodePurger(nodePurgerClosedChan)

	// Spawn threads to take care of port forwarding and hostname discovery.
	go g.threadedForwardPort(g.port)
	go g.threadedLearnHostname()

	return g, nil
}

// enforce that Gateway satisfies the modules.Gateway interface
var _ modules.Gateway = (*Gateway)(nil)<|MERGE_RESOLUTION|>--- conflicted
+++ resolved
@@ -5,24 +5,6 @@
 // mined or about transactions that you have created.
 package gateway
 
-<<<<<<< HEAD
-import (
-	"fmt"
-	"net"
-	"os"
-	"path/filepath"
-	"sync"
-	"time"
-
-	"github.com/HyperspaceApp/Hyperspace/modules"
-	"github.com/HyperspaceApp/Hyperspace/persist"
-	siasync "github.com/HyperspaceApp/Hyperspace/sync"
-	"github.com/HyperspaceApp/errors"
-	"github.com/HyperspaceApp/fastrand"
-)
-
-=======
->>>>>>> 8804d79d
 // For the user to be securely connected to the network, the user must be
 // connected to at least one node which will send them all of the blocks. An
 // attacker can trick the user into thinking that a different blockchain is the
@@ -109,8 +91,6 @@
 // from their peers. Encryption + authentication would have made the attack
 // more difficult.
 
-<<<<<<< HEAD
-=======
 import (
 	"fmt"
 	"net"
@@ -119,16 +99,14 @@
 	"sync"
 	"time"
 
-	"gitlab.com/NebulousLabs/Sia/modules"
-	"gitlab.com/NebulousLabs/Sia/persist"
+	"github.com/HyperspaceApp/Hyperspace/modules"
+	"github.com/HyperspaceApp/Hyperspace/persist"
+	siasync "github.com/HyperspaceApp/Hyperspace/sync"
+	"github.com/HyperspaceApp/errors"
+	"github.com/HyperspaceApp/fastrand"
 	"gitlab.com/NebulousLabs/ratelimit"
-
-	siasync "gitlab.com/NebulousLabs/Sia/sync"
-	"gitlab.com/NebulousLabs/errors"
-	"gitlab.com/NebulousLabs/fastrand"
 )
 
->>>>>>> 8804d79d
 var (
 	errNoPeers     = errors.New("no peers")
 	errUnreachable = errors.New("peer did not respond to ping")
