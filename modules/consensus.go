--- conflicted
+++ resolved
@@ -77,14 +77,10 @@
 
 	// HeaderConsensusSetSubscriber sends a consensus update to subscriber
 	HeaderConsensusSetSubscriber interface {
-<<<<<<< HEAD
-		ProcessHeaderConsensusChange(HeaderConsensusChange, func(types.BlockID) ([]SiacoinOutputDiff, error))
-=======
 		// In addition to a HeaderConsensusChange, returns a callback where a
 		// user can retrieve a set of SiacoinOutputDiffs - reverted or
 		// otherwise
 		ProcessHeaderConsensusChange(HeaderConsensusChange, func(types.BlockID, DiffDirection) ([]SiacoinOutputDiff, error))
->>>>>>> fe3c3326
 	}
 
 	// HeaderConsensusChange is the header consensus change
@@ -98,14 +94,11 @@
 
 		// AppliedBlockHeaders
 		AppliedBlockHeaders []ProcessedBlockHeader
-<<<<<<< HEAD
-=======
 
 		// MaturedSiacoinOutputDiffs contains the set of siacoin diffs that were applied
 		// to the consensus set via maturation in the recent change. The direction for
 		// the set of diffs is 'DiffApply'.
 		MaturedSiacoinOutputDiffs []SiacoinOutputDiff
->>>>>>> fe3c3326
 	}
 
 	// A ConsensusChange enumerates a set of changes that occurred to the consensus set.
