package modules

import (
	"errors"

	"github.com/HyperspaceApp/Hyperspace/crypto"
	"github.com/HyperspaceApp/Hyperspace/types"
	"github.com/HyperspaceApp/Hyperspace/persist"
)

const (
	// ConsensusDir is the name of the directory used for all of the consensus
	// persistence files.
	ConsensusDir = "consensus"

	// DiffApply indicates that a diff is being applied to the consensus set.
	DiffApply DiffDirection = true

	// DiffRevert indicates that a diff is being reverted from the consensus
	// set.
	DiffRevert DiffDirection = false
)

var (
	// ConsensusChangeBeginning is a special consensus change id that tells the
	// consensus set to provide all consensus changes starting from the very
	// first diff, which includes the genesis block diff.
	ConsensusChangeBeginning = ConsensusChangeID{}

	// ConsensusChangeRecent is a special consensus change id that tells the
	// consensus set to provide the most recent consensus change, instead of
	// starting from a specific value (which may not be known to the caller).
	ConsensusChangeRecent = ConsensusChangeID{1}

	// ErrBlockKnown is an error indicating that a block is already in the
	// database.
	ErrBlockKnown = errors.New("block already present in database")

	// ErrBlockUnsolved indicates that a block did not meet the required POW
	// target.
	ErrBlockUnsolved = errors.New("block does not meet target")

	// ErrInvalidConsensusChangeID indicates that ConsensusSetPersistSubscribe
	// was called with a consensus change id that is not recognized. Most
	// commonly, this means that the consensus set was deleted or replaced and
	// now the module attempting the subscription has desynchronized. This error
	// should be handled by the module, and not reported to the user.
	ErrInvalidConsensusChangeID = errors.New("consensus subscription has invalid id - files are inconsistent")

	// ErrNonExtendingBlock indicates that a block is valid but does not result
	// in a fork that is the heaviest known fork - the consensus set has not
	// changed as a result of seeing the block.
	ErrNonExtendingBlock = errors.New("block does not extend the longest fork")
)

type (
	// ConsensusChangeID is the id of a consensus change.
	ConsensusChangeID crypto.Hash

	// A DiffDirection indicates the "direction" of a diff, either applied or
	// reverted. A bool is used to restrict the value to these two possibilities.
	DiffDirection bool

	// A ConsensusSetSubscriber is an object that receives updates to the consensus
	// set every time there is a change in consensus.
	ConsensusSetSubscriber interface {
		// ProcessConsensusChange sends a consensus update to a module through
		// a function call. Updates will always be sent in the correct order.
		// There may not be any reverted blocks, but there will always be
		// applied blocks.
		ProcessConsensusChange(ConsensusChange)
	}

	// A ConsensusChange enumerates a set of changes that occurred to the consensus set.
	ConsensusChange struct {
		// ID is a unique id for the consensus change derived from the reverted
		// and applied blocks.
		ID ConsensusChangeID

		// RevertedBlocks is the list of blocks that were reverted by the change.
		// The reverted blocks were always all reverted before the applied blocks
		// were applied. The revered blocks are presented in the order that they
		// were reverted.
		RevertedBlocks []types.Block

		// AppliedBlocks is the list of blocks that were applied by the change. The
		// applied blocks are always all applied after all the reverted blocks were
		// reverted. The applied blocks are presented in the order that they were
		// applied.
		AppliedBlocks []types.Block

		// SiacoinOutputDiffs contains the set of siacoin diffs that were applied
		// to the consensus set in the recent change. The direction for the set of
		// diffs is 'DiffApply'.
		SiacoinOutputDiffs []SiacoinOutputDiff

		// FileContractDiffs contains the set of file contract diffs that were
		// applied to the consensus set in the recent change. The direction for the
		// set of diffs is 'DiffApply'.
		FileContractDiffs []FileContractDiff

<<<<<<< HEAD
=======
		// SiafundOutputDiffs contains the set of siafund diffs that were applied
		// to the consensus set in the recent change. The direction for the set of
		// diffs is 'DiffApply'.
		SiafundOutputDiffs []SiafundOutputDiff `json:"scod"`

>>>>>>> 75ac18cb
		// DelayedSiacoinOutputDiffs contains the set of delayed siacoin output
		// diffs that were applied to the consensus set in the recent change.
		DelayedSiacoinOutputDiffs []DelayedSiacoinOutputDiff `json:"dscod"`

		// ChildTarget defines the target of any block that would be the child
		// of the block most recently appended to the consensus set.
		ChildTarget types.Target

		// MinimumValidChildTimestamp defines the minimum allowed timestamp for
		// any block that is the child of the block most recently appended to
		// the consensus set.
		MinimumValidChildTimestamp types.Timestamp

		// Synced indicates whether or not the ConsensusSet is synced with its
		// peers.
		Synced bool

		// TryTransactionSet is an unlocked version of
		// ConsensusSet.TryTransactionSet. This allows the TryTransactionSet
		// function to be called by a subscriber during
		// ProcessConsensusChange.
		TryTransactionSet func([]types.Transaction) (ConsensusChange, error)
	}

	// A SiacoinOutputDiff indicates the addition or removal of a SiacoinOutput in
	// the consensus set.
	SiacoinOutputDiff struct {
		Direction     DiffDirection
		ID            types.SiacoinOutputID
		SiacoinOutput types.SiacoinOutput
	}

	// A FileContractDiff indicates the addition or removal of a FileContract in
	// the consensus set.
	FileContractDiff struct {
		Direction    DiffDirection
		ID           types.FileContractID
		FileContract types.FileContract
	}

<<<<<<< HEAD
=======
	// A SiafundOutputDiff indicates the addition or removal of a SiafundOutput in
	// the consensus set.
	SiafundOutputDiff struct {
		Direction     DiffDirection `json:"dir"`
		ID            types.SiafundOutputID `json:"id"`
		SiafundOutput types.SiafundOutput `json:"sco"`
	}

>>>>>>> 75ac18cb
	// A DelayedSiacoinOutputDiff indicates the introduction of a siacoin output
	// that cannot be spent until after maturing for 144 blocks. When the output
	// has matured, a SiacoinOutputDiff will be provided.
	DelayedSiacoinOutputDiff struct {
		Direction      DiffDirection `json:"dir"`
		ID             types.SiacoinOutputID `json:"id"`
		SiacoinOutput  types.SiacoinOutput `json:"sco"`
		MaturityHeight types.BlockHeight `json:"mh"`
	}

	// A ConsensusSet accepts blocks and builds an understanding of network
	// consensus.
	ConsensusSet interface {
		// AcceptBlock adds a block to consensus. An error will be returned if the
		// block is invalid, has been seen before, is an orphan, or doesn't
		// contribute to the heaviest fork known to the consensus set. If the block
		// does not become the head of the heaviest known fork but is otherwise
		// valid, it will be remembered by the consensus set but an error will
		// still be returned.
		AcceptBlock(types.Block) error

		// BlockAtHeight returns the block found at the input height, with a
		// bool to indicate whether that block exists.
		BlockAtHeight(types.BlockHeight) (types.Block, bool)

		// BlocksByID returns a block found for a given ID and its height, with
		// a bool to indicate whether that block exists.
		BlockByID(types.BlockID) (types.Block, types.BlockHeight, bool)

		// ChildTarget returns the target required to extend the current heaviest
		// fork. This function is typically used by miners looking to extend the
		// heaviest fork.
		ChildTarget(types.BlockID) (types.Target, bool)

		// Close will shut down the consensus set, giving the module enough time to
		// run any required closing routines.
		Close() error

		// ConsensusSetSubscribe adds a subscriber to the list of subscribers
		// and gives them every consensus change that has occurred since the
		// change with the provided id. There are a few special cases,
		// described by the ConsensusChangeX variables in this package.
		// A channel can be provided to abort the subscription process.
		ConsensusSetSubscribe(ConsensusSetSubscriber, ConsensusChangeID, <-chan struct{}) error

		// CurrentBlock returns the latest block in the heaviest known
		// blockchain.
		CurrentBlock() types.Block

		// Flush will cause the consensus set to finish all in-progress
		// routines.
		Flush() error

		// Height returns the current height of consensus.
		Height() types.BlockHeight

		// Synced returns true if the consensus set is synced with the network.
		Synced() bool

		// InCurrentPath returns true if the block id presented is found in the
		// current path, false otherwise.
		InCurrentPath(types.BlockID) bool

		// MinimumValidChildTimestamp returns the earliest timestamp that is
		// valid on the current longest fork according to the consensus set. This is
		// a required piece of information for the miner, who could otherwise be at
		// risk of mining invalid blocks.
		MinimumValidChildTimestamp(types.BlockID) (types.Timestamp, bool)

		// StorageProofSegment returns the segment to be used in the storage proof for
		// a given file contract.
		StorageProofSegment(types.FileContractID) (uint64, error)

		// TryTransactionSet checks whether the transaction set would be valid if
		// it were added in the next block. A consensus change is returned
		// detailing the diffs that would result from the application of the
		// transaction.
		TryTransactionSet([]types.Transaction) (ConsensusChange, error)

		// Unsubscribe removes a subscriber from the list of subscribers,
		// allowing for garbage collection and rescanning. If the subscriber is
		// not found in the subscriber database, no action is taken.
		Unsubscribe(ConsensusSetSubscriber)

		Db() *persist.BoltDatabase
	}
)

// Append takes to ConsensusChange objects and adds all of their diffs together.
//
// NOTE: It is possible for diffs to overlap or be inconsistent. This function
// should only be used with consecutive or disjoint consensus change objects.
func (cc ConsensusChange) Append(cc2 ConsensusChange) ConsensusChange {
	return ConsensusChange{
		RevertedBlocks:            append(cc.RevertedBlocks, cc2.RevertedBlocks...),
		AppliedBlocks:             append(cc.AppliedBlocks, cc2.AppliedBlocks...),
		SiacoinOutputDiffs:        append(cc.SiacoinOutputDiffs, cc2.SiacoinOutputDiffs...),
		FileContractDiffs:         append(cc.FileContractDiffs, cc2.FileContractDiffs...),
		DelayedSiacoinOutputDiffs: append(cc.DelayedSiacoinOutputDiffs, cc2.DelayedSiacoinOutputDiffs...),
	}
}<|MERGE_RESOLUTION|>--- conflicted
+++ resolved
@@ -99,14 +99,6 @@
 		// set of diffs is 'DiffApply'.
 		FileContractDiffs []FileContractDiff
 
-<<<<<<< HEAD
-=======
-		// SiafundOutputDiffs contains the set of siafund diffs that were applied
-		// to the consensus set in the recent change. The direction for the set of
-		// diffs is 'DiffApply'.
-		SiafundOutputDiffs []SiafundOutputDiff `json:"scod"`
-
->>>>>>> 75ac18cb
 		// DelayedSiacoinOutputDiffs contains the set of delayed siacoin output
 		// diffs that were applied to the consensus set in the recent change.
 		DelayedSiacoinOutputDiffs []DelayedSiacoinOutputDiff `json:"dscod"`
@@ -147,17 +139,6 @@
 		FileContract types.FileContract
 	}
 
-<<<<<<< HEAD
-=======
-	// A SiafundOutputDiff indicates the addition or removal of a SiafundOutput in
-	// the consensus set.
-	SiafundOutputDiff struct {
-		Direction     DiffDirection `json:"dir"`
-		ID            types.SiafundOutputID `json:"id"`
-		SiafundOutput types.SiafundOutput `json:"sco"`
-	}
-
->>>>>>> 75ac18cb
 	// A DelayedSiacoinOutputDiff indicates the introduction of a siacoin output
 	// that cannot be spent until after maturing for 144 blocks. When the output
 	// has matured, a SiacoinOutputDiff will be provided.
