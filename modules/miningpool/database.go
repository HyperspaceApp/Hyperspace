--- conflicted
+++ resolved
@@ -3,6 +3,7 @@
 import (
 	"bytes"
 	"database/sql"
+	"errors"
 	"fmt"
 	"time"
 
@@ -110,7 +111,7 @@
 		return nil, ErrNoUsernameInDatabase
 	}
 	p.yiilog.Debugf("Account %s found: %d \n", Name, clientID)
-	if coinid != SiaCoinID {
+	if coinid != CoinID {
 		p.yiilog.Debugf(ErrDuplicateUserInDifferentCoin.Error())
 		return nil, ErrDuplicateUserInDifferentCoin
 	}
@@ -233,15 +234,9 @@
 		if i != 0 {
 			buffer.WriteString(",")
 		}
-<<<<<<< HEAD
-		buffer.WriteString(fmt.Sprintf("(%d, %d, %d, %t, %f, %d, '%s', %f, %f, %d, %d, %f, %f)",
+		buffer.WriteString(fmt.Sprintf("(%d, %d, %d, %t, %f, %d, '%s', %f, %d, %d, %d, %f, %f)",
 			share.userid, share.workerid, CoinID, share.valid, share.difficulty, share.time.Unix(),
 			CoinAlgo, share.reward, share.blockDifficulty, 0, share.height, share.shareReward, share.shareDifficulty))
-=======
-		buffer.WriteString(fmt.Sprintf("(%d, %d, %d, %t, %f, %d, '%s', %f, %d, %d, %d, %f, %f)",
-			share.userid, share.workerid, SiaCoinID, share.valid, share.difficulty, share.time.Unix(),
-			SiaCoinAlgo, share.reward, share.blockDifficulty, 0, share.height, share.shareReward, share.shareDifficulty))
->>>>>>> 373f9a06
 	}
 	buffer.WriteString(";")
 
