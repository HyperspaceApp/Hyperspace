package pool

import (
	"bufio"
	"bytes"
	"encoding/binary"
	"encoding/hex"
	"encoding/json"
	"errors"
	"fmt"
	"io"
	// "math/big"
	"net"
	"strconv"
	"strings"
	"time"

	"github.com/sasha-s/go-deadlock"

	"github.com/NebulousLabs/Sia/build"
	"github.com/NebulousLabs/Sia/encoding"
	"github.com/NebulousLabs/Sia/modules"
	"github.com/NebulousLabs/Sia/persist"
	"github.com/NebulousLabs/Sia/types"
)

const (
	extraNonce2Size = 4
)

// Handler represents the status (open/closed) of each connection
type Handler struct {
	mu     deadlock.RWMutex
	conn   net.Conn
	closed chan bool
	notify chan bool
	p      *Pool
	log    *persist.Logger
	s      *Session
}

const (
	blockTimeout = 5 * time.Second
	// This should represent the max number of pending notifications (new blocks found) within blockTimeout seconds
	// better to have too many, than not enough (causes a deadlock otherwise)
	numPendingNotifies = 20
)

func (h *Handler) parseRequest() (*types.StratumRequest, error) {
	var m types.StratumRequest
	// fmt.Printf("%s: Setting timeout for %v\n", h.s.printID(), time.Now().Add(blockTimeout))
	h.conn.SetReadDeadline(time.Now().Add(blockTimeout))
	//dec := json.NewDecoder(h.conn)
	buf := bufio.NewReader(h.conn)
	select {
	case <-h.p.tg.StopChan():
		return nil, errors.New("Stopping handler")
	case <-h.notify:
		m.Method = "mining.notify"
	default:
		// try reading from the connection
		//err = dec.Decode(&m)
		str, err := buf.ReadString('\n')
		// if we timeout
		if nerr, ok := err.(net.Error); ok && nerr.Timeout() {
			h.log.Printf("%s: Harmless timeout occurred\n", h.s.printID())
			//h.conn.SetReadDeadline(time.Time{})
			// check last job time and if over 25 seconds, send a new job.
			if time.Now().Sub(h.s.lastJobTimestamp) > (time.Second * 25) {
				m.Method = "mining.notify"
				break
			}
			if h.s.DetectDisconnected() {
				h.log.Println("Non-responsive disconnect detected!")
				return nil, errors.New("Non-responsive disconnect detected")
			} else {
				ratio := h.s.CurrentDifficulty() / h.s.HighestDifficulty()
				h.log.Printf("Non-responsive disconnect ratio: %f\n", ratio)
			}
			if h.s.checkDiffOnNewShare() {
				err = h.sendSetDifficulty(h.s.CurrentDifficulty())
				if err != nil {
					h.log.Println("Error sending SetDifficulty")
					return nil, err
				}
			}

			return nil, nil
			// if we don't timeout but have some other error
		} else if err != nil {
			if err == io.EOF {
				//fmt.Println("End connection")
				h.log.Println("End connection")
			} else {
				h.log.Println("Unusual error")
				h.log.Println(err)
			}
			return nil, err
		} else {
			// NOTE: we were getting weird cases where the buffer would read a full
			// string, then read part of the string again (like the last few chars).
			// Somehow it seemed like the socket data wasn't getting purged correctly
			// on reading.
			// Not seeing it lately, but that's why we have this debugging code,
			// and that's why we don't just read straight into the JSON decoder.
			// Reading the data into a string buffer lets us debug more easily.

			// If we encounter this issue again, we may want to drop down into
			// lower-level socket manipulation to try to troubleshoot it.
			// h.log.Println(str)
			dec := json.NewDecoder(strings.NewReader(str))
			err = dec.Decode(&m)
			if err != nil {
				h.log.Println("Decoding error")
				h.log.Println(err)
				h.log.Println(str)
				//return nil, err
				// don't disconnect here, just treat it like a harmless timeout
				return nil, nil
			}
		}
	}
	// h.log.Printf("%s: Clearing timeout\n", h.s.printID())
	return &m, nil
}

func (h *Handler) handleRequest(m *types.StratumRequest) error {
	h.s.SetHeartbeat()
	var err error
	switch m.Method {
	case "mining.subscribe":
		return h.handleStratumSubscribe(m)
	case "mining.authorize":
		err = h.handleStratumAuthorize(m)
		if err != nil {
			h.log.Printf("Failed to authorize client\n")
			h.log.Println(err)
			return err
		}
		return h.sendStratumNotify(true)
	case "mining.extranonce.subscribe":
		return h.handleStratumNonceSubscribe(m)
	case "mining.submit":
		return h.handleStratumSubmit(m)
	case "mining.notify":
		h.log.Printf("New block to mine on\n")
		return h.sendStratumNotify(true)
	default:
		h.log.Debugln("Unknown stratum method: ", m.Method)
	}
	return nil
}

// Listen listens on a connection for incoming data and acts on it
func (h *Handler) Listen() {
	defer func() {
		h.closed <- true // send to dispatcher, that connection is closed
		h.conn.Close()
		if h.s != nil && h.s.CurrentWorker != nil {
			// delete a worker record when a session disconnections
			h.s.CurrentWorker.deleteWorkerRecord()
			// when we shut down the pool we get an error here because the log
			// is already closed... TODO
			//h.p.log.Println("Closed session: ", sPrintID(h.s.SessionID))
		}
	}()
	err := h.p.tg.Add()
	if err != nil {
		// If this goroutine is not run before shutdown starts, this
		// codeblock is reachable.
		return
	}
	defer h.p.tg.Done()

	h.log.Println("New connection from " + h.conn.RemoteAddr().String())
	h.mu.Lock()
	h.s, _ = newSession(h.p)
	h.mu.Unlock()
	h.log.Println("New session: " + sPrintID(h.s.SessionID))
	for {
		m, err := h.parseRequest()
		h.conn.SetReadDeadline(time.Time{})
		// if we timed out
		if m == nil && err == nil {
			continue
			// else if we got a request
		} else if m != nil {
			err = h.handleRequest(m)
			if err != nil {
				return
			}
			// else if we got an error
		} else if err != nil {
			return
		}
	}
}

func (h *Handler) sendResponse(r types.StratumResponse) error {
	b, err := json.Marshal(r)
	//fmt.Printf("SERVER: %s\n", b)
	if err != nil {
		h.log.Debugln("json marshal failed for id: ", r.ID, err)
		return err
	} else {
		b = append(b, '\n')
		_, err = h.conn.Write(b)
		if err != nil {
			h.log.Debugln("connection write failed for id: ", r.ID, err)
			return err
		} else {
			return nil
		}
	}
}

func (h *Handler) sendRequest(r types.StratumRequest) error {
	b, err := json.Marshal(r)
	if err != nil {
		h.log.Debugln("json marshal failed for id: ", r.ID, err)
		return err
	} else {
		b = append(b, '\n')
		_, err = h.conn.Write(b)
		h.log.Debugln("sending request: ", string(b))
		if err != nil {
			h.log.Debugln("connection write failed for id: ", r.ID, err)
			return err
		} else {
			return nil
		}
	}
}

// handleStratumSubscribe message is the first message received and allows the pool to tell the miner
// the difficulty as well as notify, extranonce1 and extranonce2
//
// TODO: Pull the appropriate data from either in memory or persistent store as required
func (h *Handler) handleStratumSubscribe(m *types.StratumRequest) error {
	if len(m.Params) > 0 && m.Params[0].(string) == "gominer" {
		h.s.SetHighestDifficulty(0.1)
		h.s.SetCurrentDifficulty(0.1)
	}

	r := types.StratumResponse{ID: m.ID}
	r.Method = m.Method
	/*
		if !h.s.Authorized() {
			r.Result = false
			r.Error = interfaceify([]string{"Session not authorized - authorize before subscribe"})
			return h.sendResponse(r)
		}
	*/

	//	diff := "b4b6693b72a50c7116db18d6497cac52"
	t, _ := h.p.persist.Target.Difficulty().Uint64()
	h.log.Debugf("Difficulty: %x\n", t)
	tb := make([]byte, 8)
	binary.LittleEndian.PutUint64(tb, t)
	diff := hex.EncodeToString(tb)
	//notify := "ae6812eb4cd7735a302a8a9dd95cf71f"
	notify := h.s.printID()
	extranonce1 := h.s.printNonce()
	extranonce2 := extraNonce2Size
	raw := fmt.Sprintf(`[ [ ["mining.set_difficulty", "%s"], ["mining.notify", "%s"]], "%s", %d]`, diff, notify, extranonce1, extranonce2)
	r.Result = json.RawMessage(raw)
	r.Error = nil
	return h.sendResponse(r)
}

// this is thread-safe, when we're looking for and possibly creating a client,
// we need to make sure the action is atomic
func (h *Handler) setupClient(client, worker string) (*Client, error) {
	var err error
	h.p.clientSetupMutex.Lock()
	defer h.p.clientSetupMutex.Unlock()
	c := h.p.FindClientDB(client)
	if c == nil {
		//fmt.Printf("Unable to find client: %s\n", client)
		c, err = newClient(h.p, client)
		if err != nil {
			//fmt.Println("Failed to create a new Client")
			h.p.log.Printf("Failed to create a new Client: %s\n", err)
			return nil, err
		}
		err = h.p.AddClientDB(c)
		if err != nil {
			h.p.log.Printf("Failed to add client to DB: %s\n", err)
			return nil, err
		}
	} else {
		//fmt.Printf("Found client: %s\n", client)
	}
	if h.p.Client(client) == nil {
		h.p.log.Printf("Adding client in memory: %s\n", client)
		h.p.AddClient(c)
	}
	return c, nil
}

func (h *Handler) setupWorker(c *Client, workerName string) (*Worker, error) {
	w, err := newWorker(c, workerName, h.s)
	if err != nil {
		c.log.Printf("Failed to add worker: %s\n", err)
		return nil, err
	}

	err = c.addWorkerDB(w)
	if err != nil {
		c.log.Printf("Failed to add worker: %s\n", err)
		return nil, err
	} else {
		h.s.log = w.log
		c.log.Printf("Adding new worker: %s, %d\n", workerName, w.wr.workerID)
		w.log.Printf("Adding new worker: %s, %d\n", workerName, w.wr.workerID)
	}
	h.log.Debugln("client = " + c.Name() + ", worker = " + workerName)
	return w, nil
}

// handleStratumAuthorize allows the pool to tie the miner connection to a particular user
func (h *Handler) handleStratumAuthorize(m *types.StratumRequest) error {
	var err error

	r := types.StratumResponse{ID: m.ID}

	r.Method = "mining.authorize"
	r.Result = true
	r.Error = nil
	clientName := m.Params[0].(string)
	workerName := ""
	if strings.Contains(clientName, ".") {
		s := strings.SplitN(clientName, ".", -1)
		clientName = s[0]
		workerName = s[1]
	}

	// load wallet and check validity
	var walletTester types.UnlockHash
	err = walletTester.LoadString(clientName)
	if err != nil {
		r.Result = false
		r.Error = interfaceify([]string{"Client Name must be valid wallet address"})
		h.log.Println("Client Name must be valid wallet address. Client name is: " + clientName)
		err = errors.New("Client name must be a valid wallet address")
		h.sendResponse(r)
		return err
	}

	c, err := h.setupClient(clientName, workerName)
	if err != nil {
		return err
	}
	w, err := h.setupWorker(c, workerName)
	if err != nil {
		return err
	}

<<<<<<< HEAD
	// if everything is fine, setup the client and send a response and difficulty
	h.s.addClient(c)
	h.s.addWorker(w)
	h.s.addShift(h.p.newShift(h.s.CurrentWorker))
	h.s.SetAuthorized(true)
	err = h.sendResponse(r)
	if err != nil {
		return err
=======
	// load wallet and check validity
	if c.Wallet().LoadString(c.Name()) != nil {
		r.Result = false
		r.Error = interfaceify([]string{"Client Name must be valid wallet address"})
		h.log.Println("Client Name must be valid wallet address. Client name is: " + c.Name())
		err = errors.New("Client name must be a valid wallet address")
		h.sendResponse(r)
		return err
		// if everything is fine, setup the client and send a response and difficulty
	} else {
		h.s.addClient(c)
		h.s.addWorker(c.Worker(workerName))
		h.s.addShift(h.p.newShift(h.s.CurrentWorker))
		h.s.SetAuthorized(true)
		err = h.sendResponse(r)
		if err != nil {
			return err
		}
		err = h.sendSetDifficulty(h.s.CurrentDifficulty())
		if err != nil {
			return err
		}
		return nil
>>>>>>> bfbbda42
	}
	err = h.sendSetDifficulty(h.s.CurrentDifficulty())
	if err != nil {
		return err
	}
	return nil
}

// handleStratumNonceSubscribe tells the pool that this client can handle the extranonce info
// TODO: Not sure we have to anything if all our clients support this.
func (h *Handler) handleStratumNonceSubscribe(m *types.StratumRequest) error {
	h.p.log.Debugln("ID = "+strconv.FormatUint(m.ID, 10)+", Method = "+m.Method+", params = ", m.Params)

	// not sure why 3 is right, but ccminer expects it to be 3
	r := types.StratumResponse{ID: 3}
	r.Result = true
	r.Error = nil

	return h.sendResponse(r)
}

// request is sent as [name, jobid, extranonce2, nTime, nonce]
func (h *Handler) handleStratumSubmit(m *types.StratumRequest) error {
	// fmt.Printf("%s: %s Handle submit\n", time.Now(), h.s.printID())
	r := types.StratumResponse{ID: m.ID}
	r.Method = "mining.submit"
	r.Result = true
	r.Error = nil
	/*
		err := json.Unmarshal(m.Params, &p)
		if err != nil {
			h.log.Printf("Unable to parse mining.submit params: %v\n", err)
			r.Result = false //json.RawMessage(`false`)
			r.Error = interfaceify([]string{"20","Parse Error"}) //json.RawMessage(`["20","Parse Error"]`)
		}
	*/
	// name := m.Params[0].(string)
	var jobID uint64
	fmt.Sscanf(m.Params[1].(string), "%x", &jobID)
	extraNonce2 := m.Params[2].(string)
	nTime := m.Params[3].(string)
	nonce := m.Params[4].(string)

	needNewJob := false
	defer func() {
		if needNewJob == true {
			h.sendStratumNotify(true)
		}
	}()

	if h.s.CurrentWorker == nil {
		// worker failed to authorize
		h.log.Printf("Worker failed to authorize - dropping\n")
		return errors.New("Worker failed to authorize - dropping")
	}

	h.s.SetLastShareTimestamp(time.Now())
	sessionPoolDifficulty := h.s.CurrentDifficulty()
	if h.s.checkDiffOnNewShare() {
		h.sendSetDifficulty(h.s.CurrentDifficulty())
		needNewJob = true
	}

	// h.log.Debugln("name = " + name + ", jobID = " + fmt.Sprintf("%X", jobID) + ", extraNonce2 = " + extraNonce2 + ", nTime = " + nTime + ", nonce = " + nonce)
	if h.s.log != nil {
		// h.s.log.Debugln("name = " + name + ", jobID = " + fmt.Sprintf("%X", jobID) + ", extraNonce2 = " + extraNonce2 + ", nTime = " + nTime + ", nonce = " + nonce)
	} else {
		h.log.Debugln("session log not ready")
	}

	var b types.Block
	for _, j := range h.s.CurrentJobs {
		if jobID == j.JobID {
			// copy so the j.Block is not disturbed
			encoding.Unmarshal(j.MarshalledBlock, &b)
		}
	}
	if len(b.MinerPayouts) == 0 {
		r.Result = false
		r.Error = interfaceify([]string{"22", "Stale - old/unknown job"}) //json.RawMessage(`["21","Stale - old/unknown job"]`)
		h.s.CurrentWorker.log.Printf("Stale Share rejected - old/unknown job\n")
		h.s.CurrentWorker.IncrementInvalidShares()
		return h.sendResponse(r)
	}

	bhNonce, err := hex.DecodeString(nonce)
	for i := range b.Nonce { // there has to be a better way to do this in golang
		b.Nonce[i] = bhNonce[i]
	}
	tb, _ := hex.DecodeString(nTime)
	b.Timestamp = types.Timestamp(encoding.DecUint64(tb))

	cointxn := h.p.coinB1()
	ex1, _ := hex.DecodeString(h.s.printNonce())
	ex2, _ := hex.DecodeString(extraNonce2)
	cointxn.ArbitraryData[0] = append(cointxn.ArbitraryData[0], ex1...)
	cointxn.ArbitraryData[0] = append(cointxn.ArbitraryData[0], ex2...)

	b.Transactions = append(b.Transactions, []types.Transaction{cointxn}...)
	blockHash := b.ID()
	// bh := new(big.Int).SetBytes(blockHash[:])

	sessionPoolTarget, _ := difficultyToTarget(sessionPoolDifficulty)

	// h.s.CurrentWorker.log.Printf("session diff: %f, block version diff: %s",
	// 	sessionPoolDifficulty, printWithSuffix(sessionPoolTarget.Difficulty()))

	// need to checkout the block hashrate reach pool target or not
	// h.s.CurrentWorker.log.Printf("Submit target: %064x\n", bh)
	// h.s.CurrentWorker.log.Printf("Session target:   %064x\n", sessionPoolTarget.Int())
	if bytes.Compare(sessionPoolTarget[:], blockHash[:]) < 0 {
		r.Result = false
		r.Error = interfaceify([]string{"22", "Submit nonce not reach pool diff target"}) //json.RawMessage(`["21","Stale - old/unknown job"]`)
		h.s.CurrentWorker.log.Printf("Submit nonce not reach pool diff target\n")
		h.s.CurrentWorker.IncrementInvalidShares()
		return h.sendResponse(r)
	}

	t := h.p.persist.GetTarget()
	// h.s.CurrentWorker.log.Printf("Submit block hash is   %064x\n", bh)
	// h.s.CurrentWorker.log.Printf("Chain block target is  %064x\n", t.Int())
	// h.s.CurrentWorker.log.Printf("Difficulty %s/%s\n",
	// 		printWithSuffix(types.IntToTarget(bh).Difficulty()), printWithSuffix(t.Difficulty()))
	if bytes.Compare(t[:], blockHash[:]) < 0 {
		// h.s.CurrentWorker.log.Printf("Block hash is greater than block target\n")
		h.s.CurrentWorker.log.Printf("Share Accepted\n")
		fmt.Printf("Share Accepted\n")
		h.s.CurrentWorker.IncrementShares(h.s.CurrentDifficulty(), currencyToAmount(b.MinerPayouts[0].Value))
		h.s.CurrentWorker.SetLastShareTime(time.Now())
		return h.sendResponse(r)
	}
	err = h.p.managedSubmitBlock(b)
	if err != nil && err != modules.ErrBlockUnsolved {
		h.log.Printf("Failed to SubmitBlock(): %v\n", err)
		h.log.Printf(sPrintBlock(b))
		r.Result = false //json.RawMessage(`false`)
		r.Error = interfaceify([]string{"20", "Stale share"})
		h.s.CurrentWorker.IncrementInvalidShares()
		return h.sendResponse(r)
	}

	h.s.CurrentWorker.log.Printf("Share Accepted\n")
	fmt.Printf("Share Accepted\n")
	h.s.CurrentWorker.IncrementShares(h.s.CurrentDifficulty(), currencyToAmount(b.MinerPayouts[0].Value))
	h.s.CurrentWorker.SetLastShareTime(time.Now())

	// TODO: why not err == nil ?
	if err != modules.ErrBlockUnsolved {
		h.s.CurrentWorker.Parent().log.Printf("Yay!!! Solved a block!!\n")
		// h.s.CurrentWorker.log.Printf("Yay!!! Solved a block!!\n")
		h.s.CurrentJobs = nil
		h.s.CurrentWorker.IncrementBlocksFound()
		err = h.s.CurrentWorker.addFoundBlock(&b)
		if err != nil {
			h.s.CurrentWorker.log.Printf("Failed to update block in database: %s\n", err)
		}
		h.p.shiftChan <- true
	}
	return h.sendResponse(r)
}

func (h *Handler) sendSetDifficulty(d float64) error {
	if build.Release == "testing" {
		return nil // not adjust for testing
	}
	var r types.StratumRequest

	r.Method = "mining.set_difficulty"
	// assuming this ID is the response to the original subscribe which appears to be a 1
	r.ID = 0
	params := make([]interface{}, 1)
	r.Params = params
	r.Params[0] = d
	return h.sendRequest(r)
}

func (h *Handler) sendStratumNotify(cleanJobs bool) error {
	var r types.StratumRequest
	r.Method = "mining.notify"
	r.ID = 0 // gominer requires notify to use an id of 0
	job, _ := newJob(h.p)
	h.s.addJob(job)
	jobid := job.printID()
	var b types.Block
	h.p.persist.mu.Lock()
	// make a copy of the block and hold it until the solution is submitted
	job.MarshalledBlock = encoding.Marshal(&h.p.sourceBlock)
	h.p.persist.mu.Unlock()
	encoding.Unmarshal(job.MarshalledBlock, &b)
	job.MerkleRoot = b.MerkleRoot()
	mbj := b.MerkleBranches()
	h.log.Debugf("merkleBranch: %s\n", mbj)

	version := ""
	nbits := fmt.Sprintf("%08x", BigToCompact(h.p.persist.Target.Int()))

	var buf bytes.Buffer
	encoding.WriteUint64(&buf, uint64(b.Timestamp))
	ntime := hex.EncodeToString(buf.Bytes())

	params := make([]interface{}, 9)
	r.Params = params
	r.Params[0] = jobid
	r.Params[1] = b.ParentID.String()
	r.Params[2] = h.p.coinB1Txn()
	r.Params[3] = h.p.coinB2()
	r.Params[4] = mbj
	r.Params[5] = version
	r.Params[6] = nbits
	r.Params[7] = ntime
	r.Params[8] = cleanJobs
	//h.log.Debugf("send.notify: %s\n", raw)
	h.log.Debugf("send.notify: %s\n", r.Params)
	return h.sendRequest(r)
}<|MERGE_RESOLUTION|>--- conflicted
+++ resolved
@@ -356,7 +356,6 @@
 		return err
 	}
 
-<<<<<<< HEAD
 	// if everything is fine, setup the client and send a response and difficulty
 	h.s.addClient(c)
 	h.s.addWorker(w)
@@ -365,31 +364,6 @@
 	err = h.sendResponse(r)
 	if err != nil {
 		return err
-=======
-	// load wallet and check validity
-	if c.Wallet().LoadString(c.Name()) != nil {
-		r.Result = false
-		r.Error = interfaceify([]string{"Client Name must be valid wallet address"})
-		h.log.Println("Client Name must be valid wallet address. Client name is: " + c.Name())
-		err = errors.New("Client name must be a valid wallet address")
-		h.sendResponse(r)
-		return err
-		// if everything is fine, setup the client and send a response and difficulty
-	} else {
-		h.s.addClient(c)
-		h.s.addWorker(c.Worker(workerName))
-		h.s.addShift(h.p.newShift(h.s.CurrentWorker))
-		h.s.SetAuthorized(true)
-		err = h.sendResponse(r)
-		if err != nil {
-			return err
-		}
-		err = h.sendSetDifficulty(h.s.CurrentDifficulty())
-		if err != nil {
-			return err
-		}
-		return nil
->>>>>>> bfbbda42
 	}
 	err = h.sendSetDifficulty(h.s.CurrentDifficulty())
 	if err != nil {
