--- conflicted
+++ resolved
@@ -5,13 +5,8 @@
 	"net"
 	"time"
 
-<<<<<<< HEAD
 	"github.com/HyperspaceApp/Hyperspace/persist"
-=======
 	"github.com/sasha-s/go-deadlock"
-
-	"github.com/NebulousLabs/Sia/persist"
->>>>>>> 870ab68f
 )
 
 // Dispatcher contains a map of ip addresses to handlers
