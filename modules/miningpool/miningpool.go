// Package pool is an implementation of the pool module, and is responsible for
// creating a mining pool, accepting incoming potential block solutions and
// rewarding the submitters proportionally for their shares.
package pool

import (
	"bytes"
	"database/sql"
	"encoding/binary"
	"encoding/hex"
	"errors"
	"fmt"
	"math/rand"
	"net"
	"path/filepath"
	"sync/atomic"
	"time"

	"github.com/HyperspaceApp/Hyperspace/build"
	"github.com/HyperspaceApp/Hyperspace/config"
	"github.com/HyperspaceApp/Hyperspace/crypto"
	"github.com/HyperspaceApp/Hyperspace/modules"
	"github.com/HyperspaceApp/Hyperspace/persist"
	"github.com/HyperspaceApp/Hyperspace/types"
	"github.com/NebulousLabs/threadgroup"
	"github.com/sasha-s/go-deadlock"

	// blank to load the sql driver for mysql
	_ "github.com/go-sql-driver/mysql"
)

var (
	// persistMetadata is the header that gets written to the persist file, and is
	// used to recognize other persist files.
	persistMetadata = persist.Metadata{
		Header:  "Sia Pool",
		Version: "0.0.1",
	}

	// errPoolClosed gets returned when a call is rejected due to the pool
	// having been closed.
	errPoolClosed = errors.New("call is disabled because the pool is closed")

	// Nil dependency errors.
	errNilCS    = errors.New("pool cannot use a nil consensus state")
	errNilTpool = errors.New("pool cannot use a nil transaction pool")
	errNilGW    = errors.New("pool cannot use a nil gateway")
	//	errNilWallet = errors.New("pool cannot use a nil wallet")

	// Required settings to run pool
	errNoAddressSet = errors.New("pool operators address must be set")

	running  bool  // indicates if the mining pool is actually running
	hashRate int64 // indicates hashes per second
	// HeaderMemory is the number of previous calls to 'header'
	// that are remembered. Additionally, 'header' will only poll for a
	// new block every 'headerMemory / blockMemory' times it is
	// called. This reduces the amount of memory used, but comes at the cost of
	// not always having the most recent transactions.
	HeaderMemory = build.Select(build.Var{
		Standard: 10000,
		Dev:      500,
		Testing:  50,
	}).(int)

	// BlockMemory is the maximum number of blocks the miner will store
	// Blocks take up to 2 megabytes of memory, which is why this number is
	// limited.
	BlockMemory = build.Select(build.Var{
		Standard: 50,
		Dev:      10,
		Testing:  5,
	}).(int)

	// MaxSourceBlockAge is the maximum amount of time that is allowed to
	// elapse between generating source blocks.
	MaxSourceBlockAge = build.Select(build.Var{
		Standard: 30 * time.Second,
		Dev:      5 * time.Second,
		Testing:  1 * time.Second,
	}).(time.Duration)

	// ShiftDuration is how often we commit mining data to persistent
	// storage when a block hasn't been found.
	ShiftDuration = build.Select(build.Var{
		Standard: 20 * time.Second,
		Dev:      20 * time.Second,
		Testing:  1 * time.Second,
	}).(time.Duration)
)

// splitSet defines a transaction set that can be added componenet-wise to a
// block. It's split because it doesn't necessarily represent the full set
// prpovided by the transaction pool. Splits can be sorted so that the largest
// and most valuable sets can be selected when picking transactions.
type splitSet struct {
	averageFee   types.Currency
	size         uint64
	transactions []types.Transaction
}

type splitSetID int

// A Pool contains all the fields necessary for storing status for clients and
// performing the evaluation and rewarding on submitted shares
type Pool struct {
	// BlockManager variables. Becaues blocks are large, one block is used to
	// make many headers which can be used by miners. Headers include an
	// arbitrary data transaction (appended to the block) to make the merkle
	// roots unique (preventing miners from doing redundant work). Every N
	// requests or M seconds, a new block is used to create headers.
	//
	// Only 'blocksMemory' blocks are kept in memory at a time, which
	// keeps ram usage reasonable. Miners may request many headers in parallel,
	// and thus may be working on different blocks. When they submit the solved
	// header to the block manager, the rest of the block needs to be found in
	// a lookup.
	blockMem        map[types.BlockHeader]*types.Block             // Mappings from headers to the blocks they are derived from.
	blockTxns       *txnList                                       // list of transactions that are supposed to be solved in the next block
	arbDataMem      map[types.BlockHeader][crypto.EntropySize]byte // Mappings from the headers to their unique arb data.
	headerMem       []types.BlockHeader                            // A circular list of headers that have been given out from the api recently.
	sourceBlock     types.Block                                    // The block from which new headers for mining are created.
	sourceBlockTime time.Time                                      // How long headers have been using the same block (different from 'recent block').
	memProgress     int                                            // The index of the most recent header used in headerMem.

	// Transaction pool variables.
	fullSets        map[modules.TransactionSetID][]int
	blockMapHeap    *mapHeap
	overflowMapHeap *mapHeap
	setCounter      int
	splitSets       map[splitSetID]*splitSet

	// Dependencies.
	cs     modules.ConsensusSet
	tpool  modules.TransactionPool
	wallet modules.Wallet
	gw     modules.Gateway
	dependencies
	modules.StorageManager

	// Pool ACID fields - these fields need to be updated in serial, ACID
	// transactions.
	announceConfirmed bool
	secretKey         crypto.SecretKey
	// Pool transient fields - these fields are either determined at startup or
	// otherwise are not critical to always be correct.
	workingStatus        modules.PoolWorkingStatus
	connectabilityStatus modules.PoolConnectabilityStatus

	// Utilities.
	sqldb          *sql.DB
	listener       net.Listener
	log            *persist.Logger
	yiilog         *persist.Logger
	mu             deadlock.RWMutex
	dbConnectionMu deadlock.RWMutex
	persistDir     string
	port           string
	tg             threadgroup.ThreadGroup
	persist        persistence
	dispatcher     *Dispatcher
	stratumID      uint64
	shiftID        uint64
	shiftChan      chan bool
	shiftTimestamp time.Time
	clients        map[string]*Client //client name to client pointer mapping

	clientSetupMutex deadlock.Mutex
	runningMutex     deadlock.RWMutex
	running          bool
}

// startupRescan will rescan the blockchain in the event that the pool
// persistence layer has become desynchronized from the consensus persistence
// layer. This might happen if a user replaces any of the folders with backups
// or deletes any of the folders.
func (p *Pool) startupRescan() error {
	// Reset all of the variables that have relevance to the consensus set. The
	// operations are wrapped by an anonymous function so that the locking can
	// be handled using a defer statement.
	err := func() error {
		//		p.log.Debugf("Waiting to lock pool\n")
		p.mu.Lock()
		defer func() {
			//			p.log.Debugf("Unlocking pool\n")
			p.mu.Unlock()
		}()

		p.log.Println("Performing a pool rescan.")
		p.persist.SetRecentChange(modules.ConsensusChangeBeginning)
		p.persist.SetBlockHeight(0)
		p.persist.SetTarget(types.Target{})
		return p.saveSync()
	}()
	if err != nil {
		return err
	}

	// Subscribe to the consensus set. This is a blocking call that will not
	// return until the pool has fully caught up to the current block.
	err = p.cs.ConsensusSetSubscribe(p, modules.ConsensusChangeBeginning, p.tg.StopChan())
	if err != nil {
		return err
	}
	p.tg.OnStop(func() error {
		p.cs.Unsubscribe(p)
		return nil
	})
	return nil
}

func (p *Pool) monitorShifts() {
	p.shiftChan = make(chan bool, 1)
	p.tg.Add()
	defer p.tg.Done()
	for {
		select {
		case <-p.shiftChan:
		case <-time.After(ShiftDuration):
		case <-p.tg.StopChan():
			return
		}
		p.log.Debugf("Shift change - end of shift %d\n", p.shiftID)
		atomic.AddUint64(&p.shiftID, 1)
		p.dispatcher.mu.RLock()
		// TODO: switch to batched insert
		for _, h := range p.dispatcher.handlers {
			h.mu.RLock()
			s := h.s.Shift()
			h.mu.RUnlock()
			go func(savingShift *Shift) {
				if savingShift != nil {
					savingShift.SaveShift()
				}
			}(s)
			sh := p.newShift(h.s.CurrentWorker)
			h.s.addShift(sh)
		}
		p.dispatcher.mu.RUnlock()
	}
}

func (p *Pool) startServer() {
	p.log.Printf("      Waiting for consensus synchronization...\n")
	select {
	// if we've received the stop message before this can even be spun up, just exit
	case <-p.tg.StopChan():
		return
	default:
	}
	p.tg.Add()
	defer p.tg.Done()
	for {
		if p.cs.Synced() {
			// If we're immediately synced upon subscription AND we never got ProcessConsensusChange
			// calls (this happens when we start the server and our most recent change was the latest
			// block in a synced chain), we will need to look at the top of the chain to set up our
			// source block. So let's just always do that upon first sync.
			finalBlock := p.cs.CurrentBlock()
			parentID := finalBlock.ID()
			p.mu.Lock()
			p.newSourceBlock()
			p.sourceBlock.ParentID = parentID
			p.sourceBlock.Timestamp, _ = p.cs.MinimumValidChildTimestamp(parentID)
			p.mu.Unlock()

			p.log.Printf("      Starting Stratum Server\n")

			port := fmt.Sprintf("%d", p.InternalSettings().PoolNetworkPort)
			go p.dispatcher.ListenHandlers(port)
			p.tg.OnStop(func() error {
				if p.dispatcher.ln == nil {
					//panic(errors.New("network not opened yet"))
				} else {
					p.dispatcher.ln.Close()
				}
				return nil
			})
			return
		}
		time.Sleep(100 * time.Millisecond)
	}
}

// newPool returns an initialized Pool, taking a set of dependencies as input.
// By making the dependencies an argument of the 'new' call, the pool can be
// mocked such that the dependencies can return unexpected errors or unique
// behaviors during testing, enabling easier testing of the failure modes of
// the Pool.
func newPool(dependencies dependencies, cs modules.ConsensusSet, tpool modules.TransactionPool, gw modules.Gateway, wallet modules.Wallet, persistDir string, initConfig config.MiningPoolConfig) (*Pool, error) {
	// Check that all the dependencies were provided.
	if cs == nil {
		return nil, errNilCS
	}
	if tpool == nil {
		return nil, errNilTpool
	}
	if gw == nil {
		return nil, errNilGW
	}

	// Create the pool object.
	p := &Pool{
		cs:           cs,
		tpool:        tpool,
		gw:           gw,
		wallet:       wallet,
		dependencies: dependencies,

		blockMem:   make(map[types.BlockHeader]*types.Block),
		blockTxns:  newTxnList(),
		arbDataMem: make(map[types.BlockHeader][crypto.EntropySize]byte),
		headerMem:  make([]types.BlockHeader, HeaderMemory),

		fullSets:  make(map[modules.TransactionSetID][]int),
		splitSets: make(map[splitSetID]*splitSet),
		blockMapHeap: &mapHeap{
			selectID: make(map[splitSetID]*mapElement),
			data:     nil,
			minHeap:  true,
		},
		overflowMapHeap: &mapHeap{
			selectID: make(map[splitSetID]*mapElement),
			data:     nil,
			minHeap:  false,
		},

		persistDir: persistDir,
		stratumID:  rand.Uint64(),
		clients:    make(map[string]*Client),
	}
	var err error

	// Create the perist directory if it does not yet exist.
	err = dependencies.mkdirAll(p.persistDir, 0700)
	if err != nil {
		return nil, err
	}

	// Initialize the logger, and set up the stop call that will close the
	// logger.
	// fmt.Println("log path:", filepath.Join(p.persistDir, logFile))
	p.log, err = dependencies.newLogger(filepath.Join(p.persistDir, logFile))
	if err != nil {
		return nil, err
	}
	p.yiilog, err = dependencies.newLogger(filepath.Join(p.persistDir, yiilogFile))
	if err != nil {
		return nil, err
	}
	p.tg.AfterStop(func() error {
		err = p.log.Close()
		if err != nil {
			// State of the logger is uncertain, a Println will have to
			// suffice.
			fmt.Println("Error when closing the logger:", err)
		}
		return err
	})

	// Load the prior persistence structures, and configure the pool to save
	// before shutting down.
	err = p.load()
	if err != nil {
		return nil, err
	}
	p.setPoolSettings(initConfig)

	p.tg.AfterStop(func() error {
		p.mu.Lock()
		err = p.saveSync()
		p.mu.Unlock()
		if err != nil {
			p.log.Println("Could not save pool upon shutdown:", err)
		}
		return err
	})

<<<<<<< HEAD
	p.sqldb, err = sql.Open("mysql", dbc)
	if err != nil {
		return nil, errors.New("Failed to open database: " + err.Error())
	}
	err = p.sqldb.Ping()
	if err != nil {
		return nil, errors.New("Failed to ping database: " + err.Error())
	}
=======
	p.newDbConnection()
>>>>>>> a05bed8d

	// clean old worker records for this stratum server just in case we didn't
	// shutdown cleanly
	err = p.DeleteAllWorkerRecords()
	if err != nil {
		return nil, errors.New("Failed to clean database: " + err.Error())
	}

	p.tg.OnStop(func() error {
		p.DeleteAllWorkerRecords()
		p.sqldb.Close()
		return nil
	})

	// grab our consensus set data
	err = p.cs.ConsensusSetSubscribe(p, p.persist.RecentChange, p.tg.StopChan())
	if err == modules.ErrInvalidConsensusChangeID {
		// Perform a rescan of the consensus set if the change id is not found.
		// The id will only be not found if there has been desynchronization
		// between the miner and the consensus package.
		err = p.startupRescan()
		if err != nil {
			return nil, errors.New("mining pool startup failed - rescanning failed: " + err.Error())
		}
	} else if err != nil {
		return nil, errors.New("mining pool subscription failed: " + err.Error())
	}

	// spin up a go routine to handle shift changes.
	go p.monitorShifts()

	p.tg.OnStop(func() error {
		p.cs.Unsubscribe(p)
		return nil
	})

	p.tpool.TransactionPoolSubscribe(p)
	p.tg.OnStop(func() error {
		p.tpool.Unsubscribe(p)
		return nil
	})

	p.runningMutex.Lock()
	p.dispatcher = &Dispatcher{handlers: make(map[string]*Handler), mu: deadlock.RWMutex{}, p: p}
	p.dispatcher.log, _ = dependencies.newLogger(filepath.Join(p.persistDir, "stratum.log"))
	p.running = true
	p.runningMutex.Unlock()

	go p.startServer()

	return p, nil
}

// New returns an initialized Pool.
func New(cs modules.ConsensusSet, tpool modules.TransactionPool, gw modules.Gateway, wallet modules.Wallet, persistDir string, initConfig config.MiningPoolConfig) (*Pool, error) {
	return newPool(productionDependencies{}, cs, tpool, gw, wallet, persistDir, initConfig)
}

// Close shuts down the pool.
func (p *Pool) Close() error {
	p.log.Println("Closing pool")
	//defer func () {}()
	return p.tg.Stop()
}

// SetInternalSettings updates the pool's internal PoolInternalSettings object.
func (p *Pool) SetInternalSettings(settings modules.PoolInternalSettings) error {
	p.mu.Lock()
	defer p.mu.Unlock()

	err := p.tg.Add()
	if err != nil {
		return err
	}
	defer p.tg.Done()

	// The pool should not be open for business if it does not have an
	// unlock hash.
	err = p.checkAddress()
	if err != nil {
		return errors.New("internal settings not updated, no operator wallet set: " + err.Error())
	}

	p.persist.SetSettings(settings)
	p.persist.SetRevisionNumber(p.persist.GetRevisionNumber() + 1)

	err = p.saveSync()
	if err != nil {
		return errors.New("internal settings updated, but failed saving to disk: " + err.Error())
	}
	return nil
}

// InternalSettings returns the settings of a pool.
func (p *Pool) InternalSettings() modules.PoolInternalSettings {
	return p.persist.GetSettings()
}

// checkAddress checks that the miner has an address, fetching an address from
// the wallet if not.
func (p *Pool) checkAddress() error {
	if p.InternalSettings().PoolWallet == (types.UnlockHash{}) {
		return errNoAddressSet
	}
	return nil
}

// Client returns the client with the specified name that has been stored in
// memory
func (p *Pool) Client(name string) *Client {
	p.mu.RLock()
	defer p.mu.RUnlock()

	return p.clients[name]
}

// AddClient stores the client with the specified name into memory
func (p *Pool) AddClient(c *Client) {
	p.mu.Lock()
	defer p.mu.Unlock()

	p.clients[c.Name()] = c

}

// newStratumID returns a function pointer to a unique ID generator used
// for more the unique IDs within the Stratum protocol
func (p *Pool) newStratumID() (f func() uint64) {
	f = func() uint64 {
		// p.log.Debugf("Waiting to lock pool\n")
		p.mu.Lock()
		defer func() {
			// p.log.Debugf("Unlocking pool\n")
			p.mu.Unlock()
		}()
		atomic.AddUint64(&p.stratumID, 1)
		return p.stratumID
	}
	return
}

func (p *Pool) coinB1() types.Transaction {
	s := fmt.Sprintf("\000     Software: siad-miningpool-module v%d.%02d\nPool name: \"%s\"     \000", MajorVersion, MinorVersion, p.InternalSettings().PoolName)
	if ((len(modules.PrefixNonSia[:]) + len(s)) % 2) != 0 {
		// odd length, add extra null
		s = s + "\000"
	}
	cb := make([]byte, len(modules.PrefixNonSia[:])+len(s)) // represents the bytes appended later
	n := copy(cb, modules.PrefixNonSia[:])
	copy(cb[n:], s)
	return types.Transaction{
		ArbitraryData: [][]byte{cb},
	}
}

func (p *Pool) coinB1Txn() string {
	coinbaseTxn := p.coinB1()
	buf := new(bytes.Buffer)
	coinbaseTxn.MarshalSiaNoSignatures(buf)
	b := buf.Bytes()
	binary.LittleEndian.PutUint64(b[72:87], binary.LittleEndian.Uint64(b[72:87])+8)
	return hex.EncodeToString(b)
}

func (p *Pool) coinB2() string {
	return "0000000000000000"
}

// NumConnections returns the number of tcp connections from clients the pool
// currently has open
func (p *Pool) NumConnections() int {
	p.runningMutex.RLock()
	defer p.runningMutex.RUnlock()
	if p.running {
		return p.dispatcher.NumConnections()
	}
	return 0
}

// NumConnectionsOpened returns the total number of tcp connections from clients the
// pool has opened since startup
func (p *Pool) NumConnectionsOpened() uint64 {
	p.runningMutex.RLock()
	defer p.runningMutex.RUnlock()
	if p.running {
		return p.dispatcher.NumConnectionsOpened()
	}
	return 0
}<|MERGE_RESOLUTION|>--- conflicted
+++ resolved
@@ -376,18 +376,7 @@
 		return err
 	})
 
-<<<<<<< HEAD
-	p.sqldb, err = sql.Open("mysql", dbc)
-	if err != nil {
-		return nil, errors.New("Failed to open database: " + err.Error())
-	}
-	err = p.sqldb.Ping()
-	if err != nil {
-		return nil, errors.New("Failed to ping database: " + err.Error())
-	}
-=======
 	p.newDbConnection()
->>>>>>> a05bed8d
 
 	// clean old worker records for this stratum server just in case we didn't
 	// shutdown cleanly
