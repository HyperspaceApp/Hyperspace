package pool

import (
	"time"

	"github.com/HyperspaceApp/Hyperspace/persist"
	"github.com/sasha-s/go-deadlock"
)

// A WorkerRecord is used to track worker information in memory
type WorkerRecord struct {
	name            string
	workerID        int64
	shareDifficulty float64
	parent          *Client
}

// A Worker is an instance of one miner.  A Client often represents a user and the
// worker represents a single miner.  There is a one to many client worker relationship
type Worker struct {
	mu deadlock.RWMutex
	wr WorkerRecord
	s  *Session
	// utility
	log *persist.Logger
}

func newWorker(c *Client, name string, s *Session) (*Worker, error) {
	p := c.Pool()
	// id := p.newStratumID()
	w := &Worker{
		wr: WorkerRecord{
			// workerID: id(),
			name:   name,
			parent: c,
		},
		s:   s,
		log: p.clientLog,
	}

<<<<<<< HEAD
	var err error

	// Create the perist directory if it does not yet exist.
	dirname := filepath.Join(p.persistDir, "clients", c.Name())
	err = p.dependencies.mkdirAll(dirname, 0700)
	if err != nil {
		return nil, err
	}

	// Initialize the logger, and set up the stop call that will close the
	// logger.
	namelen := len(name)
	w.log, err = p.dependencies.newLogger(filepath.Join(dirname, "defaultworker.log"))
	if namelen > 0 {
		w.log, err = p.dependencies.newLogger(filepath.Join(dirname, name+".log"))
	}

	return w, err
=======
	return w, nil
>>>>>>> 524cd9a4
}

func (w *Worker) printID() string {
	w.mu.RLock()
	defer w.mu.RUnlock()

	return ssPrintID(w.wr.workerID)
}

// Name return the worker's name, typically a wallet address
func (w *Worker) Name() string {
	w.mu.RLock()
	defer w.mu.RUnlock()

	return w.wr.name
}

// SetName sets the worker's name
func (w *Worker) SetName(n string) {
	w.mu.Lock()
	defer w.mu.Unlock()
	w.wr.name = n
}

// Parent returns the worker's client
func (w *Worker) Parent() *Client {
	w.mu.RLock()
	defer w.mu.RUnlock()

	return w.wr.parent
}

// SetParent sets the worker's client
func (w *Worker) SetParent(p *Client) {
	w.mu.Lock()
	defer w.mu.Unlock()
	w.wr.parent = p
}

// Session returns the tcp session associated with the worker
func (w *Worker) Session() *Session {
	w.mu.RLock()
	defer w.mu.RUnlock()

	return w.s
}

// SetSession sets the tcp session associated with the worker
func (w *Worker) SetSession(s *Session) {
	w.mu.Lock()
	defer w.mu.Unlock()
	w.s = s
}

// IncrementShares creates a new share according to current session difficulty
// for the worker to work on
func (w *Worker) IncrementShares(sessionDifficulty float64, reward float64) {
	p := w.s.Client.pool
	cbid := p.cs.CurrentBlock().ID()
	blockTarget, _ := p.cs.ChildTarget(cbid)
	blockDifficulty, _ := blockTarget.Difficulty().Uint64()

	sessionTarget, _ := difficultyToTarget(sessionDifficulty)
	siaSessionDifficulty, _ := sessionTarget.Difficulty().Uint64()
	shareRatio := caculateRewardRatio(sessionTarget.Difficulty().Big(), blockTarget.Difficulty().Big())
	shareReward := shareRatio * reward
	// w.log.Printf("shareRatio: %f, shareReward: %f", shareRatio, shareReward)

	share := &Share{
		userid:          w.Parent().cr.clientID,
		workerid:        w.wr.workerID,
		height:          int64(p.cs.Height()) + 1,
		valid:           true,
		difficulty:      sessionDifficulty,
		shareDifficulty: float64(siaSessionDifficulty),
		reward:          reward,
		blockDifficulty: blockDifficulty,
		shareReward:     shareReward,
		time:            time.Now(),
	}

	w.s.Shift().IncrementShares(share)
}

// IncrementInvalidShares adds a record of an invalid share submission
func (w *Worker) IncrementInvalidShares() {
	w.s.Shift().IncrementInvalid()
}

// SetLastShareTime specifies the last time a share was submitted during the
// current shift
func (w *Worker) SetLastShareTime(t time.Time) {
	w.s.Shift().SetLastShareTime(t)
}

// LastShareTime returns the last time a share was submitted during the
// current shift
func (w *Worker) LastShareTime() time.Time {
	return w.s.Shift().LastShareTime()
}

// CurrentDifficulty returns the average difficulty of all instances of this worker
func (w *Worker) CurrentDifficulty() float64 {
	pool := w.wr.parent.Pool()
	d := pool.dispatcher
	d.mu.Lock()
	defer d.mu.Unlock()
	workerCount := uint64(0)
	currentDiff := float64(0.0)
	for _, h := range d.handlers {
		if h.s.Client != nil && h.s.Client.Name() == w.Parent().Name() && h.s.CurrentWorker.Name() == w.Name() {
			currentDiff += h.s.CurrentDifficulty()
			workerCount++
		}
	}
	if workerCount == 0 {
		return 0.0
	}
	return currentDiff / float64(workerCount)
}

// Online checks if the worker has a tcp session associated with it
func (w *Worker) Online() bool {
	return w.s != nil
}<|MERGE_RESOLUTION|>--- conflicted
+++ resolved
@@ -38,7 +38,6 @@
 		log: p.clientLog,
 	}
 
-<<<<<<< HEAD
 	var err error
 
 	// Create the perist directory if it does not yet exist.
@@ -57,9 +56,6 @@
 	}
 
 	return w, err
-=======
-	return w, nil
->>>>>>> 524cd9a4
 }
 
 func (w *Worker) printID() string {
