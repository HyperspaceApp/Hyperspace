package host

import (
	"net"

<<<<<<< HEAD
	"github.com/HyperspaceApp/Hyperspace/build"
	"github.com/HyperspaceApp/Hyperspace/modules"

	"gitlab.com/NebulousLabs/go-upnp"
=======
	"gitlab.com/NebulousLabs/Sia/build"
	"gitlab.com/NebulousLabs/Sia/modules"
>>>>>>> 56e8e4fe
)

// managedLearnHostname discovers the external IP of the Host. If the host's
// net address is blank and the host's auto address appears to have changed,
// the host will make an announcement on the blockchain.
func (h *Host) managedLearnHostname() {
	if build.Release == "testing" {
		return
	}

	// Fetch a group of host vars that will be used to dictate the logic of the
	// function.
	h.mu.RLock()
	netAddr := h.settings.NetAddress
	hostPort := h.port
	hostAutoAddress := h.autoAddress
	hostAnnounced := h.announced
	hostAcceptingContracts := h.settings.AcceptingContracts
	hostContractCount := h.financialMetrics.ContractCount
	h.mu.RUnlock()

	// If the settings indicate that an address has been manually set, there is
	// no reason to learn the hostname.
	if netAddr != "" {
		return
	}
	h.log.Println("No manually set net address. Scanning to automatically determine address.")

	// Use the gateway to get the external ip.
	hostname, err := h.g.DiscoverAddress(h.tg.StopChan())
	if err != nil {
		h.log.Println("WARN: failed to discover external IP")
		return
	}

	autoAddress := modules.NetAddress(net.JoinHostPort(string(hostname), hostPort))
	if err := autoAddress.IsValid(); err != nil {
		h.log.Printf("WARN: discovered hostname %q is invalid: %v", autoAddress, err)
		return
	}
	if autoAddress == hostAutoAddress && hostAnnounced {
		// Nothing to do - the auto address has not changed and the previous
		// annoucement was successful.
		return
	}

	h.mu.Lock()
	h.autoAddress = autoAddress
	err = h.saveSync()
	h.mu.Unlock()
	if err != nil {
		h.log.Println(err)
	}

	// Announce the host, but only if the host is either accepting contracts or
	// has a storage obligation. If the host is not accepting contracts and has
	// no open contracts, there is no reason to notify anyone that the host's
	// address has changed.
	if hostAcceptingContracts || hostContractCount > 0 {
		h.log.Println("Host external IP address changed from", hostAutoAddress, "to", autoAddress, "- performing host announcement.")
		err = h.managedAnnounce(autoAddress)
		if err != nil {
			// Set h.announced to false, as the address has changed yet the
			// renewed annoucement has failed.
			h.mu.Lock()
			h.announced = false
			h.mu.Unlock()
			h.log.Println("unable to announce address after upnp-detected address change:", err)
		}
	}
}<|MERGE_RESOLUTION|>--- conflicted
+++ resolved
@@ -3,15 +3,8 @@
 import (
 	"net"
 
-<<<<<<< HEAD
 	"github.com/HyperspaceApp/Hyperspace/build"
 	"github.com/HyperspaceApp/Hyperspace/modules"
-
-	"gitlab.com/NebulousLabs/go-upnp"
-=======
-	"gitlab.com/NebulousLabs/Sia/build"
-	"gitlab.com/NebulousLabs/Sia/modules"
->>>>>>> 56e8e4fe
 )
 
 // managedLearnHostname discovers the external IP of the Host. If the host's
