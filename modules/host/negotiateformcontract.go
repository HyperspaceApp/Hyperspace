package host

import (
	"net"
	"time"

	"github.com/HyperspaceApp/Hyperspace/crypto"
	"github.com/HyperspaceApp/Hyperspace/encoding"
	"github.com/HyperspaceApp/Hyperspace/modules"
	"github.com/HyperspaceApp/Hyperspace/types"
)

var (
	// errCollateralBudgetExceeded is returned if the host does not have enough
	// room in the collateral budget to accept a particular file contract.
	errCollateralBudgetExceeded = ErrorInternal("host has reached its collateral budget and cannot accept the file contract")

	// errMaxCollateralReached is returned if a file contract is provided which
	// would require the host to supply more collateral than the host allows
	// per file contract.
	errMaxCollateralReached = ErrorInternal("file contract proposal expects the host to pay more than the maximum allowed collateral")
)

// contractCollateral returns the amount of collateral that the host is
// expected to add to the file contract based on the payout of the file
// contract and based on the host settings.
func contractCollateral(settings modules.HostExternalSettings, fc types.FileContract) types.Currency {
	return fc.ValidProofOutputs[1].Value.Sub(settings.ContractPrice)
}

// managedAddCollateral adds the host's collateral to the file contract
// transaction set, returning the new inputs that get added to the
// transaction, as well as any new parents that get added to the transaction
// set. The builder that is used to add the collateral is also returned,
// because the new transaction has not yet been signed.
func (h *Host) managedAddCollateral(settings modules.HostExternalSettings, txnSet []types.Transaction) (builder modules.TransactionBuilder, refundOutputs []types.SiacoinOutput, newInputs []types.SiacoinInput, err error) {
	txn := txnSet[len(txnSet)-1]
	parents := txnSet[:len(txnSet)-1]
	fc := txn.FileContracts[0]
	hostPortion := contractCollateral(settings, fc)
	builder, err = h.wallet.RegisterTransaction(txn, parents)
	if err != nil {
		return
	}
<<<<<<< HEAD

	refundOutputs, err = builder.FundContract(hostPortion)
=======
	if hostPortion.IsZero() {
		// We don't need to add anything to the transaction.
		return builder, nil, nil, nil, nil
	}
	err = builder.FundSiacoins(hostPortion)
>>>>>>> 0fa554b3
	if err != nil {
		builder.Drop()
		return nil, nil, nil, extendErr("could not add collateral: ", ErrorInternal(err.Error()))
	}

	// Return which inputs and outputs have been added by the collateral call.
	_, newInputIndices, _ := builder.ViewAdded()
	updatedTxn, _ := builder.View()
	// for _, parentIndex := range newParentIndices {
	// 	newParents = append(newParents, updatedParents[parentIndex])
	// }
	for _, inputIndex := range newInputIndices {
		newInputs = append(newInputs, updatedTxn.SiacoinInputs[inputIndex])
	}
	return builder, refundOutputs, newInputs, nil
}

// managedRPCFormContract accepts a file contract from a renter, checks the
// file contract for compliance with the host settings, and then commits to the
// file contract, creating a storage obligation and submitting the contract to
// the blockchain.
func (h *Host) managedRPCFormContract(conn net.Conn) error {
	// Send the host settings to the renter.
	err := h.managedRPCSettings(conn)
	if err != nil {
		return extendErr("failed RPCSettings: ", err)
	}
	// If the host is not accepting contracts, the connection can be closed.
	// The renter has been given enough information in the host settings to
	// understand that the connection is going to be closed.
	h.mu.Lock()
	settings := h.externalSettings()
	h.mu.Unlock()
	if !settings.AcceptingContracts {
		h.log.Debugln("Turning down contract because the host is not accepting contracts.")
		return nil
	}

	// Extend the deadline to meet the rest of file contract negotiation.
	conn.SetDeadline(time.Now().Add(modules.NegotiateFileContractTime))

	// The renter will either accept or reject the host's settings.
	err = modules.ReadNegotiationAcceptance(conn)
	if err != nil {
		return extendErr("renter did not accept settings: ", ErrorCommunication(err.Error()))
	}
	// If the renter sends an acceptance of the settings, it will be followed
	// by an unsigned transaction containing funding from the renter and a file
	// contract which matches what the final file contract should look like.
	// After the file contract, the renter will send a public key which is the
	// renter's public key in the unlock conditions that protect the file
	// contract from revision.
	var txnSet []types.Transaction
	var renterPK crypto.PublicKey
	err = encoding.ReadObject(conn, &txnSet, modules.NegotiateMaxFileContractSetLen)
	if err != nil {
		return extendErr("could not read renter transaction set: ", ErrorConnection(err.Error()))
	}
	err = encoding.ReadObject(conn, &renterPK, modules.NegotiateMaxSiaPubkeySize)
	if err != nil {
		return extendErr("could not read renter public key: ", ErrorConnection(err.Error()))
	}

	// The host verifies that the file contract coming over the wire is
	// acceptable.
	err = h.managedVerifyNewContract(txnSet, renterPK, settings)
	if err != nil {
		// The incoming file contract is not acceptable to the host, indicate
		// why to the renter.
		modules.WriteNegotiationRejection(conn, err) // Error ignored to preserve type in extendErr
		return extendErr("contract verification failed: ", err)
	}
	// The host adds collateral to the transaction.
	txnBuilder, newRefundOutputs, newInputs, err := h.managedAddCollateral(settings, txnSet)
	if err != nil {
		modules.WriteNegotiationRejection(conn, err) // Error ignored to preserve type in extendErr
		return extendErr("failed to add collateral: ", err)
	}
	// The host indicates acceptance, and then sends any new parent
	// transactions and inputs that were added to the transaction.
	err = modules.WriteNegotiationAcceptance(conn)
	if err != nil {
		return extendErr("accepting verified contract failed: ", ErrorConnection(err.Error()))
	}
	err = encoding.WriteObject(conn, newRefundOutputs)
	if err != nil {
		return extendErr("failed to write newRefundOutputs: ", ErrorConnection(err.Error()))
	}
	err = encoding.WriteObject(conn, newInputs)
	if err != nil {
		return extendErr("failed to write new inputs: ", ErrorConnection(err.Error()))
	}

	// The renter will now send a negotiation response, followed by transaction
	// signatures for the file contract transaction in the case of acceptance.
	// The transaction signatures will be followed by another transaction
	// signature, to sign a no-op file contract revision.
	err = modules.ReadNegotiationAcceptance(conn)
	if err != nil {
		return extendErr("renter did not accept updated transactions: ", ErrorCommunication(err.Error()))
	}
	var renterTxnSignatures []types.TransactionSignature
	var renterRevisionSignature types.TransactionSignature
	err = encoding.ReadObject(conn, &renterTxnSignatures, modules.NegotiateMaxTransactionSignaturesSize)
	if err != nil {
		return extendErr("could not read renter transaction signatures: ", ErrorConnection(err.Error()))
	}
	err = encoding.ReadObject(conn, &renterRevisionSignature, modules.NegotiateMaxTransactionSignatureSize)
	if err != nil {
		return extendErr("could not read renter revision signatures: ", ErrorConnection(err.Error()))
	}

	// The host adds the renter transaction signatures, then signs the
	// transaction and submits it to the blockchain, creating a storage
	// obligation in the process. The host's part is done before anything is
	// written to the renter, but to give the renter confidence, the host will
	// send the signatures so that the renter can immediately have the
	// completed file contract.
	//
	// During finalization, the signature for the revision is also checked, and
	// signatures for the revision transaction are created.
	h.mu.RLock()
	hostCollateral := contractCollateral(settings, txnSet[len(txnSet)-1].FileContracts[0])
	h.mu.RUnlock()
	hostTxnSignatures, hostRevisionSignature, newSOID, err := h.managedFinalizeContract(txnBuilder, renterPK, renterTxnSignatures, renterRevisionSignature, nil, hostCollateral, types.ZeroCurrency, types.ZeroCurrency, settings)
	if err != nil {
		// The incoming file contract is not acceptable to the host, indicate
		// why to the renter.
		modules.WriteNegotiationRejection(conn, err) // Error ignored to preserve type in extendErr
		return extendErr("contract finalization failed: ", err)
	}
	defer h.managedUnlockStorageObligation(newSOID)
	err = modules.WriteNegotiationAcceptance(conn)
	if err != nil {
		return extendErr("failed to write acceptance after contract finalization: ", ErrorConnection(err.Error()))
	}
	// The host sends the transaction signatures to the renter, followed by the
	// revision signature. Negotiation is complete.
	err = encoding.WriteObject(conn, hostTxnSignatures)
	if err != nil {
		return extendErr("failed to write host transaction signatures: ", ErrorConnection(err.Error()))
	}
	err = encoding.WriteObject(conn, hostRevisionSignature)
	if err != nil {
		return extendErr("failed to write host revision signatures: ", ErrorConnection(err.Error()))
	}
	return nil
}

// managedVerifyNewContract checks that an incoming file contract matches the host's
// expectations for a valid contract.
func (h *Host) managedVerifyNewContract(txnSet []types.Transaction, renterPK crypto.PublicKey, eSettings modules.HostExternalSettings) error {
	// Check that the transaction set is not empty.
	if len(txnSet) < 1 {
		return extendErr("zero-length transaction set: ", errEmptyObject)
	}
	// Check that there is a file contract in the txnSet.
	if len(txnSet[len(txnSet)-1].FileContracts) < 1 {
		return extendErr("transaction without file contract: ", errEmptyObject)
	}

	h.mu.RLock()
	blockHeight := h.blockHeight
	lockedStorageCollateral := h.financialMetrics.LockedStorageCollateral
	publicKey := h.publicKey
	iSettings := h.settings
	unlockHash := h.unlockHash
	h.mu.RUnlock()
	fc := txnSet[len(txnSet)-1].FileContracts[0]

	// A new file contract should have a file size of zero.
	if fc.FileSize != 0 {
		return errBadFileSize
	}
	if fc.FileMerkleRoot != (crypto.Hash{}) {
		return errBadFileMerkleRoot
	}
	// WindowStart must be at least revisionSubmissionBuffer blocks into the
	// future.
	if fc.WindowStart <= blockHeight+revisionSubmissionBuffer {
		h.log.Debugf("A renter tried to form a contract that had a window start which was too soon. The contract started at %v, the current height is %v, the revisionSubmissionBuffer is %v, and the comparison was %v <= %v\n", fc.WindowStart, blockHeight, revisionSubmissionBuffer, fc.WindowStart, blockHeight+revisionSubmissionBuffer)
		return errEarlyWindow
	}
	// WindowEnd must be at least settings.WindowSize blocks after
	// WindowStart.
	if fc.WindowEnd < fc.WindowStart+eSettings.WindowSize {
		return errSmallWindow
	}
	// WindowStart must not be more than settings.MaxDuration blocks into the
	// future.
	if fc.WindowStart > blockHeight+eSettings.MaxDuration {
		return errLongDuration
	}

	// ValidProofOutputs shoud have 2 outputs (renter + host) and missed
	// outputs should have 3 (renter + host + void)
	if len(fc.ValidProofOutputs) != 2 || len(fc.MissedProofOutputs) != 3 {
		return errBadContractOutputCounts
	}
	// The unlock hashes of the valid and missed proof outputs for the host
	// must match the host's unlock hash. The third missed output should point
	// to the void.
	if fc.ValidProofOutputs[1].UnlockHash != unlockHash || fc.MissedProofOutputs[1].UnlockHash != unlockHash || fc.MissedProofOutputs[2].UnlockHash != (types.UnlockHash{}) {
		return errBadPayoutUnlockHashes
	}
	// Check that the payouts for the valid proof outputs and the missed proof
	// outputs are the same - this is important because no data has been added
	// to the file contract yet.
	if !fc.ValidProofOutputs[1].Value.Equals(fc.MissedProofOutputs[1].Value) {
		return errMismatchedHostPayouts
	}
	// Check that there's enough payout for the host to cover at least the
	// contract price. This will prevent negative currency panics when working
	// with the collateral.
	if fc.ValidProofOutputs[1].Value.Cmp(eSettings.ContractPrice) < 0 {
		return errLowHostValidOutput
	}
	// Check that the collateral does not exceed the maximum amount of
	// collateral allowed.
	expectedCollateral := contractCollateral(eSettings, fc)
	if expectedCollateral.Cmp(eSettings.MaxCollateral) > 0 {
		return errMaxCollateralReached
	}
	// Check that the host has enough room in the collateral budget to add this
	// collateral.
	if lockedStorageCollateral.Add(expectedCollateral).Cmp(iSettings.CollateralBudget) > 0 {
		return errCollateralBudgetExceeded
	}

	// The unlock hash for the file contract must match the unlock hash that
	// the host knows how to spend.
	expectedUH := types.UnlockConditions{
		PublicKeys: []types.SiaPublicKey{
			types.Ed25519PublicKey(renterPK),
			publicKey,
		},
		SignaturesRequired: 2,
	}.UnlockHash()
	if fc.UnlockHash != expectedUH {
		return errBadUnlockHash
	}

	// Check that the transaction set has enough fees on it to get into the
	// blockchain.
	setFee := modules.CalculateFee(txnSet)
	minFee, _ := h.tpool.FeeEstimation()
	if setFee.Cmp(minFee) < 0 {
		return errLowTransactionFees
	}
	return nil
}<|MERGE_RESOLUTION|>--- conflicted
+++ resolved
@@ -42,16 +42,11 @@
 	if err != nil {
 		return
 	}
-<<<<<<< HEAD
-
-	refundOutputs, err = builder.FundContract(hostPortion)
-=======
 	if hostPortion.IsZero() {
 		// We don't need to add anything to the transaction.
-		return builder, nil, nil, nil, nil
-	}
-	err = builder.FundSiacoins(hostPortion)
->>>>>>> 0fa554b3
+		return builder, nil, nil, nil
+	}
+	refundOutputs, err = builder.FundContract(hostPortion)
 	if err != nil {
 		builder.Drop()
 		return nil, nil, nil, extendErr("could not add collateral: ", ErrorInternal(err.Error()))
