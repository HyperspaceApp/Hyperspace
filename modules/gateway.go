package modules

import (
	"net"

<<<<<<< HEAD
	"github.com/HyperspaceApp/Hyperspace/build"
=======
	"gitlab.com/NebulousLabs/Sia/build"
>>>>>>> bad0c406
)

const (
	// GatewayDir is the name of the directory used to store the gateway's
	// persistent data.
	GatewayDir = "gateway"
)

var (
	// BootstrapPeers is a list of peers that can be used to find other peers -
	// when a client first connects to the network, the only options for
	// finding peers are either manual entry of peers or to use a hardcoded
	// bootstrap point. While the bootstrap point could be a central service,
	// it can also be a list of peers that are known to be stable. We have
	// chosen to hardcode known-stable peers.
	BootstrapPeers = build.Select(build.Var{
		Standard: []NetAddress{
			"45.33.42.181:5581",
			"139.162.118.62:5581",
			"172.104.155.40:5581",
			"172.104.188.185:5581",
			"47.100.43.104:5581",
			"47.75.72.189:5581",
			"47.90.212.141:5581",
			"69.195.141.178:5581",
			"45.76.30.176:5581",
			"204.48.22.106:5581",
			"178.128.65.120:5581",
			"52.39.226.32:5581",
			"68.175.125.235:5581",
		},
		Dev: []NetAddress{
			"45.33.42.181:5581",
			"139.162.118.62:5581",
			"172.104.155.40:5581",
			"172.104.188.185:5581",
			"47.100.43.104:5581",
			"47.75.72.189:5581",
			"47.90.212.141:5581",
		},
		Testing: []NetAddress(nil),
	}).([]NetAddress)
)

type (
	// Peer contains all the info necessary to Broadcast to a peer.
	Peer struct {
		Inbound    bool       `json:"inbound"`
		Local      bool       `json:"local"`
		NetAddress NetAddress `json:"netaddress"`
		Version    string     `json:"version"`
	}

	// A PeerConn is the connection type used when communicating with peers during
	// an RPC. It is identical to a net.Conn with the additional RPCAddr method.
	// This method acts as an identifier for peers and is the address that the
	// peer can be dialed on. It is also the address that should be used when
	// calling an RPC on the peer.
	PeerConn interface {
		net.Conn
		RPCAddr() NetAddress
	}

	// RPCFunc is the type signature of functions that handle RPCs. It is used for
	// both the caller and the callee. RPCFuncs may perform locking. RPCFuncs may
	// close the connection early, and it is recommended that they do so to avoid
	// keeping the connection open after all necessary I/O has been performed.
	RPCFunc func(PeerConn) error

	// A Gateway facilitates the interactions between the local node and remote
	// nodes (peers). It relays incoming blocks and transactions to local modules,
	// and broadcasts outgoing blocks and transactions to peers. In a broad sense,
	// it is responsible for ensuring that the local consensus set is consistent
	// with the "network" consensus set.
	Gateway interface {
		// Connect establishes a persistent connection to a peer.
		Connect(NetAddress) error

		// Disconnect terminates a connection to a peer.
		Disconnect(NetAddress) error

		// DiscoverAddress discovers and returns the current public IP address
		// of the gateway. Contrary to Address, DiscoverAddress is blocking and
		// might take multiple minutes to return. A channel to cancel the
		// discovery can be supplied optionally.
		DiscoverAddress(cancel <-chan struct{}) (NetAddress, error)

		// Address returns the Gateway's address.
		Address() NetAddress

		// Peers returns the addresses that the Gateway is currently connected to.
		Peers() []Peer

		// RegisterRPC registers a function to handle incoming connections that
		// supply the given RPC ID.
		RegisterRPC(string, RPCFunc)

		// UnregisterRPC unregisters an RPC and removes all references to the RPCFunc
		// supplied in the corresponding RegisterRPC call. References to RPCFuncs
		// registered with RegisterConnectCall are not removed and should be removed
		// with UnregisterConnectCall. If the RPC does not exist no action is taken.
		UnregisterRPC(string)

		// RegisterConnectCall registers an RPC name and function to be called
		// upon connecting to a peer.
		RegisterConnectCall(string, RPCFunc)

		// UnregisterConnectCall unregisters an RPC and removes all references to the
		// RPCFunc supplied in the corresponding RegisterConnectCall call. References
		// to RPCFuncs registered with RegisterRPC are not removed and should be
		// removed with UnregisterRPC. If the RPC does not exist no action is taken.
		UnregisterConnectCall(string)

		// RPC calls an RPC on the given address. RPC cannot be called on an
		// address that the Gateway is not connected to.
		RPC(NetAddress, string, RPCFunc) error

		// Broadcast transmits obj, prefaced by the RPC name, to all of the
		// given peers in parallel.
		Broadcast(name string, obj interface{}, peers []Peer)

		// Online returns true if the gateway is connected to remote hosts
		Online() bool

		// Close safely stops the Gateway's listener process.
		Close() error
	}
)<|MERGE_RESOLUTION|>--- conflicted
+++ resolved
@@ -3,11 +3,7 @@
 import (
 	"net"
 
-<<<<<<< HEAD
 	"github.com/HyperspaceApp/Hyperspace/build"
-=======
-	"gitlab.com/NebulousLabs/Sia/build"
->>>>>>> bad0c406
 )
 
 const (
