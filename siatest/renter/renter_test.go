--- conflicted
+++ resolved
@@ -340,12 +340,6 @@
 
 	// Download fetchLen bytes of the file.
 	_, err = r.DownloadToDiskPartial(rf, lf, false, 0, fetchLen)
-
-	// TODO Once we can change the localPath using the API, check that it only
-	// changes the ChangeTime to do so.
-
-	// Rename the file and check that only the ChangeTime changed.
-	rf, err = r.Rename(rf, "newhyperspacepath")
 	if err != nil {
 		t.Fatal(err)
 	}
@@ -537,28 +531,16 @@
 	// for the newly uploaded directory
 	metadata := ".siadir"
 	// Check /renter level
-<<<<<<< HEAD
-	assertFileExists(r.RenterDir(), metadata, t)
+	assertFileExists(r.RenterFilesDir(), metadata, t)
 
 	// Check new directory
-	assertFileExists(filepath.Join(r.RenterDir(), rd.HyperspacePath()), metadata, t)
-=======
-	assertFileExists(r.RenterFilesDir(), metadata, t)
-
-	// Check new directory
-	assertFileExists(filepath.Join(r.RenterFilesDir(), rd.SiaPath()), metadata, t)
->>>>>>> 0fa554b3
+	assertFileExists(filepath.Join(r.RenterFilesDir(), rd.HyperspacePath()), metadata, t)
 
 	// Check uploading file to new subdirectory
 	// Create local file
 	size := 100 + siatest.Fuzz()
-<<<<<<< HEAD
-	ud := r.UploadDir()
-	ld, err := ud.CreateDir("subDir1/subDir2/subDir3")
-=======
 	fd := r.FilesDir()
 	ld, err := fd.CreateDir("subDir1/subDir2/subDir3")
->>>>>>> 0fa554b3
 	if err != nil {
 		t.Fatal(err)
 	}
@@ -577,13 +559,8 @@
 
 	// Check for metadata files, uploading file into subdirectory should have
 	// created directories and directory metadata files up through renter
-<<<<<<< HEAD
-	path := filepath.Join(ud.Path(), "subDir1/subDir2/subDir3")
-	for path != filepath.Dir(r.RenterDir()) {
-=======
 	path := filepath.Join(r.RenterFilesDir(), "subDir1/subDir2/subDir3")
 	for path != filepath.Dir(r.RenterFilesDir()) {
->>>>>>> 0fa554b3
 		assertFileExists(path, metadata, t)
 		path = filepath.Dir(path)
 	}
@@ -1193,11 +1170,7 @@
 	ct := crypto.TypeDefaultRenter
 	dataPieces := uint64(len(tg.Hosts())) - 1
 	parityPieces := uint64(1)
-<<<<<<< HEAD
-	chunkSize := siatest.ChunkSize(uint64(dataPieces), ct)
-=======
 	chunkSize := siatest.ChunkSize(dataPieces, ct)
->>>>>>> 0fa554b3
 	_, remoteFile, err := renter.UploadNewFileBlocking(int(chunkSize), dataPieces, parityPieces, false)
 	if err != nil {
 		t.Fatal(err)
@@ -3353,11 +3326,7 @@
 		}
 	}
 	if check != 1 {
-<<<<<<< HEAD
-		t.Fatalf("Did not find %v file, found %v expected 1", filename, check)
-=======
 		t.Fatalf("Did not find %v file in %v directory, found %v expected 1", filename, dir, check)
->>>>>>> 0fa554b3
 	}
 }
 
@@ -3744,11 +3713,7 @@
 		t.Fatal("Failed to download file", err)
 	}
 	// Create a new file that is smaller than the first one.
-<<<<<<< HEAD
-	smallFile, err := renter.UploadDir().NewFile(fileSize - 1)
-=======
 	smallFile, err := renter.FilesDir().NewFile(fileSize - 1)
->>>>>>> 0fa554b3
 	if err != nil {
 		t.Fatal(err)
 	}
