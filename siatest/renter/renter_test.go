--- conflicted
+++ resolved
@@ -218,19 +218,14 @@
 		}
 	}
 
-<<<<<<< HEAD
 	// Download fetchLen bytes of the file.
 	_, err = r.DownloadToDiskPartial(rf, lf, false, 0, fetchLen)
-=======
+
 	// TODO Once we can change the localPath using the API, check that it only
 	// changes the ChangeTime to do so.
 
-	// Get the time before renaming.
-	beforeRenameTime := time.Now()
-
 	// Rename the file and check that only the ChangeTime changed.
 	rf, err = r.Rename(rf, "newhyperspacepath")
->>>>>>> 2bdaae06
 	if err != nil {
 		t.Fatal(err)
 	}
@@ -685,11 +680,7 @@
 			continue
 		}
 		checks++
-<<<<<<< HEAD
-		rf, err := renter.RenterFileGet(f.SiaPath)
-=======
-		file, err = renter.File(f.HyperspacePath)
->>>>>>> 2bdaae06
+		rf, err := renter.RenterFileGet(f.HyperspacePath)
 		if err != nil {
 			t.Fatal("Failed to request single file", err)
 		}
@@ -713,15 +704,9 @@
 			t.Log("File from File() LocalPath:", rf.File.LocalPath)
 			t.Fatal("Single file queries does not match file previously requested.")
 		}
-<<<<<<< HEAD
-		if f.SiaPath != rf.File.SiaPath {
-			t.Log("File from Files() SiaPath:", f.SiaPath)
-			t.Log("File from File() SiaPath:", rf.File.SiaPath)
-=======
-		if f.HyperspacePath != file.HyperspacePath {
+		if f.HyperspacePath != rf.File.HyperspacePath {
 			t.Log("File from Files() HyperspacePath:", f.HyperspacePath)
-			t.Log("File from File() HyperspacePath:", file.HyperspacePath)
->>>>>>> 2bdaae06
+			t.Log("File from File() HyperspacePath:", rf.File.HyperspacePath)
 			t.Fatal("Single file queries does not match file previously requested.")
 		}
 	}
@@ -1579,11 +1564,7 @@
 	if len(renterFiles.Files) != 2 {
 		t.Fatal("There should be exactly 2 tracked files")
 	}
-<<<<<<< HEAD
 	fileInfo, err := renter.File(rf2)
-=======
-	fileInfo, err := renter.File(rf2.HyperspacePath())
->>>>>>> 2bdaae06
 	if err != nil {
 		t.Fatal(err)
 	}
