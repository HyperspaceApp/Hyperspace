--- conflicted
+++ resolved
@@ -1,13 +1,9 @@
 package siatest
 
 import (
-<<<<<<< HEAD
-	"github.com/HyperspaceApp/Hyperspace/crypto"
-=======
 	"sync"
 
-	"gitlab.com/NebulousLabs/Sia/crypto"
->>>>>>> 0fa554b3
+	"github.com/HyperspaceApp/Hyperspace/crypto"
 )
 
 type (
@@ -21,10 +17,6 @@
 	}
 )
 
-<<<<<<< HEAD
-// HyperspacePath returns the siaPath of a remote file.
-func (rf RemoteFile) HyperspacePath() string {
-=======
 // Checksum returns the checksum of a remote file.
 func (rf *RemoteFile) Checksum() crypto.Hash {
 	rf.mu.Lock()
@@ -32,10 +24,9 @@
 	return rf.checksum
 }
 
-// SiaPath returns the siaPath of a remote file.
-func (rf *RemoteFile) SiaPath() string {
+// HyperspacePath returns the hyperspacePath of a remote file.
+func (rf *RemoteFile) HyperspacePath() string {
 	rf.mu.Lock()
 	defer rf.mu.Unlock()
->>>>>>> 0fa554b3
 	return rf.siaPath
 }