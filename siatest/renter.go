package siatest

import (
	"encoding/hex"
	"fmt"
	"path/filepath"
	"reflect"
	"time"

	"gitlab.com/NebulousLabs/Sia/crypto"
	"gitlab.com/NebulousLabs/Sia/modules"
	"gitlab.com/NebulousLabs/Sia/node/api"
	"gitlab.com/NebulousLabs/fastrand"

	"gitlab.com/NebulousLabs/errors"
)

// DownloadToDisk downloads a previously uploaded file. The file will be downloaded
// to a random location and returned as a TestFile object.
func (tn *TestNode) DownloadToDisk(rf *RemoteFile, async bool) (*LocalFile, error) {
	fi, err := tn.FileInfo(rf)
	if err != nil {
		return nil, errors.AddContext(err, "failed to retrieve FileInfo")
	}
	// Create a random destination for the download
<<<<<<< HEAD
	fileName := fmt.Sprintf("%dbytes-%s", fi.Filesize, hex.EncodeToString(fastrand.Bytes(4)))
	dest := filepath.Join(tn.downloadDir.path, fileName)
=======
	fileName := fmt.Sprintf("%dbytes %s", fi.Filesize, hex.EncodeToString(fastrand.Bytes(4)))
	dest := filepath.Join(tn.downloadsDir(), fileName)
>>>>>>> 64105a29
	if err := tn.RenterDownloadGet(rf.siaPath, dest, 0, fi.Filesize, async); err != nil {
		return nil, errors.AddContext(err, "failed to download file")
	}
	// Create the TestFile
	lf := &LocalFile{
		path:     dest,
		size:     int(fi.Filesize),
		checksum: rf.checksum,
	}
	// If we download the file asynchronously we are done
	if async {
		return lf, nil
	}
	// Verify checksum if we downloaded the file blocking
	if err := lf.checkIntegrity(); err != nil {
		return lf, errors.AddContext(err, "downloaded file's checksum doesn't match")
	}
	return lf, nil
}

// DownloadByStream downloads a file and returns its contents as a slice of bytes.
func (tn *TestNode) DownloadByStream(rf *RemoteFile) (data []byte, err error) {
	fi, err := tn.FileInfo(rf)
	if err != nil {
		return nil, errors.AddContext(err, "failed to retrieve FileInfo")
	}
	data, err = tn.RenterDownloadHTTPResponseGet(rf.siaPath, 0, fi.Filesize)
	if err == nil && rf.checksum != crypto.HashBytes(data) {
		err = errors.New("downloaded bytes don't match requested data")
	}
	return
}

// Rename renames a remoteFile and returns the new file.
func (tn *TestNode) Rename(rf *RemoteFile, newPath string) (*RemoteFile, error) {
	err := tn.RenterRenamePost(rf.siaPath, newPath)
	if err != nil {
		return nil, err
	}
	rf.siaPath = newPath
	return rf, nil
}

// Stream uses the streaming endpoint to download a file.
func (tn *TestNode) Stream(rf *RemoteFile) (data []byte, err error) {
	data, err = tn.RenterStreamGet(rf.siaPath)
	if err == nil && rf.checksum != crypto.HashBytes(data) {
		err = errors.New("downloaded bytes don't match requested data")
	}
	return
}

// StreamPartial uses the streaming endpoint to download a partial file in
// range [from;to]. A local file can be provided optionally to implicitly check
// the checksum of the downloaded data.
func (tn *TestNode) StreamPartial(rf *RemoteFile, lf *LocalFile, from, to uint64) (data []byte, err error) {
	data, err = tn.RenterStreamPartialGet(rf.siaPath, from, to)
	if err != nil {
		return
	}
	if uint64(len(data)) != to-from+1 {
		err = fmt.Errorf("length of downloaded data should be %v but was %v",
			to-from+1, len(data))
		return
	}
	if lf != nil {
		var checksum crypto.Hash
		checksum, err = lf.partialChecksum(from, to+1)
		if err != nil {
			err = errors.AddContext(err, "failed to get partial checksum")
			return
		}
		if checksum != crypto.HashBytes(data) {
			err = fmt.Errorf("downloaded bytes don't match requested data %v-%v", from, to)
			return
		}
	}
	return
}

// DownloadInfo returns the DownloadInfo struct of a file. If it returns nil,
// the download has either finished, or was never started in the first place.
// If the corresponding download info was found, DownloadInfo also performs a
// few sanity checks on its fields.
func (tn *TestNode) DownloadInfo(lf *LocalFile, rf *RemoteFile) (*api.DownloadInfo, error) {
	rdq, err := tn.RenterDownloadsGet()
	if err != nil {
		return nil, err
	}
	var di *api.DownloadInfo
	for _, d := range rdq.Downloads {
		if rf.siaPath == d.SiaPath && lf.path == d.Destination {
			di = &d
			break
		}
	}
	if di == nil {
		// No download info found.
		return nil, errors.New("download info not found")
	}
	// Check if length and filesize were set correctly
	if di.Length != di.Filesize {
		err = errors.AddContext(err, "filesize != length")
	}
	// Received data can't be larger than transferred data
	if di.Received > di.TotalDataTransferred {
		err = errors.AddContext(err, "received > TotalDataTransferred")
	}
	// If the download is completed, the amount of received data has to equal
	// the amount of requested data.
	if di.Completed && di.Received != di.Length {
		err = errors.AddContext(err, "completed == true but received != length")
	}
	return di, err
}

// File returns the file queried by the user
func (tn *TestNode) File(siaPath string) (modules.FileInfo, error) {
	rf, err := tn.RenterFileGet(siaPath)
	if err != nil {
		return rf.File, err
	}
	return rf.File, err
}

// Files lists the files tracked by the renter
func (tn *TestNode) Files() ([]modules.FileInfo, error) {
	rf, err := tn.RenterFilesGet()
	if err != nil {
		return nil, err
	}
	return rf.Files, err
}

// FileInfo retrieves the info of a certain file that is tracked by the renter
func (tn *TestNode) FileInfo(rf *RemoteFile) (modules.FileInfo, error) {
	files, err := tn.Files()
	if err != nil {
		return modules.FileInfo{}, err
	}
	for _, file := range files {
		if file.SiaPath == rf.siaPath {
			return file, nil
		}
	}
	return modules.FileInfo{}, errors.New("file is not tracked by the renter")
}

// Upload uses the node to upload the file.
func (tn *TestNode) Upload(lf *LocalFile, dataPieces, parityPieces uint64) (*RemoteFile, error) {
	// Upload file
	siapath := tn.SiaPath(lf.path)
	err := tn.RenterUploadPost(lf.path, siapath, dataPieces, parityPieces)
	if err != nil {
		return nil, err
	}
	// Create remote file object
	rf := &RemoteFile{
		siaPath:  siapath,
		checksum: lf.checksum,
	}
	// Make sure renter tracks file
	_, err = tn.FileInfo(rf)
	if err != nil {
		return rf, errors.AddContext(err, "uploaded file is not tracked by the renter")
	}
	return rf, nil
}

// UploadDirectory uses the node to upload a directory
func (tn *TestNode) UploadDirectory(ld *LocalDir) (*RemoteDir, error) {
	// Upload Directory
	siapath := tn.SiaPath(ld.path)
	err := tn.RenterDirCreatePost(siapath)
	if err != nil {
		return nil, errors.AddContext(err, "failed to upload directory")
	}

	// Create remote directory object
	rd := &RemoteDir{
		siapath: siapath,
	}
	return rd, nil
}

// UploadNewDirectory uses the node to create and upload a directory with a
// random name
func (tn *TestNode) UploadNewDirectory(files, dirs, levels uint) (*RemoteDir, error) {
	// Create Directory
	ld, err := tn.uploadDir.newDir()
	if err != nil {
		return nil, errors.AddContext(err, "failed to create local directory")
	}
	if err = ld.PopulateDir(files, dirs, levels); err != nil {
		return nil, errors.AddContext(err, "failed to populate directory")
	}

	// Upload Directory
	return tn.UploadDirectory(ld)
}

// UploadNewFile initiates the upload of a filesize bytes large file.
func (tn *TestNode) UploadNewFile(filesize int, dataPieces uint64, parityPieces uint64) (*LocalFile, *RemoteFile, error) {
	// Create file for upload
	localFile, err := tn.uploadDir.NewFile(filesize)
	if err != nil {
		return nil, nil, errors.AddContext(err, "failed to create file")
	}
	// Upload file, creating a parity piece for each host in the group
	remoteFile, err := tn.Upload(localFile, dataPieces, parityPieces)
	if err != nil {
		return nil, nil, errors.AddContext(err, "failed to start upload")
	}
	return localFile, remoteFile, nil
}

// UploadNewFileBlocking uploads a filesize bytes large file and waits for the
// upload to reach 100% progress and redundancy.
func (tn *TestNode) UploadNewFileBlocking(filesize int, dataPieces uint64, parityPieces uint64) (*LocalFile, *RemoteFile, error) {
	localFile, remoteFile, err := tn.UploadNewFile(filesize, dataPieces, parityPieces)
	if err != nil {
		return nil, nil, err
	}
	// Wait until upload reached the specified progress
	if err = tn.WaitForUploadProgress(remoteFile, 1); err != nil {
		return nil, nil, err
	}
	// Wait until upload reaches a certain redundancy
	err = tn.WaitForUploadRedundancy(remoteFile, float64((dataPieces+parityPieces))/float64(dataPieces))
	return localFile, remoteFile, err
}

// WaitForDownload waits for the download of a file to finish. If a file wasn't
// scheduled for download it will return instantly without an error. If parent
// is provided, it will compare the contents of the downloaded file to the
// contents of tf2 after the download is finished. WaitForDownload also
// verifies the checksum of the downloaded file.
func (tn *TestNode) WaitForDownload(lf *LocalFile, rf *RemoteFile) error {
	var downloadErr error
	err := Retry(1000, 100*time.Millisecond, func() error {
		file, err := tn.DownloadInfo(lf, rf)
		if err != nil {
			return errors.AddContext(err, "couldn't retrieve DownloadInfo")
		}
		if file == nil {
			return nil
		}
		if !file.Completed {
			return errors.New("download hasn't finished yet")
		}
		if file.Error != "" {
			downloadErr = errors.New(file.Error)
		}
		return nil
	})
	if err != nil || downloadErr != nil {
		return errors.Compose(err, downloadErr)
	}
	// Verify checksum
	return lf.checkIntegrity()
}

// WaitForUploadProgress waits for a file to reach a certain upload progress.
func (tn *TestNode) WaitForUploadProgress(rf *RemoteFile, progress float64) error {
	if _, err := tn.FileInfo(rf); err != nil {
		return errors.New("file is not tracked by renter")
	}
	// Wait until it reaches the progress
	return Retry(1000, 100*time.Millisecond, func() error {
		file, err := tn.FileInfo(rf)
		if err != nil {
			return errors.AddContext(err, "couldn't retrieve FileInfo")
		}
		if file.UploadProgress < progress {
			return fmt.Errorf("progress should be %v but was %v", progress, file.UploadProgress)
		}
		return nil
	})

}

// WaitForUploadRedundancy waits for a file to reach a certain upload redundancy.
func (tn *TestNode) WaitForUploadRedundancy(rf *RemoteFile, redundancy float64) error {
	// Check if file is tracked by renter at all
	if _, err := tn.FileInfo(rf); err != nil {
		return errors.New("file is not tracked by renter")
	}
	// Wait until it reaches the redundancy
	err := Retry(600, 100*time.Millisecond, func() error {
		file, err := tn.FileInfo(rf)
		if err != nil {
			return errors.AddContext(err, "couldn't retrieve FileInfo")
		}
		if file.Redundancy < redundancy {
			return fmt.Errorf("redundancy should be %v but was %v", redundancy, file.Redundancy)
		}
		return nil
	})
	if err != nil {
		rc, err2 := tn.RenterContractsGet()
		if err2 != nil {
			return errors.Compose(err, err2)
		}
		goodHosts := 0
		for _, contract := range rc.Contracts {
			if contract.GoodForUpload {
				goodHosts++
			}
		}
		return errors.Compose(err, fmt.Errorf("%v available hosts", goodHosts))
	}
	return nil
}

// WaitForDecreasingRedundancy waits until the redundancy decreases to a
// certain point.
func (tn *TestNode) WaitForDecreasingRedundancy(rf *RemoteFile, redundancy float64) error {
	// Check if file is tracked by renter at all
	if _, err := tn.FileInfo(rf); err != nil {
		return errors.New("file is not tracked by renter")
	}
	// Wait until it reaches the redundancy
	return Retry(1000, 100*time.Millisecond, func() error {
		file, err := tn.FileInfo(rf)
		if err != nil {
			return errors.AddContext(err, "couldn't retrieve FileInfo")
		}
		if file.Redundancy > redundancy {
			return fmt.Errorf("redundancy should be %v but was %v", redundancy, file.Redundancy)
		}
		return nil
	})
}

// KnowsHost checks if tn has a certain host in its hostdb. This check is
// performed using the host's public key.
func (tn *TestNode) KnowsHost(host *TestNode) error {
	hdag, err := tn.HostDbActiveGet()
	if err != nil {
		return err
	}
	for _, h := range hdag.Hosts {
		pk, err := host.HostPublicKey()
		if err != nil {
			return err
		}
		if reflect.DeepEqual(h.PublicKey, pk) {
			return nil
		}
	}
	return errors.New("host ist unknown")
}<|MERGE_RESOLUTION|>--- conflicted
+++ resolved
@@ -23,13 +23,8 @@
 		return nil, errors.AddContext(err, "failed to retrieve FileInfo")
 	}
 	// Create a random destination for the download
-<<<<<<< HEAD
-	fileName := fmt.Sprintf("%dbytes-%s", fi.Filesize, hex.EncodeToString(fastrand.Bytes(4)))
+	fileName := fmt.Sprintf("%dbytes %s", fi.Filesize, hex.EncodeToString(fastrand.Bytes(4)))
 	dest := filepath.Join(tn.downloadDir.path, fileName)
-=======
-	fileName := fmt.Sprintf("%dbytes %s", fi.Filesize, hex.EncodeToString(fastrand.Bytes(4)))
-	dest := filepath.Join(tn.downloadsDir(), fileName)
->>>>>>> 64105a29
 	if err := tn.RenterDownloadGet(rf.siaPath, dest, 0, fi.Filesize, async); err != nil {
 		return nil, errors.AddContext(err, "failed to download file")
 	}
