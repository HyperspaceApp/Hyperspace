--- conflicted
+++ resolved
@@ -226,18 +226,13 @@
 // Upload uses the node to upload the file with the option to overwrite if exists.
 func (tn *TestNode) Upload(lf *LocalFile, dataPieces, parityPieces uint64, force bool) (*RemoteFile, error) {
 	// Upload file
-<<<<<<< HEAD
-	siapath := tn.SiaPath(lf.path)
-	err := tn.RenterUploadPost(lf.path, siapath, dataPieces, parityPieces)
-=======
-	err := tn.RenterUploadForcePost(lf.path, "/"+lf.fileName(), dataPieces, parityPieces, force)
->>>>>>> d30ec083
+	err := tn.RenterUploadForcePost(lf.path, "/"+lf.FileName(), dataPieces, parityPieces, force)
 	if err != nil {
 		return nil, err
 	}
 	// Create remote file object
 	rf := &RemoteFile{
-		siaPath:  siapath,
+		siaPath:  lf.FileName(),
 		checksum: lf.checksum,
 	}
 	// Make sure renter tracks file
@@ -248,7 +243,6 @@
 	return rf, nil
 }
 
-<<<<<<< HEAD
 // UploadDirectory uses the node to upload a directory
 func (tn *TestNode) UploadDirectory(ld *LocalDir) (*RemoteDir, error) {
 	// Upload Directory
@@ -281,12 +275,8 @@
 	return tn.UploadDirectory(ld)
 }
 
-// UploadNewFile initiates the upload of a filesize bytes large file.
-func (tn *TestNode) UploadNewFile(filesize int, dataPieces uint64, parityPieces uint64) (*LocalFile, *RemoteFile, error) {
-=======
 // UploadNewFile initiates the upload of a filesize bytes large file with the option to overwrite if exists.
 func (tn *TestNode) UploadNewFile(filesize int, dataPieces uint64, parityPieces uint64, force bool) (*LocalFile, *RemoteFile, error) {
->>>>>>> d30ec083
 	// Create file for upload
 	localFile, err := tn.uploadDir.NewFile(filesize)
 	if err != nil {
