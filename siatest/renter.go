package siatest

import (
	"encoding/hex"
	"fmt"
	"io/ioutil"
	"path/filepath"
	"reflect"
	"time"

<<<<<<< HEAD
	"github.com/HyperspaceApp/Hyperspace/crypto"
	"github.com/HyperspaceApp/Hyperspace/modules"
	"github.com/HyperspaceApp/Hyperspace/node/api"

	"github.com/HyperspaceApp/errors"
	"github.com/HyperspaceApp/fastrand"
=======
	"gitlab.com/NebulousLabs/Sia/crypto"
	"gitlab.com/NebulousLabs/Sia/modules"
	"gitlab.com/NebulousLabs/Sia/node/api"
	"gitlab.com/NebulousLabs/fastrand"

	"gitlab.com/NebulousLabs/errors"
>>>>>>> 0fa554b3
)

// DownloadToDisk downloads a previously uploaded file. The file will be downloaded
// to a random location and returned as a LocalFile object.
func (tn *TestNode) DownloadToDisk(rf *RemoteFile, async bool) (*LocalFile, error) {
	fi, err := tn.File(rf)
	if err != nil {
		return nil, errors.AddContext(err, "failed to retrieve FileInfo")
	}
	// Create a random destination for the download
	fileName := fmt.Sprintf("%dbytes %s", fi.Filesize, hex.EncodeToString(fastrand.Bytes(4)))
	dest := filepath.Join(tn.downloadDir.path, fileName)
<<<<<<< HEAD
	if err := tn.RenterDownloadGet(rf.siaPath, dest, 0, fi.Filesize, async); err != nil {
=======
	if err := tn.RenterDownloadGet(rf.SiaPath(), dest, 0, fi.Filesize, async); err != nil {
>>>>>>> 0fa554b3
		return nil, errors.AddContext(err, "failed to download file")
	}
	// Create the TestFile
	lf := &LocalFile{
		path:     dest,
		size:     int(fi.Filesize),
		checksum: rf.Checksum(),
	}
	// If we download the file asynchronously we are done
	if async {
		return lf, nil
	}
	// Verify checksum if we downloaded the file blocking
	if err := lf.checkIntegrity(); err != nil {
		return lf, errors.AddContext(err, "downloaded file's checksum doesn't match")
	}
	return lf, nil
}

// DownloadToDiskPartial downloads a part of a previously uploaded file. The
// file will be downloaded to a random location and returned as a LocalFile
// object.
func (tn *TestNode) DownloadToDiskPartial(rf *RemoteFile, lf *LocalFile, async bool, offset, length uint64) (*LocalFile, error) {
	fi, err := tn.File(rf)
	if err != nil {
		return nil, errors.AddContext(err, "failed to retrieve FileInfo")
	}
	// Create a random destination for the download
	fileName := fmt.Sprintf("%dbytes %s", fi.Filesize, hex.EncodeToString(fastrand.Bytes(4)))
	dest := filepath.Join(tn.downloadDir.path, fileName)
	if err := tn.RenterDownloadGet(rf.siaPath, dest, offset, length, async); err != nil {
		return nil, errors.AddContext(err, "failed to download file")
	}
	// Create the TestFile
	destFile := &LocalFile{
		path:     dest,
		size:     int(fi.Filesize),
		checksum: rf.checksum,
	}
	// If we download the file asynchronously we are done
	if async {
		return destFile, nil
	}
	// Verify checksum if we downloaded the file blocking and if lf was
	// provided.
	if lf != nil {
		var checksum crypto.Hash
		checksum, err = lf.partialChecksum(offset, offset+length)
		if err != nil {
			return nil, errors.AddContext(err, "failed to get partial checksum")
		}
		data, err := ioutil.ReadFile(dest)
		if err != nil {
			return nil, errors.AddContext(err, "failed to read downloaded file")
		}
		if checksum != crypto.HashBytes(data) {
			return nil, fmt.Errorf("downloaded bytes don't match requested data %v-%v", offset, length)
		}
	}
	return destFile, nil
}

// DownloadByStream downloads a file and returns its contents as a slice of bytes.
func (tn *TestNode) DownloadByStream(rf *RemoteFile) (data []byte, err error) {
	fi, err := tn.File(rf)
	if err != nil {
		return nil, errors.AddContext(err, "failed to retrieve FileInfo")
	}
	data, err = tn.RenterDownloadHTTPResponseGet(rf.SiaPath(), 0, fi.Filesize)
	if err == nil && rf.Checksum() != crypto.HashBytes(data) {
		err = errors.New("downloaded bytes don't match requested data")
	}
	return
}

// Rename renames a remoteFile and returns the new file.
func (tn *TestNode) Rename(rf *RemoteFile, newPath string) (*RemoteFile, error) {
<<<<<<< HEAD
	err := tn.RenterRenamePost(rf.siaPath, newPath)
	if err != nil {
		return nil, err
	}
	rf.siaPath = newPath
=======
	err := tn.RenterRenamePost(rf.SiaPath(), newPath)
	if err != nil {
		return nil, err
	}
	rf.mu.Lock()
	rf.siaPath = newPath
	rf.mu.Unlock()
>>>>>>> 0fa554b3
	return rf, nil
}

// SetFileRepairPath changes the repair path of a remote file to the provided
// local file's path.
func (tn *TestNode) SetFileRepairPath(rf *RemoteFile, lf *LocalFile) error {
	return tn.RenterSetRepairPathPost(rf.siaPath, lf.path)
}

// Stream uses the streaming endpoint to download a file.
func (tn *TestNode) Stream(rf *RemoteFile) (data []byte, err error) {
	data, err = tn.RenterStreamGet(rf.siaPath)
	if err == nil && rf.checksum != crypto.HashBytes(data) {
		err = errors.New("downloaded bytes don't match requested data")
	}
	return
}

// StreamPartial uses the streaming endpoint to download a partial file in
// range [from;to]. A local file can be provided optionally to implicitly check
// the checksum of the downloaded data.
func (tn *TestNode) StreamPartial(rf *RemoteFile, lf *LocalFile, from, to uint64) (data []byte, err error) {
	data, err = tn.RenterStreamPartialGet(rf.siaPath, from, to)
	if err != nil {
		return
	}
	if uint64(len(data)) != to-from+1 {
		err = fmt.Errorf("length of downloaded data should be %v but was %v",
			to-from+1, len(data))
		return
	}
	if lf != nil {
		var checksum crypto.Hash
		checksum, err = lf.partialChecksum(from, to+1)
		if err != nil {
			err = errors.AddContext(err, "failed to get partial checksum")
			return
		}
		if checksum != crypto.HashBytes(data) {
			err = fmt.Errorf("downloaded bytes don't match requested data %v-%v", from, to)
			return
		}
	}
	return
}

// DownloadInfo returns the DownloadInfo struct of a file. If it returns nil,
// the download has either finished, or was never started in the first place.
// If the corresponding download info was found, DownloadInfo also performs a
// few sanity checks on its fields.
func (tn *TestNode) DownloadInfo(lf *LocalFile, rf *RemoteFile) (*api.DownloadInfo, error) {
	rdq, err := tn.RenterDownloadsGet()
	if err != nil {
		return nil, err
	}
	var di *api.DownloadInfo
	for _, d := range rdq.Downloads {
		if rf.siaPath == d.HyperspacePath && lf.path == d.Destination {
			di = &d
			break
		}
	}
	if di == nil {
		// No download info found.
		return nil, errors.New("download info not found")
	}
	// Check if length and filesize were set correctly
	if di.Length != di.Filesize {
		err = errors.AddContext(err, "filesize != length")
	}
	// Received data can't be larger than transferred data
	if di.Received > di.TotalDataTransferred {
		err = errors.AddContext(err, "received > TotalDataTransferred")
	}
	// If the download is completed, the amount of received data has to equal
	// the amount of requested data.
	if di.Completed && di.Received != di.Length {
		err = errors.AddContext(err, "completed == true but received != length")
	}
	return di, err
}

// File returns the file queried by the user
func (tn *TestNode) File(rf *RemoteFile) (modules.FileInfo, error) {
	rfile, err := tn.RenterFileGet(rf.SiaPath())
	if err != nil {
		return rfile.File, err
	}
	return rfile.File, err
}

// Files lists the files tracked by the renter
func (tn *TestNode) Files() ([]modules.FileInfo, error) {
	rf, err := tn.RenterFilesGet()
	if err != nil {
		return nil, err
	}
	return rf.Files, err
}

<<<<<<< HEAD
// FileInfo retrieves the info of a certain file that is tracked by the renter
func (tn *TestNode) FileInfo(rf *RemoteFile) (modules.FileInfo, error) {
	files, err := tn.Files()
	if err != nil {
		return modules.FileInfo{}, err
	}
	for _, file := range files {
		if file.HyperspacePath == rf.siaPath {
			return file, nil
		}
	}
	return modules.FileInfo{}, errors.New("file is not tracked by the renter")
}

// Upload uses the node to upload the file with the option to overwrite if exists.
func (tn *TestNode) Upload(lf *LocalFile, dataPieces, parityPieces uint64, force bool) (*RemoteFile, error) {
	// Upload file
	err := tn.RenterUploadForcePost(lf.path, "/"+lf.FileName(), dataPieces, parityPieces, force)
=======
// Upload uses the node to upload the file with the option to overwrite if exists.
func (tn *TestNode) Upload(lf *LocalFile, dataPieces, parityPieces uint64, force bool) (*RemoteFile, error) {
	// Upload file
	siapath := tn.SiaPath(lf.path)
	err := tn.RenterUploadForcePost(lf.path, siapath, dataPieces, parityPieces, force)
>>>>>>> 0fa554b3
	if err != nil {
		return nil, err
	}
	// Create remote file object
	rf := &RemoteFile{
<<<<<<< HEAD
		siaPath:  lf.FileName(),
=======
		siaPath:  siapath,
>>>>>>> 0fa554b3
		checksum: lf.checksum,
	}
	// Make sure renter tracks file
	_, err = tn.File(rf)
	if err != nil {
		return rf, errors.AddContext(err, "uploaded file is not tracked by the renter")
	}
	return rf, nil
}

// UploadDirectory uses the node to upload a directory
func (tn *TestNode) UploadDirectory(ld *LocalDir) (*RemoteDir, error) {
	// Upload Directory
<<<<<<< HEAD
	hyperspacepath := tn.HyperspacePath(ld.path)
	err := tn.RenterDirCreatePost(hyperspacepath)
=======
	siapath := tn.SiaPath(ld.path)
	err := tn.RenterDirCreatePost(siapath)
>>>>>>> 0fa554b3
	if err != nil {
		return nil, errors.AddContext(err, "failed to upload directory")
	}

	// Create remote directory object
	rd := &RemoteDir{
<<<<<<< HEAD
		hyperspacepath: hyperspacepath,
=======
		siapath: siapath,
>>>>>>> 0fa554b3
	}
	return rd, nil
}

// UploadNewDirectory uses the node to create and upload a directory with a
// random name
func (tn *TestNode) UploadNewDirectory(files, dirs, levels uint) (*RemoteDir, error) {
	// Create Directory
<<<<<<< HEAD
	ld, err := tn.uploadDir.newDir()
=======
	ld, err := tn.filesDir.newDir()
>>>>>>> 0fa554b3
	if err != nil {
		return nil, errors.AddContext(err, "failed to create local directory")
	}
	if err = ld.PopulateDir(files, dirs, levels); err != nil {
		return nil, errors.AddContext(err, "failed to populate directory")
	}

	// Upload Directory
	return tn.UploadDirectory(ld)
}

// UploadNewFile initiates the upload of a filesize bytes large file with the option to overwrite if exists.
func (tn *TestNode) UploadNewFile(filesize int, dataPieces uint64, parityPieces uint64, force bool) (*LocalFile, *RemoteFile, error) {
	// Create file for upload
<<<<<<< HEAD
	localFile, err := tn.uploadDir.NewFile(filesize)
=======
	localFile, err := tn.filesDir.NewFile(filesize)
>>>>>>> 0fa554b3
	if err != nil {
		return nil, nil, errors.AddContext(err, "failed to create file")
	}
	// Upload file, creating a parity piece for each host in the group
	remoteFile, err := tn.Upload(localFile, dataPieces, parityPieces, force)
	if err != nil {
		return nil, nil, errors.AddContext(err, "failed to start upload")
	}
	return localFile, remoteFile, nil
}

// UploadNewFileBlocking uploads a filesize bytes large file with the option to overwrite if exists
// and waits for the upload to reach 100% progress and redundancy.
func (tn *TestNode) UploadNewFileBlocking(filesize int, dataPieces uint64, parityPieces uint64, force bool) (*LocalFile, *RemoteFile, error) {
	localFile, remoteFile, err := tn.UploadNewFile(filesize, dataPieces, parityPieces, force)
	if err != nil {
		return nil, nil, err
	}
	// Wait until upload reached the specified progress
	if err = tn.WaitForUploadProgress(remoteFile, 1); err != nil {
		return nil, nil, err
	}
	// Wait until upload reaches a certain redundancy
	err = tn.WaitForUploadRedundancy(remoteFile, float64((dataPieces+parityPieces))/float64(dataPieces))
	return localFile, remoteFile, err
}

// UploadBlocking attempts to upload an existing file with the option to overwrite if exists
// and waits for the upload to reach 100% progress and redundancy.
func (tn *TestNode) UploadBlocking(localFile *LocalFile, dataPieces uint64, parityPieces uint64, force bool) (*RemoteFile, error) {
	// Upload file, creating a parity piece for each host in the group
	remoteFile, err := tn.Upload(localFile, dataPieces, parityPieces, force)
	if err != nil {
		return nil, errors.AddContext(err, "failed to start upload")
	}

	// Wait until upload reached the specified progress
	if err = tn.WaitForUploadProgress(remoteFile, 1); err != nil {
		return nil, err
	}

	// Wait until upload reaches a certain redundancy
	err = tn.WaitForUploadRedundancy(remoteFile, float64((dataPieces+parityPieces))/float64(dataPieces))
	return remoteFile, err
}

// WaitForDownload waits for the download of a file to finish. If a file wasn't
// scheduled for download it will return instantly without an error. If parent
// is provided, it will compare the contents of the downloaded file to the
// contents of tf2 after the download is finished. WaitForDownload also
// verifies the checksum of the downloaded file.
func (tn *TestNode) WaitForDownload(lf *LocalFile, rf *RemoteFile) error {
	var downloadErr error
	err := Retry(1000, 100*time.Millisecond, func() error {
		file, err := tn.DownloadInfo(lf, rf)
		if err != nil {
			return errors.AddContext(err, "couldn't retrieve DownloadInfo")
		}
		if file == nil {
			return nil
		}
		if !file.Completed {
			return errors.New("download hasn't finished yet")
		}
		if file.Error != "" {
			downloadErr = errors.New(file.Error)
		}
		return nil
	})
	if err != nil || downloadErr != nil {
		return errors.Compose(err, downloadErr)
	}
	// Verify checksum
	return lf.checkIntegrity()
}

// WaitForUploadProgress waits for a file to reach a certain upload progress.
func (tn *TestNode) WaitForUploadProgress(rf *RemoteFile, progress float64) error {
	if _, err := tn.File(rf); err != nil {
		return errors.New("file is not tracked by renter")
	}
	// Wait until it reaches the progress
	return Retry(1000, 100*time.Millisecond, func() error {
		file, err := tn.File(rf)
		if err != nil {
			return errors.AddContext(err, "couldn't retrieve FileInfo")
		}
		if file.UploadProgress < progress {
			return fmt.Errorf("progress should be %v but was %v", progress, file.UploadProgress)
		}
		return nil
	})

}

// WaitForUploadRedundancy waits for a file to reach a certain upload redundancy.
func (tn *TestNode) WaitForUploadRedundancy(rf *RemoteFile, redundancy float64) error {
	// Check if file is tracked by renter at all
	if _, err := tn.File(rf); err != nil {
		return errors.New("file is not tracked by renter")
	}
	// Wait until it reaches the redundancy
	err := Retry(600, 100*time.Millisecond, func() error {
<<<<<<< HEAD
		file, err := tn.FileInfo(rf)
=======
		file, err := tn.File(rf)
>>>>>>> 0fa554b3
		if err != nil {
			return errors.AddContext(err, "couldn't retrieve FileInfo")
		}
		if file.Redundancy < redundancy {
			return fmt.Errorf("redundancy should be %v but was %v", redundancy, file.Redundancy)
		}
		return nil
	})
	if err != nil {
		rc, err2 := tn.RenterContractsGet()
		if err2 != nil {
			return errors.Compose(err, err2)
		}
		goodHosts := 0
		for _, contract := range rc.Contracts {
			if contract.GoodForUpload {
				goodHosts++
			}
		}
		return errors.Compose(err, fmt.Errorf("%v available hosts", goodHosts))
	}
	return nil
}

// WaitForDecreasingRedundancy waits until the redundancy decreases to a
// certain point.
func (tn *TestNode) WaitForDecreasingRedundancy(rf *RemoteFile, redundancy float64) error {
	// Check if file is tracked by renter at all
	if _, err := tn.File(rf); err != nil {
		return errors.New("file is not tracked by renter")
	}
	// Wait until it reaches the redundancy
	return Retry(1000, 100*time.Millisecond, func() error {
		file, err := tn.File(rf)
		if err != nil {
			return errors.AddContext(err, "couldn't retrieve FileInfo")
		}
		if file.Redundancy > redundancy {
			return fmt.Errorf("redundancy should be %v but was %v", redundancy, file.Redundancy)
		}
		return nil
	})
}

// KnowsHost checks if tn has a certain host in its hostdb. This check is
// performed using the host's public key.
func (tn *TestNode) KnowsHost(host *TestNode) error {
	hdag, err := tn.HostDbActiveGet()
	if err != nil {
		return err
	}
	for _, h := range hdag.Hosts {
		pk, err := host.HostPublicKey()
		if err != nil {
			return err
		}
		if reflect.DeepEqual(h.PublicKey, pk) {
			return nil
		}
	}
	return errors.New("host ist unknown")
}<|MERGE_RESOLUTION|>--- conflicted
+++ resolved
@@ -8,21 +8,12 @@
 	"reflect"
 	"time"
 
-<<<<<<< HEAD
 	"github.com/HyperspaceApp/Hyperspace/crypto"
 	"github.com/HyperspaceApp/Hyperspace/modules"
 	"github.com/HyperspaceApp/Hyperspace/node/api"
 
 	"github.com/HyperspaceApp/errors"
 	"github.com/HyperspaceApp/fastrand"
-=======
-	"gitlab.com/NebulousLabs/Sia/crypto"
-	"gitlab.com/NebulousLabs/Sia/modules"
-	"gitlab.com/NebulousLabs/Sia/node/api"
-	"gitlab.com/NebulousLabs/fastrand"
-
-	"gitlab.com/NebulousLabs/errors"
->>>>>>> 0fa554b3
 )
 
 // DownloadToDisk downloads a previously uploaded file. The file will be downloaded
@@ -35,11 +26,7 @@
 	// Create a random destination for the download
 	fileName := fmt.Sprintf("%dbytes %s", fi.Filesize, hex.EncodeToString(fastrand.Bytes(4)))
 	dest := filepath.Join(tn.downloadDir.path, fileName)
-<<<<<<< HEAD
 	if err := tn.RenterDownloadGet(rf.siaPath, dest, 0, fi.Filesize, async); err != nil {
-=======
-	if err := tn.RenterDownloadGet(rf.SiaPath(), dest, 0, fi.Filesize, async); err != nil {
->>>>>>> 0fa554b3
 		return nil, errors.AddContext(err, "failed to download file")
 	}
 	// Create the TestFile
@@ -108,7 +95,7 @@
 	if err != nil {
 		return nil, errors.AddContext(err, "failed to retrieve FileInfo")
 	}
-	data, err = tn.RenterDownloadHTTPResponseGet(rf.SiaPath(), 0, fi.Filesize)
+	data, err = tn.RenterDownloadHTTPResponseGet(rf.siaPath, 0, fi.Filesize)
 	if err == nil && rf.Checksum() != crypto.HashBytes(data) {
 		err = errors.New("downloaded bytes don't match requested data")
 	}
@@ -117,21 +104,13 @@
 
 // Rename renames a remoteFile and returns the new file.
 func (tn *TestNode) Rename(rf *RemoteFile, newPath string) (*RemoteFile, error) {
-<<<<<<< HEAD
 	err := tn.RenterRenamePost(rf.siaPath, newPath)
-	if err != nil {
-		return nil, err
-	}
-	rf.siaPath = newPath
-=======
-	err := tn.RenterRenamePost(rf.SiaPath(), newPath)
 	if err != nil {
 		return nil, err
 	}
 	rf.mu.Lock()
 	rf.siaPath = newPath
 	rf.mu.Unlock()
->>>>>>> 0fa554b3
 	return rf, nil
 }
 
@@ -216,7 +195,7 @@
 
 // File returns the file queried by the user
 func (tn *TestNode) File(rf *RemoteFile) (modules.FileInfo, error) {
-	rfile, err := tn.RenterFileGet(rf.SiaPath())
+	rfile, err := tn.RenterFileGet(rf.siaPath)
 	if err != nil {
 		return rfile.File, err
 	}
@@ -232,7 +211,6 @@
 	return rf.Files, err
 }
 
-<<<<<<< HEAD
 // FileInfo retrieves the info of a certain file that is tracked by the renter
 func (tn *TestNode) FileInfo(rf *RemoteFile) (modules.FileInfo, error) {
 	files, err := tn.Files()
@@ -250,24 +228,14 @@
 // Upload uses the node to upload the file with the option to overwrite if exists.
 func (tn *TestNode) Upload(lf *LocalFile, dataPieces, parityPieces uint64, force bool) (*RemoteFile, error) {
 	// Upload file
-	err := tn.RenterUploadForcePost(lf.path, "/"+lf.FileName(), dataPieces, parityPieces, force)
-=======
-// Upload uses the node to upload the file with the option to overwrite if exists.
-func (tn *TestNode) Upload(lf *LocalFile, dataPieces, parityPieces uint64, force bool) (*RemoteFile, error) {
-	// Upload file
-	siapath := tn.SiaPath(lf.path)
+	siapath := tn.HyperspacePath(lf.path)
 	err := tn.RenterUploadForcePost(lf.path, siapath, dataPieces, parityPieces, force)
->>>>>>> 0fa554b3
 	if err != nil {
 		return nil, err
 	}
 	// Create remote file object
 	rf := &RemoteFile{
-<<<<<<< HEAD
 		siaPath:  lf.FileName(),
-=======
-		siaPath:  siapath,
->>>>>>> 0fa554b3
 		checksum: lf.checksum,
 	}
 	// Make sure renter tracks file
@@ -281,24 +249,15 @@
 // UploadDirectory uses the node to upload a directory
 func (tn *TestNode) UploadDirectory(ld *LocalDir) (*RemoteDir, error) {
 	// Upload Directory
-<<<<<<< HEAD
 	hyperspacepath := tn.HyperspacePath(ld.path)
 	err := tn.RenterDirCreatePost(hyperspacepath)
-=======
-	siapath := tn.SiaPath(ld.path)
-	err := tn.RenterDirCreatePost(siapath)
->>>>>>> 0fa554b3
 	if err != nil {
 		return nil, errors.AddContext(err, "failed to upload directory")
 	}
 
 	// Create remote directory object
 	rd := &RemoteDir{
-<<<<<<< HEAD
 		hyperspacepath: hyperspacepath,
-=======
-		siapath: siapath,
->>>>>>> 0fa554b3
 	}
 	return rd, nil
 }
@@ -307,11 +266,7 @@
 // random name
 func (tn *TestNode) UploadNewDirectory(files, dirs, levels uint) (*RemoteDir, error) {
 	// Create Directory
-<<<<<<< HEAD
-	ld, err := tn.uploadDir.newDir()
-=======
 	ld, err := tn.filesDir.newDir()
->>>>>>> 0fa554b3
 	if err != nil {
 		return nil, errors.AddContext(err, "failed to create local directory")
 	}
@@ -326,11 +281,7 @@
 // UploadNewFile initiates the upload of a filesize bytes large file with the option to overwrite if exists.
 func (tn *TestNode) UploadNewFile(filesize int, dataPieces uint64, parityPieces uint64, force bool) (*LocalFile, *RemoteFile, error) {
 	// Create file for upload
-<<<<<<< HEAD
-	localFile, err := tn.uploadDir.NewFile(filesize)
-=======
 	localFile, err := tn.filesDir.NewFile(filesize)
->>>>>>> 0fa554b3
 	if err != nil {
 		return nil, nil, errors.AddContext(err, "failed to create file")
 	}
@@ -434,11 +385,7 @@
 	}
 	// Wait until it reaches the redundancy
 	err := Retry(600, 100*time.Millisecond, func() error {
-<<<<<<< HEAD
-		file, err := tn.FileInfo(rf)
-=======
 		file, err := tn.File(rf)
->>>>>>> 0fa554b3
 		if err != nil {
 			return errors.AddContext(err, "couldn't retrieve FileInfo")
 		}
