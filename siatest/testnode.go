package siatest

import (
	"os"
	"path/filepath"
	"strings"
	"testing"

<<<<<<< HEAD
	"github.com/HyperspaceApp/Hyperspace/node"
	"github.com/HyperspaceApp/Hyperspace/node/api/client"
	"github.com/HyperspaceApp/Hyperspace/node/api/server"
	"github.com/HyperspaceApp/Hyperspace/types"
=======
	"gitlab.com/NebulousLabs/Sia/modules"
	"gitlab.com/NebulousLabs/Sia/node"
	"gitlab.com/NebulousLabs/Sia/node/api/client"
	"gitlab.com/NebulousLabs/Sia/node/api/server"
	"gitlab.com/NebulousLabs/Sia/types"
>>>>>>> 0fa554b3

	"github.com/HyperspaceApp/errors"
)

// TestNode is a helper struct for testing that contains a server and a client
// as embedded fields.
type TestNode struct {
	*server.Server
	client.Client
	params      node.NodeParams
	primarySeed string

	downloadDir *LocalDir
<<<<<<< HEAD
	uploadDir   *LocalDir
=======
	filesDir    *LocalDir
>>>>>>> 0fa554b3
}

// PrintDebugInfo prints out helpful debug information when debug tests and ndfs, the
// boolean arguments dictate what is printed
func (tn *TestNode) PrintDebugInfo(t *testing.T, contractInfo, hostInfo, renterInfo bool) {
	if contractInfo {
		rc, err := tn.RenterInactiveContractsGet()
		if err != nil {
			t.Log(err)
		}
		t.Log("Active Contracts")
		for _, c := range rc.ActiveContracts {
			t.Log("    ID", c.ID)
			t.Log("    HostPublicKey", c.HostPublicKey)
			t.Log("    GoodForUpload", c.GoodForUpload)
			t.Log("    GoodForRenew", c.GoodForRenew)
			t.Log("    EndHeight", c.EndHeight)
		}
		t.Log()
		t.Log("Inactive Contracts")
		for _, c := range rc.InactiveContracts {
			t.Log("    ID", c.ID)
			t.Log("    HostPublicKey", c.HostPublicKey)
			t.Log("    GoodForUpload", c.GoodForUpload)
			t.Log("    GoodForRenew", c.GoodForRenew)
			t.Log("    EndHeight", c.EndHeight)
		}
		t.Log()
		rce, err := tn.RenterExpiredContractsGet()
		if err != nil {
			t.Log(err)
		}
		t.Log("Expired Contracts")
		for _, c := range rce.ExpiredContracts {
			t.Log("    ID", c.ID)
			t.Log("    HostPublicKey", c.HostPublicKey)
			t.Log("    GoodForUpload", c.GoodForUpload)
			t.Log("    GoodForRenew", c.GoodForRenew)
			t.Log("    EndHeight", c.EndHeight)
		}
		t.Log()
	}

	if hostInfo {
		hdbag, err := tn.HostDbAllGet()
		if err != nil {
			t.Log(err)
		}
		t.Log("Active Hosts from HostDB")
		for _, host := range hdbag.Hosts {
			t.Log("    Host:", host.NetAddress)
			t.Log("        pk", host.PublicKey)
			t.Log("        Accepting Contracts", host.HostExternalSettings.AcceptingContracts)
			t.Log("        Filtered", host.Filtered)
			t.Log("        LastIPNetChange", host.LastIPNetChange.String())
			t.Log("        Subnets")
			for _, subnet := range host.IPNets {
				t.Log("            ", subnet)
			}
		}
		t.Log()
	}

	if renterInfo {
		rg, err := tn.RenterGet()
		if err != nil {
			t.Log(err)
		}
		t.Log("CP:", rg.CurrentPeriod)
		cg, err := tn.ConsensusGet()
		if err != nil {
			t.Log(err)
		}
		t.Log("BH:", cg.Height)
		settings := rg.Settings
		t.Log("Allowance Funds:", settings.Allowance.Funds.HumanString())
		fm := rg.FinancialMetrics
		t.Log("Unspent Funds:", fm.Unspent.HumanString())
		t.Log()
	}
}

// RestartNode restarts a TestNode
func (tn *TestNode) RestartNode() error {
	err := tn.StopNode()
	if err != nil {
		return errors.AddContext(err, "Could not stop node")
	}
	err = tn.StartNode()
	if err != nil {
		return errors.AddContext(err, "Could not start node")
	}
	return nil
}

// StartNode starts a TestNode from an active group
func (tn *TestNode) StartNode() error {
	// Create server
	s, err := server.New(":0", tn.UserAgent, tn.Password, tn.params)
	if err != nil {
		return err
	}
	tn.Server = s
	tn.Client.Address = s.APIAddress()
	return tn.WalletUnlockPost(tn.primarySeed)
}

// StopNode stops a TestNode
func (tn *TestNode) StopNode() error {
	return errors.AddContext(tn.Close(), "failed to stop node")
}

// NewNode creates a new funded TestNode
func NewNode(nodeParams node.NodeParams) (*TestNode, error) {
	// We can't create a funded node without a miner
	if !nodeParams.CreateMiner && nodeParams.Miner == nil {
		return nil, errors.New("Can't create funded node without miner")
	}
	// Create clean node
	tn, err := NewCleanNode(nodeParams)
	if err != nil {
		return nil, err
	}
	// Fund the node
	for i := types.BlockHeight(0); i <= types.MaturityDelay; i++ {
		if err := tn.MineBlock(); err != nil {
			return nil, err
		}
	}
	// Return TestNode
	return tn, nil
}

// NewCleanNode creates a new TestNode that's not yet funded
func NewCleanNode(nodeParams node.NodeParams) (*TestNode, error) {
	userAgent := "Hyperspace-Agent"
	password := "password"

	// Create server
	s, err := server.New(":0", userAgent, password, nodeParams)
	if err != nil {
		return nil, err
	}

	// Create client
	c := client.New(s.APIAddress())
	c.UserAgent = userAgent
	c.Password = password

	// Create TestNode
	tn := &TestNode{
		Server:      s,
		Client:      *c,
		params:      nodeParams,
		primarySeed: "",
	}
	if err = tn.initRootDirs(); err != nil {
		return nil, errors.AddContext(err, "failed to create root directories")
	}

	// Init wallet
	wip, err := tn.WalletInitPost("", false)
	if err != nil {
		return nil, err
	}
	tn.primarySeed = wip.PrimarySeed

	// Unlock wallet
	if err := tn.WalletUnlockPost(tn.primarySeed); err != nil {
		return nil, err
	}

	// Return TestNode
	return tn, nil
}

// initRootDirs creates the download and upload directories for the TestNode
func (tn *TestNode) initRootDirs() error {
	tn.downloadDir = &LocalDir{
		path: filepath.Join(tn.RenterDir(), "downloads"),
	}
	if err := os.MkdirAll(tn.downloadDir.path, 0777); err != nil {
		return err
	}
<<<<<<< HEAD
	tn.uploadDir = &LocalDir{
		path: filepath.Join(tn.RenterDir(), "uploads"),
	}
	if err := os.MkdirAll(tn.uploadDir.path, 0777); err != nil {
=======
	tn.filesDir = &LocalDir{
		path: filepath.Join(tn.RenterDir(), modules.SiapathRoot),
	}
	if err := os.MkdirAll(tn.filesDir.path, 0777); err != nil {
>>>>>>> 0fa554b3
		return err
	}
	return nil
}

<<<<<<< HEAD
// HyperspacePath returns the hyperspacepath of a local file or directory to be used for
// uploading
func (tn *TestNode) HyperspacePath(path string) string {
	return strings.TrimPrefix(path, tn.RenterDir()+"/")
=======
// SiaPath returns the siapath of a local file or directory to be used for
// uploading
func (tn *TestNode) SiaPath(path string) string {
	return strings.TrimPrefix(path, tn.filesDir.path+"/")
>>>>>>> 0fa554b3
}<|MERGE_RESOLUTION|>--- conflicted
+++ resolved
@@ -6,18 +6,11 @@
 	"strings"
 	"testing"
 
-<<<<<<< HEAD
+	"github.com/HyperspaceApp/Hyperspace/modules"
 	"github.com/HyperspaceApp/Hyperspace/node"
 	"github.com/HyperspaceApp/Hyperspace/node/api/client"
 	"github.com/HyperspaceApp/Hyperspace/node/api/server"
 	"github.com/HyperspaceApp/Hyperspace/types"
-=======
-	"gitlab.com/NebulousLabs/Sia/modules"
-	"gitlab.com/NebulousLabs/Sia/node"
-	"gitlab.com/NebulousLabs/Sia/node/api/client"
-	"gitlab.com/NebulousLabs/Sia/node/api/server"
-	"gitlab.com/NebulousLabs/Sia/types"
->>>>>>> 0fa554b3
 
 	"github.com/HyperspaceApp/errors"
 )
@@ -31,11 +24,7 @@
 	primarySeed string
 
 	downloadDir *LocalDir
-<<<<<<< HEAD
-	uploadDir   *LocalDir
-=======
 	filesDir    *LocalDir
->>>>>>> 0fa554b3
 }
 
 // PrintDebugInfo prints out helpful debug information when debug tests and ndfs, the
@@ -220,31 +209,17 @@
 	if err := os.MkdirAll(tn.downloadDir.path, 0777); err != nil {
 		return err
 	}
-<<<<<<< HEAD
-	tn.uploadDir = &LocalDir{
-		path: filepath.Join(tn.RenterDir(), "uploads"),
-	}
-	if err := os.MkdirAll(tn.uploadDir.path, 0777); err != nil {
-=======
 	tn.filesDir = &LocalDir{
 		path: filepath.Join(tn.RenterDir(), modules.SiapathRoot),
 	}
 	if err := os.MkdirAll(tn.filesDir.path, 0777); err != nil {
->>>>>>> 0fa554b3
 		return err
 	}
 	return nil
 }
 
-<<<<<<< HEAD
 // HyperspacePath returns the hyperspacepath of a local file or directory to be used for
 // uploading
 func (tn *TestNode) HyperspacePath(path string) string {
-	return strings.TrimPrefix(path, tn.RenterDir()+"/")
-=======
-// SiaPath returns the siapath of a local file or directory to be used for
-// uploading
-func (tn *TestNode) SiaPath(path string) string {
 	return strings.TrimPrefix(path, tn.filesDir.path+"/")
->>>>>>> 0fa554b3
 }