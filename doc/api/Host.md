Host API
--------

The Sia API documentation can be found here:
[Sia API](https://sia.tech/docs/ "Sia API")

<<<<<<< HEAD
There may be functional API calls which are not documented. These are not
guaranteed to be supported beyond the current release, and should not be used
in production.

Overview
--------

The host provides storage from local disks to the network. The host negotiates
file contracts with remote renters to earn money for storing other users'
files. The host's endpoints expose methods for viewing and modifying host
settings, announcing to the network, and managing how files are stored on disk.

Index
-----

| Route                                                                                      | HTTP verb |
| ------------------------------------------------------------------------------------------ | --------- |
| [/host](#host-get)                                                                         | GET       |
| [/host](#host-post)                                                                        | POST      |
| [/host/announce](#hostannounce-post)                                                       | POST      |
| [/host/contracts](#hostcontracts-get)                                                      | GET       |
| [/host/estimatescore](#hostestimatescore-get)                                              | GET       |
| [/host/storage](#hoststorage-get)                                                          | GET       |
| [/host/storage/folders/add](#hoststoragefoldersadd-post)                                   | POST      |
| [/host/storage/folders/remove](#hoststoragefoldersremove-post)                             | POST      |
| [/host/storage/folders/resize](#hoststoragefoldersresize-post)                             | POST      |
| [/host/storage/sectors/delete/:___merkleroot___](#hoststoragesectorsdeletemerkleroot-post) | POST      |


#### /host [GET]

fetches status information about the host.

###### JSON Response
```javascript
{
  // The settings that get displayed to untrusted nodes querying the host's
  // status.
  "externalsettings": {
    // Whether or not the host is accepting new contracts.
    "acceptingcontracts": true,

    // The maximum size of a single download request from a renter. Each
    // download request has multiple round trips of communication that
    // exchange money. Larger batch sizes mean fewer round trips, but more
    // financial risk for the host - the renter can get a free batch when
    // downloading by refusing to provide a signature.
    "maxdownloadbatchsize": 17825792, // bytes

    // The maximum duration that a host will allow for a file contract. The
    // host commits to keeping files for the full duration under the threat
    // of facing a large penalty for losing or dropping data before the
    // duration is complete. The storage proof window of an incoming file
    // contract must end before the current height + maxduration.
    "maxduration": 25920, // blocks

    // The maximum size of a single batch of file contract revisions. The
    // renter can perform DoS attacks on the host by uploading a batch of
    // data then refusing to provide a signature to pay for the data. The
    // host can reduce this exposure by limiting the batch size. Larger
    // batch sizes allow for higher throughput as there is significant
    // communication overhead associated with performing a batch upload.
    "maxrevisebatchsize": 17825792, // bytes

    // The IP address or hostname (including port) that the host should be
    // contacted at.
    "netaddress": "123.456.789.0:5582",

    // The amount of unused storage capacity on the host in bytes. It
    // should be noted that the host can lie.
    "remainingstorage": 35000000000, // bytes

    // The smallest amount of data in bytes that can be uploaded or
    // downloaded when performing calls to the host.
    "sectorsize": 4194304, // bytes

    // The total amount of storage capacity on the host. It should be noted
    // that the host can lie.
    "totalstorage": 35000000000, // bytes

    // The unlock hash is the address at which the host can be paid when
    // forming file contracts.
    "unlockhash": "0123456789abcdef0123456789abcdef0123456789abcdef0123456789abcdef0123456789ab",

    // The storage proof window is the number of blocks that the host has
    // to get a storage proof onto the blockchain. The window size is the
    // minimum size of window that the host will accept in a file contract.
    "windowsize": 144, // blocks

    // The maximum amount of money that the host will put up as collateral
    // for storage that is contracted by the renter.
    "collateral": "57870370370", // hastings / byte / block

    // The maximum amount of collateral that the host will put into a
    // single file contract.
    "maxcollateral": "100000000000000000000000000000",  // hastings

    // The price that a renter has to pay to create a contract with the
    // host. The payment is intended to cover transaction fees
    // for the file contract revision and the storage proof that the host
    // will be submitting to the blockchain.
    "contractprice": "30000000000000000000000000", // hastings

    // The price that a renter has to pay when downloading data from the
    // host.
    "downloadbandwidthprice": "250000000000000", // hastings / byte

    // The price that a renter has to pay to store files with the host.
    "storageprice": "231481481481", // hastings / byte / block

    // The price that a renter has to pay when uploading data to the host.
    "uploadbandwidthprice": "100000000000000", // hastings / byte

    // The revision number indicates to the renter what iteration of
    // settings the host is currently at. Settings are generally signed.
    // If the renter has multiple conflicting copies of settings from the
    // host, the renter can expect the one with the higher revision number
    // to be more recent.
    "revisionnumber": 0,

    // The version of external settings being used. This field helps
    // coordinate updates while preserving compatibility with older nodes.
    "version": "1.0.0"
  },

  // The financial status of the host.
  "financialmetrics": {
    // Number of open file contracts.
    "contractcount": 2,

    // The amount of money that renters have given to the host to pay for
    // file contracts. The host is required to submit a file contract
    // revision and a storage proof for every file contract that gets created,
    // and the renter pays for the miner fees on these objects.
    "contractcompensation": "123", // hastings

    // The amount of money that renters have given to the host to pay for
    // file contracts which have not been confirmed yet. The potential
    // compensation becomes compensation after the storage proof is
    // submitted.
    "potentialcontractcompensation": "123", // hastings

    // The amount of storage collateral which the host has tied up in file
    // contracts. The host has to commit collateral to a file contract even
    // if there is no storage, but the locked collateral will be returned
    // even if the host does not submit a storage proof - the collateral is
    // not at risk, it is merely set aside so that it can be put at risk
    // later.
    "lockedstoragecollateral": "123", // hastings

    // The amount of revenue, including storage revenue and bandwidth
    // revenue, that has been lost due to failed file contracts and
    // failed storage proofs.
    "lostrevenue": "123", // hastings

    // The amount of collateral that was put up to protect data which has
    // been lost due to failed file contracts and missed storage proofs.
    "loststoragecollateral": "123", // hastings

    // The amount of revenue that the host stands to earn if all storage
    // proofs are submitted corectly and in time.
    "potentialstoragerevenue": "123", // hastings

    // The amount of money that the host has risked on file contracts. If
    // the host starts missing storage proofs, the host can forfeit up to
    // this many coins. In the event of a missed storage proof, locked
    // storage collateral gets returned, but risked storage collateral
    // does not get returned.
    "riskedstoragecollateral": "123", // hastings

    // The amount of money that the host has earned from storing data. This
    // money has been locked down by successful storage proofs.
    "storagerevenue": "123", // hastings

    // The amount of money that the host has spent on transaction fees when
    // submitting host announcements, file contract revisions, and storage
    // proofs.
    "transactionfeeexpenses": "123", // hastings

    // The amount of money that the host has made from renters downloading
    // their files. This money has been locked in by successsful storage
    // proofs.
    "downloadbandwidthrevenue": "123", // hastings

    // The amount of money that the host stands to make from renters that
    // downloaded their files. The host will only realize this revenue if
    // the host successfully submits storage proofs for the related file
    // contracts.
    "potentialdownloadbandwidthrevenue": "123", // hastings

    // The amount of money that the host stands to make from renters that
    // uploaded files. The host will only realize this revenue if the host
    // successfully submits storage proofs for the related file contracts.
    "potentialuploadbandwidthrevenue": "123", // hastings

    // The amount of money that the host has made from renters uploading
    // their files. This money has been locked in by successful storage
    // proofs.
    "uploadbandwidthrevenue": "123" // hastings
  },

  // The settings of the host. Most interactions between the user and the
  // host occur by changing the internal settings.
  "internalsettings": {
    // When set to true, the host will accept new file contracts if the
    // terms are reasonable. When set to false, the host will not accept new
    // file contracts at all.
    "acceptingcontracts": true,

    // The maximum size of a single download request from a renter. Each
    // download request has multiple round trips of communication that
    // exchange money. Larger batch sizes mean fewer round trips, but more
    // financial risk for the host - the renter can get a free batch when
    // downloading by refusing to provide a signature.
    "maxdownloadbatchsize": 17825792, // bytes

    // The maximum duration of a file contract that the host will accept.
    // The storage proof window must end before the current height +
    // maxduration.
    "maxduration": 25920, // blocks

    // The maximum size of a single batch of file contract revisions. The
    // renter can perform DoS attacks on the host by uploading a batch of
    // data then refusing to provide a signature to pay for the data. The
    // host can reduce this exposure by limiting the batch size. Larger
    // batch sizes allow for higher throughput as there is significant
    // communication overhead associated with performing a batch upload.
    "maxrevisebatchsize": 17825792, // bytes

    // The IP address or hostname (including port) that the host should be
    // contacted at. If left blank, the host will automatically figure out
    // its ip address and use that. If given, the host will use the address
    // given.
    "netaddress": "123.456.789.0:5582",

    // The storage proof window is the number of blocks that the host has
    // to get a storage proof onto the blockchain. The window size is the
    // minimum size of window that the host will accept in a file contract.
    "windowsize": 144, // blocks

    // The maximum amount of money that the host will put up as collateral
    // per byte per block of storage that is contracted by the renter.
    "collateral": "57870370370", // hastings / byte / block

    // The total amount of money that the host will allocate to collateral
    // across all file contracts.
    "collateralbudget": "2000000000000000000000000000000", // hastings

    // The maximum amount of collateral that the host will put into a
    // single file contract.
    "maxcollateral": "100000000000000000000000000000", // hastings

    // The minimum price that the host will demand from a renter when
    // forming a contract. Typically this price is to cover transaction
    // fees on the file contract revision and storage proof, but can also
    // be used if the host has a low amount of collateral. The price is a
    // minimum because the host may automatically adjust the price upwards
    // in times of high demand.
    "mincontractprice": "30000000000000000000000000", // hastings

    // The minimum price that the host will demand from a renter when the
    // renter is downloading data. If the host is saturated, the host may
    // increase the price from the minimum.
    "mindownloadbandwidthprice": "250000000000000", // hastings / byte

    // The minimum price that the host will demand when storing data for
    // extended periods of time. If the host is low on space, the price of
    // storage may be set higher than the minimum.
    "minstorageprice": "231481481481", // hastings / byte / block

    // The minimum price that the host will demand from a renter when the
    // renter is uploading data. If the host is saturated, the host may
    // increase the price from the minimum.
    "minuploadbandwidthprice": "100000000000000" // hastings / byte
  },

  // Information about the network, specifically various ways in which
  // renters have contacted the host.
  "networkmetrics": {
    // The number of times that a renter has attempted to download
    // something from the host.
    "downloadcalls": 0,

    // The number of calls that have resulted in errors. A small number of
    // errors are expected, but a large number of errors indicate either
    // buggy software or malicious network activity. Usually buggy
    // software.
    "errorcalls": 1,

    // The number of times that a renter has tried to form a contract with
    // the host.
    "formcontractcalls": 2,

    // The number of times that a renter has tried to renew a contract with
    // the host.
    "renewcalls": 3,

    // The number of times that the renter has tried to revise a contract
    // with the host.
    "revisecalls": 4,

    // The number of times that a renter has queried the host for the
    // host's settings. The settings include the price of bandwidth, which
    // is a price that can adjust every few minutes. This value is usually
    // very high compared to the others.
    "settingscalls": 5,

    // The number of times that a renter has attempted to use an
    // unrecognized call. Larger numbers typically indicate buggy software.
    "unrecognizedcalls": 6
  },

  // Information about the health of the host.

  // connectabilitystatus is one of "checking", "connectable",
  // or "not connectable", and indicates if the host can connect to
  // itself on its configured NetAddress.
  "connectabilitystatus": "checking",

  // workingstatus is one of "checking", "working", or "not working"
  // and indicates if the host is being actively used by renters.
  "workingstatus": "checking"
}
```

#### /host [POST]

configures hosting parameters. All parameters are optional; unspecified
parameters will be left unchanged.

###### Query String Parameters
```
// When set to true, the host will accept new file contracts if the
// terms are reasonable. When set to false, the host will not accept new
// file contracts at all.
acceptingcontracts // Optional, true / false

// The maximum size of a single download request from a renter. Each
// download request has multiple round trips of communication that
// exchange money. Larger batch sizes mean fewer round trips, but more
// financial risk for the host - the renter can get a free batch when
// downloading by refusing to provide a signature.
maxdownloadbatchsize // Optional, bytes

// The maximum duration of a file contract that the host will accept.
// The storage proof window must end before the current height +
// maxduration.
maxduration // Optional, blocks

// The maximum size of a single batch of file contract revisions. The
// renter can perform DoS attacks on the host by uploading a batch of
// data then refusing to provide a signature to pay for the data. The
// host can reduce this exposure by limiting the batch size. Larger
// batch sizes allow for higher throughput as there is significant
// communication overhead associated with performing a batch upload.
maxrevisebatchsize // Optional, bytes

// The IP address or hostname (including port) that the host should be
// contacted at. If left blank, the host will automatically figure out
// its ip address and use that. If given, the host will use the address
// given.
netaddress // Optional

// The storage proof window is the number of blocks that the host has
// to get a storage proof onto the blockchain. The window size is the
// minimum size of window that the host will accept in a file contract.
windowsize // Optional, blocks

// The maximum amount of money that the host will put up as collateral
// per byte per block of storage that is contracted by the renter.
collateral // Optional, hastings / byte / block

// The total amount of money that the host will allocate to collateral
// across all file contracts.
collateralbudget // Optional, hastings

// The maximum amount of collateral that the host will put into a
// single file contract.
maxcollateral // Optional, hastings

// The minimum price that the host will demand from a renter when
// forming a contract. Typically this price is to cover transaction
// fees on the file contract revision and storage proof, but can also
// be used if the host has a low amount of collateral. The price is a
// minimum because the host may automatically adjust the price upwards
// in times of high demand.
mincontractprice // Optional, hastings

// The minimum price that the host will demand from a renter when the
// renter is downloading data. If the host is saturated, the host may
// increase the price from the minimum.
mindownloadbandwidthprice // Optional, hastings / byte

// The minimum price that the host will demand when storing data for
// extended periods of time. If the host is low on space, the price of
// storage may be set higher than the minimum.
minstorageprice // Optional, hastings / byte / block

// The minimum price that the host will demand from a renter when the
// renter is uploading data. If the host is saturated, the host may
// increase the price from the minimum.
minuploadbandwidthprice // Optional, hastings / byte
```

###### Response
standard success or error response. See
[#standard-responses](#standard-responses).

#### /host/announce [POST]

Announce the host to the network as a source of storage. Generally only needs 
to be called once.

Note that even after the host has been announced, it will not accept new 
contracts unless configured to do so. To configure the host to accept 
contracts, see [/host](https://github.com/HyperspaceApp/Hyperspace/blob/master/doc/api/Host.md#host-post).

###### Query String Parameters
```
// The address to be announced. If no address is provided, the automatically
// discovered address will be used instead.
netaddress string // Optional
```

###### Response
standard success or error response. See
[#standard-responses](#standard-responses).

#### /host/contracts [GET]

Get contract information from the host database. This call will return all storage obligations on the host. Its up to the caller to filter the contracts based on his needs.

###### JSON Response
```javascript
{
  "contracts": [
    // Amount in hastings to cover the transaction fees for this storage obligation.
    "contractcost":		"1234",		// hastings

    // Size of the data that is protected by the contract.
    "datasize":			50000,		// bytes

    // Amount that is locked as collateral for this storage obligation.
    "lockedcollateral":		"1234",		// hastings

    // Id of the storageobligation, which is defined by the file contract id of the file contract that governs the storage obligation.
    "obligationid":		"fff48010dcbbd6ba7ffd41bc4b25a3634ee58bbf688d2f06b7d5a0c837304e13",

    // Potential revenue for downloaded data that the host will reveive upon successful completion of the obligation.
    "potentialdownloadrevenue":	"1234",		// hastings

    // Potential revenue for storage of data that the host will reveive upon successful completion of the obligation.
    "potentialstoragerevenue":	"1234",		// hastings

    // Potential revenue for uploaded data that the host will reveive upon successful completion of the obligation.
    "potentialuploadrevenue":	"1234",		// hastings

    // Amount that the host might lose if the submission of the storage proof is not successful.
    "riskedcollateral":		"1234",		// hastings

    // Number of sector roots.
    "sectorrootscount":		2,

    // Amount for transaction fees that the host added to the storage obligation.
    "transactionfeesadded":	"1234",		// hastings

    // Experation height is the height at which the storage obligation expires.
    "expirationheight":		123456,		// blocks

    // Negotion height is the height at which the storage obligation was negotiated.
    "negotiationheight":	0,		// blocks

    // The proof deadline is the height by which the storage proof must be submitted.
    "proofdeadline":		123456,		// blocks

    // Status of the storage obligation. There are 4 different statuses:
    // obligationFailed:	the storage obligation failed, potential revenues and risked collateral are lost
    // obligationRejected:	the storage obligation was never started, no revenues gained or lost
    // obligationSucceeded:	the storage obligation was completed, revenues were gained
    // obligationUnresolved: 	the storage obligation has an uninitialized value. When the "proofdeadline" is in the past this might be a stale obligation.
    "obligationstatus":		"obligationFailed",

    // Origin confirmed indicates whether the file contract was seen on the blockchain for this storage obligation.
    "originconfirmed":		true,

    // Proof confirmed indicates whether there was a storage proof seen on the blockchain for this storage obligation.
    "proofconfirmed":		true,

    // The host has constructed a storage proof
    "proofconstructed":		false
 
    // Revision confirmed indicates whether there was a file contract revision seen on the blockchain for this storage obligation.
    "revisionconfirmed":	true,
 
    // Revision constructed indicates whether there was a file contract revision constructed for this storage obligation.
    "revisionconstructed":	true,
 ]
}
```

#### /host/storage [GET]

gets a list of folders tracked by the host's storage manager.

###### JSON Response
```javascript
{
  "folders": [
    {
      // Absolute path to the storage folder on the local filesystem.
      "path": "/home/foo/bar",

      // Maximum capacity of the storage folder. The host will not store more
      // than this many bytes in the folder. This capacity is not checked
      // against the drive's remaining capacity. Therefore, you must manually
      // ensure the disk has sufficient capacity for the folder at all times.
      // Otherwise you risk losing renter's data and failing storage proofs.
      "capacity": 50000000000, // bytes

      // Unused capacity of the storage folder.
      "capacityremaining": 100000, // bytes

      // Number of failed disk read & write operations. A large number of
      // failed reads or writes indicates a problem with the filesystem or
      // drive's hardware.
      "failedreads":  0,
      "failedwrites": 1,

      // Number of successful read & write operations.
      "successfulreads":  2,
      "successfulwrites": 3
    }
  ]
}
```

#### /host/storage/folders/add [POST]

adds a storage folder to the manager. The manager may not check that there is
enough space available on-disk to support as much storage as requested

###### Query String Parameters
```
// Local path on disk to the storage folder to add.
path // Required

// Initial capacity of the storage folder. This value isn't validated so it is
// possible to set the capacity of the storage folder greater than the capacity
// of the disk. Do not do this.
size // bytes, Required
```

###### Response
standard success or error response. See
[#standard-responses](#standard-responses).

#### /host/storage/folders/remove [POST]

remove a storage folder from the manager. All storage on the folder will be
moved to other storage folders, meaning that no data will be lost. If the
manager is unable to save data, an error will be returned and the operation
will be stopped.

###### Query String Parameters
```
// Local path on disk to the storage folder to remove.
path // Required

// If `force` is true, the storage folder will be removed even if the data in
// the storage folder cannot be moved to other storage folders, typically
// because they don't have sufficient capacity. If `force` is true and the data
// cannot be moved, data will be lost.
force // bool, Optional, default is false
```

###### Response
standard success or error response. See
[#standard-responses](#standard-responses).

#### /host/storage/folders/resize [POST]

grows or shrink a storage folder in the manager. The manager may not check that
there is enough space on-disk to support growing the storage folder, but should
gracefully handle running out of space unexpectedly. When shrinking a storage
folder, any data in the folder that needs to be moved will be placed into other
storage folders, meaning that no data will be lost. If the manager is unable to
migrate the data, an error will be returned and the operation will be stopped.

###### Query String Parameters
```
// Local path on disk to the storage folder to resize.
path // Required

// Desired new size of the storage folder. This will be the new capacity of the
// storage folder.
newsize // bytes, Required
```

###### Response
standard success or error response. See
[#standard-responses](#standard-responses).

#### /host/storage/sectors/delete/___*merkleroot___ [POST]

deletes a sector, meaning that the manager will be unable to upload that sector
and be unable to provide a storage proof on that sector. This endpoint is for
removing the data entirely, and will remove instances of the sector appearing
at all heights. The primary purpose is to comply with legal requests to remove
data.

###### Path Parameters
```
// Merkleroot of the sector to delete.
:merkleroot 
```

###### Response
standard success or error response. See
[#standard-responses](#standard-responses).

#### /host/estimatescore [GET]

returns the estimated HostDB score of the host using its current settings,
combined with the provided settings.

###### JSON Response
```javascript
{
	// estimatedscore is the estimated HostDB score of the host given the
	// settings passed to estimatescore.
	"estimatedscore": "123456786786786786786786786742133",
	// conversionrate is the likelihood given the settings passed to
	// estimatescore that the host will be selected by renters forming contracts.
	"conversionrate": 95
}
```

###### Query String Parameters
```
acceptingcontracts   // Optional, true / false
maxdownloadbatchsize // Optional, bytes
maxduration          // Optional, blocks
maxrevisebatchsize   // Optional, bytes
netaddress           // Optional
windowsize           // Optional, blocks

collateral       // Optional, hastings / byte / block
collateralbudget // Optional, hastings
maxcollateral    // Optional, hastings

mincontractprice          // Optional, hastings
mindownloadbandwidthprice // Optional, hastings / byte
minstorageprice           // Optional, hastings / byte / block
minuploadbandwidthprice   // Optional, hastings / byte
```
=======
Updates to the API documentation can be made here:
[Sia API markdown](./index.html.md "Sia API markdown")
>>>>>>> 40f0ab37
<|MERGE_RESOLUTION|>--- conflicted
+++ resolved
@@ -1,10 +1,10 @@
 Host API
 --------
 
-The Sia API documentation can be found here:
-[Sia API](https://sia.tech/docs/ "Sia API")
-
-<<<<<<< HEAD
+This document contains detailed descriptions of the host's API routes. For an
+overview of the host's API routes, see [API.md#host](/doc/API.md#host).  For an
+overview of all API routes, see [API.md](/doc/API.md)
+
 There may be functional API calls which are not documented. These are not
 guaranteed to be supported beyond the current release, and should not be used
 in production.
@@ -659,8 +659,4 @@
 mindownloadbandwidthprice // Optional, hastings / byte
 minstorageprice           // Optional, hastings / byte / block
 minuploadbandwidthprice   // Optional, hastings / byte
-```
-=======
-Updates to the API documentation can be made here:
-[Sia API markdown](./index.html.md "Sia API markdown")
->>>>>>> 40f0ab37
+```