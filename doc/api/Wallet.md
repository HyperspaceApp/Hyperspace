Wallet
======

This document contains detailed descriptions of the wallet's API routes. For an
overview of the wallet's API routes, see [API.md#wallet](/doc/API.md#wallet).
For an overview of all API routes, see [API.md](/doc/API.md)

There may be functional API calls which are not documented. These are not
guaranteed to be supported beyond the current release, and should not be used
in production.

Overview
--------

The wallet stores and manages space cash. The wallet's API endpoints
expose methods for creating and loading wallets, locking and unlocking, sending
space cash, and getting the wallet's balance.

You must create a wallet before you can use the wallet's API endpoints. You can
create a wallet with the `/wallet/init` endpoint. Wallets are always encrypted
on disk. Calls to some wallet API endpoints will fail until the wallet is
unlocked. The wallet can be unlocked with the `/wallet/unlock` endpoint. Once
the wallet is unlocked calls to the API endpoints will succeed until the wallet
is locked again with `/wallet/lock`, or hsd is restarted. The host and renter
require the miner to be unlocked.

Index
-----

<<<<<<< HEAD
| Route                                                           | HTTP verb |
| --------------------------------------------------------------- | --------- |
| [/wallet](#wallet-get)                                          | GET       |
| [/wallet/address](#walletaddress-get)                           | GET       |
| [/wallet/addresses](#walletaddresses-get)                       | GET       |
| [/wallet/backup](#walletbackup-get)                             | GET       |
| [/wallet/init](#walletinit-post)                                | POST      |
| [/wallet/init/seed](#walletinitseed-post)                       | POST      |
| [/wallet/lock](#walletlock-post)                                | POST      |
| [/wallet/seed](#walletseed-post)                                | POST      |
| [/wallet/seeds](#walletseeds-get)                               | GET       |
| [/wallet/spacecash](#walletspacecash-post)                      | POST      |
| [/wallet/siagkey](#walletsiagkey-post)                          | POST      |
| [/wallet/sweep/seed](#walletsweepseed-post)                     | POST      |
| [/wallet/transaction/___:id___](#wallettransactionid-get)       | GET       |
| [/wallet/transactions](#wallettransactions-get)                 | GET       |
| [/wallet/transactions/___:addr___](#wallettransactionsaddr-get) | GET       |
| [/wallet/unlock](#walletunlock-post)                            | POST      |
| [/wallet/verify/address/:___addr___](#walletverifyaddress-get)  | GET       |
| [/wallet/changepassword](#walletchangepassword-post)            | POST      |
=======
| Route                                                               | HTTP verb |
| ------------------------------------------------------------------- | --------- |
| [/wallet](#wallet-get)                                              | GET       |
| [/wallet/033x](#wallet033x-post)                                    | POST      |
| [/wallet/address](#walletaddress-get)                               | GET       |
| [/wallet/addresses](#walletaddresses-get)                           | GET       |
| [/wallet/backup](#walletbackup-get)                                 | GET       |
| [/wallet/init](#walletinit-post)                                    | POST      |
| [/wallet/init/seed](#walletinitseed-post)                           | POST      |
| [/wallet/lock](#walletlock-post)                                    | POST      |
| [/wallet/seed](#walletseed-post)                                    | POST      |
| [/wallet/seeds](#walletseeds-get)                                   | GET       |
| [/wallet/siacoins](#walletsiacoins-post)                            | POST      |
| [/wallet/siafunds](#walletsiafunds-post)                            | POST      |
| [/wallet/siagkey](#walletsiagkey-post)                              | POST      |
| [/wallet/sweep/seed](#walletsweepseed-post)                         | POST      |
| [/wallet/transaction/___:id___](#wallettransactionid-get)           | GET       |
| [/wallet/transactions](#wallettransactions-get)                     | GET       |
| [/wallet/transactions/___:addr___](#wallettransactionsaddr-get)     | GET       |
| [/wallet/unlock](#walletunlock-post)                                | POST      |
| [/wallet/verify/address/:___addr___](#walletverifyaddressaddr-get)  | GET       |
| [/wallet/changepassword](#walletchangepassword-post)                | POST      |
>>>>>>> b88a2529

#### /wallet [GET]

returns basic information about the wallet, such as whether the wallet is
locked or unlocked.

###### JSON Response
```javascript
{
  // Indicates whether the wallet has been encrypted or not. If the wallet
  // has not been encrypted, then no data has been generated at all, and the
  // first time the wallet is unlocked, the password given will be used as
  // the password for encrypting all of the data. 'encrypted' will only be
  // set to false if the wallet has never been unlocked before (the unlocked
  // wallet is still encryped - but the encryption key is in memory).
  "encrypted": true,

  // Indicates whether the wallet is currently locked or unlocked. Some calls
  // become unavailable when the wallet is locked.
  "unlocked": true,

  // Indicates whether the wallet is currently rescanning the blockchain. This
  // will be true for the duration of calls to /unlock, /seeds, /init/seed,
  // and /sweep/seed.
  "rescanning": false,

  // Number of space cash, in hastings, available to the wallet as of the most
  // recent block in the blockchain.
  "confirmedspacecashbalance": "123456", // hastings, big int

  // Number of space cash, in hastings, that are leaving the wallet according
  // to the set of unconfirmed transactions. Often this number appears
  // inflated, because outputs are frequently larger than the number of coins
  // being sent, and there is a refund. These coins are counted as outgoing,
  // and the refund is counted as incoming. The difference in balance can be
  // calculated using 'unconfirmedincomingsiacoins' - 'unconfirmedoutgoingsiacoins'
  "unconfirmedoutgoingsiacoins": "0", // hastings, big int

  // Amount of SPACE, in hastings, are entering the wallet according to
  // the set of unconfirmed transactions. This number is often inflated by
  // outgoing SPACE, because outputs are frequently larger than the amount
  // being sent. The refund will be included in the unconfirmed incoming
  // SPACE balance.
  "unconfirmedincomingsiacoins": "789", // hastings, big int

  // Amount of SPACE, in hastings per byte, below which a transaction output
  // cannot be used because the wallet considers it a dust output
  "dustthreshold": "1234", // hastings / byte, big int
}
```

#### /wallet/address [GET]

gets a new address from the wallet generated by the primary seed. An error will
be returned if the wallet is locked.

###### JSON Response
```javascript
{
  // Wallet address that can receive SPACE. Addresses are 76 character long hex strings.
  "address": "1234567890abcdef0123456789abcdef0123456789abcdef0123456789abcdef0123456789ab"
}
```

#### /wallet/addresses [GET]

fetches the list of addresses from the wallet. If the wallet has not been
created or unlocked, no addresses will be returned. After the wallet is
unlocked, this call will continue to return its addresses even after the
wallet is locked again.

###### JSON Response
```javascript
{
  // Array of wallet addresses owned by the wallet.
  "addresses": [
    "1234567890abcdef0123456789abcdef0123456789abcdef0123456789abcdef0123456789ab",
    "aaaaaaaaaaaaaaaaaaaaaaaaaaaaaaaaaaaaaaaaaaaaaaaaaaaaaaaaaaaaaaaaaaaaaaaaaaaa",
    "bbbbbbbbbbbbbbbbbbbbbbbbbbbbbbbbbbbbbbbbbbbbbbbbbbbbbbbbbbbbbbbbbbbbbbbbbbbb"
  ]
}
```

#### /wallet/backup [GET]

creates a backup of the wallet settings file. Though this can easily be done
manually, the settings file is often in an unknown or difficult to find
location. The /wallet/backup call can spare users the trouble of needing to
find their wallet file. The destination file is overwritten if it already
exists.

###### Query String Parameters
```
// path to the location on disk where the backup file will be saved.
destination
```

###### Response
standard success or error response. See
[API.md#standard-responses](/doc/API.md#standard-responses).

#### /wallet/init [POST]

initializes the wallet. After the wallet has been initialized once, it does not
need to be initialized again, and future calls to /wallet/init will return an
error, unless the force flag is set. The encryption password is provided by the
api call. If the password is blank, then the password will be set to the same
as the seed.

###### Query String Parameters
```
// Password that will be used to encrypt the wallet. All subsequent calls
// should use this password. If left blank, the seed that gets returned will
// also be the encryption password.
encryptionpassword

// Name of the dictionary that should be used when encoding the seed. 'english'
// is the most common choice when picking a dictionary.
dictionary // Optional, default is english.

// boolean, when set to true /wallet/init will Reset the wallet if one exists
// instead of returning an error. This allows API callers to reinitialize a new
// wallet.
force
```

###### JSON Response
```javascript
{
  // Wallet seed used to generate addresses that the wallet is able to spend.
  "primaryseed": "hello world hello world hello world hello world hello world hello world hello world hello world hello world hello world hello world hello world hello world hello world hello"
}
```

#### /wallet/init/seed [POST]

initializes the wallet using a preexisting seed. After the wallet has been
initialized once, it does not need to be initialized again, and future calls to
/wallet/init/seed will return an error unless the force flag is set. The
encryption password is provided by the api call. If the password is blank, then
the password will be set to the same as the seed. Note that loading a
preexisting seed requires scanning the blockchain to determine how many keys
have been generated from the seed.  For this reason, /wallet/init/seed can only
be called if the blockchain is synced.

###### Query String Parameters
```
// Password that will be used to encrypt the wallet. All subsequent calls
// should use this password. If left blank, the seed that gets returned will
// also be the encryption password.
encryptionpassword

// Name of the dictionary that should be used when encoding the seed. 'english'
// is the most common choice when picking a dictionary.
dictionary // Optional, default is english.

// Dictionary-encoded phrase that corresponds to the seed being used to
// initialize the wallet.
seed

// boolean, when set to true /wallet/init will Reset the wallet if one exists
// instead of returning an error. This allows API callers to reinitialize a new
// wallet.
force
```

###### Response
standard success or error response. See
[API.md#standard-responses](/doc/API.md#standard-responses).

#### /wallet/seed [POST]

gives the wallet a seed to track when looking for incoming transactions. The
wallet will be able to spend outputs related to addresses created by the seed.
The seed is added as an auxiliary seed, and does not replace the primary seed.
Only the primary seed will be used for generating new addresses.

###### Query String Parameters
```
// Key used to encrypt the new seed when it is saved to disk.
encryptionpassword

// Name of the dictionary that should be used when encoding the seed. 'english'
// is the most common choice when picking a dictionary.
dictionary

// Dictionary-encoded phrase that corresponds to the seed being added to the
// wallet.
seed
```

###### Response
standard success or error response. See
[API.md#standard-responses](/doc/API.md#standard-responses).

#### /wallet/seeds [GET]

returns a list of seeds in use by the wallet. The primary seed is the only seed
that gets used to generate new addresses. This call is unavailable when the
wallet is locked.

A seed is an encoded version of a 128 bit random seed. The output is 15 words
chosen from a small dictionary as indicated by the input. The most common
choice for the dictionary is going to be 'english'. The underlying seed is the
same no matter what dictionary is used for the encoding. The encoding also
contains a small checksum of the seed, to help catch simple mistakes when
copying. The library
[entropy-mnemonics](https://gitlab.com/NebulousLabs/entropy-mnemonics) is used
when encoding.

###### Query String Parameters
```
// Name of the dictionary that should be used when encoding the seed. 'english'
// is the most common choice when picking a dictionary.
dictionary
```

###### JSON Response
```javascript
{
  // Seed that is actively being used to generate new addresses for the wallet.
  "primaryseed": "hello world hello world hello world hello world hello world hello world hello world hello world hello world hello world hello world hello world hello world hello world hello",

  // Number of addresses that remain in the primary seed until exhaustion has
  // been reached. Once exhaustion has been reached, new addresses will
  // continue to be generated but they will be more difficult to recover in the
  // event of a lost wallet file or encryption password.
  "addressesremaining": 2500,

  // Array of all seeds that the wallet references when scanning the blockchain
  // for outputs. The wallet is able to spend any output generated by any of
  // the seeds, however only the primary seed is being used to generate new
  // addresses.
  "allseeds": [
    "hello world hello world hello world hello world hello world hello world hello world hello world hello world hello world hello world hello world hello world hello world hello",
    "foo bar foo bar foo bar foo bar foo bar foo bar foo bar foo bar foo bar foo bar foo bar foo bar foo bar foo bar foo",
  ]
}
```

#### /wallet/spacecash [POST]

Function: Send space cash to an address or set of addresses. The outputs are
arbitrarily selected from addresses in the wallet. If 'outputs' is supplied,
'amount' and 'destination' must be empty. The number of outputs should not
exceed 400; this may result in a transaction too large to fit in the
transaction pool.

###### Query String Parameters
```
// Number of hastings being sent. A hasting is the smallest unit in Hyperspace. There
// are 10^24 hastings in a single unit of SPACE.
amount      // hastings

// Address that is receiving the coins.
destination // address

// JSON array of outputs. The structure of each output is:
// {"unlockhash": "<destination>", "value": "<amount>"}
outputs
```

###### JSON Response
```javascript
{
  // Array of IDs of the transactions that were created when sending the coins.
  // The last transaction contains the output headed to the 'destination'.
  // Transaction IDs are 64 character long hex strings.
  transactionids [
    "1234567890abcdef0123456789abcdef0123456789abcdef0123456789abcdef",
    "aaaaaaaaaaaaaaaaaaaaaaaaaaaaaaaaaaaaaaaaaaaaaaaaaaaaaaaaaaaaaaaa",
    "bbbbbbbbbbbbbbbbbbbbbbbbbbbbbbbbbbbbbbbbbbbbbbbbbbbbbbbbbbbbbbbb"
  ]
}
```

### Examples

#### Send to single address

###### Example POST Request
Use _amount_ and _destination_ parameters.
```
/wallet/spacecash?amount=1000000000000000000000000&destination=1234567890abcdef0123456789abcdef0123456789abcdef0123456789abcdef0123456789ab
```

###### Expected Response Code
```
200 OK
```

###### Example Response Body
```json
{
  "transactionids": [
    "3918e4a4b4cee46b3e5b28b8a1cc41c064a6f6002d162d396f296c201e6edc13",
    "18b85b7d20f8a87bdadacf11e135ad44db1d93efd0613d23116e8cf255502762"
  ]
}
```


#### Send to set of addresses
Use _outputs_ parameter in the form of a JSON array. _amount_ and _destination_ parameters must be empty.


###### Example POST Request
```
/wallet/spacecash?outputs=[{"unlockhash":"1234567890abcdef0123456789abcdef0123456789abcdef0123456789abcdef0123456789ab","value":"1000000000000000000000000"},{"unlockhash":"abcdef0123456789abcdef0123456789abcdef0123456789abcdef0123456789ab1234567890","value":"8000000000000000000000000"},{"unlockhash":"cdef0123456789abcdef0123456789abcdef0123456789ab1234567890abcdef0123456789ab","value":"5000000000000000000000000"}]
```

###### (sample JSON request body for reference)
```json
{
  "outputs": [
    {
      "unlockhash":
"1234567890abcdef0123456789abcdef0123456789abcdef0123456789abcdef0123456789ab",
      "value": "1000000000000000000000000"
    },
    {
      "unlockhash":
"abcdef0123456789abcdef0123456789abcdef0123456789abcdef0123456789ab1234567890",
      "value": "8000000000000000000000000"
    },
    {
      "unlockhash":
"cdef0123456789abcdef0123456789abcdef0123456789ab1234567890abcdef0123456789ab",
      "value": "20000000000000000000000000"
    }
  ]
}

```

###### Expected Response Code
```
200 OK
```

###### Example Response Body
```json
{
  "transactionids": [
    "21962e0118f3ca5d6fab0262c65bca0220fbcc828c499974d86e7cc4047a0ce5",
    "f2471d550823f2c0616565d8476a7fea5f2b9a841612bf109923c3a54e760721"
  ]
}
```

#### /wallet/siagkey [POST]

Function: Load a key into the wallet that was generated by siag.

###### Query String Parameters
```
// Key that is used to encrypt the siag key when it is imported to the wallet.
encryptionpassword

// List of filepaths that point to the keyfiles that make up the siag key.
// There should be at least one keyfile per required signature. The filenames
// need to be commna separated (no spaces), which means filepaths that contain
// a comma are not allowed.
keyfiles
```

###### Response
standard success or error response. See
[API.md#standard-responses](/doc/API.md#standard-responses).

#### /wallet/sweep/seed [POST]

Function: Scan the blockchain for outputs belonging to a seed and send them to
an address owned by the wallet.

###### Query String Parameters
```
// Name of the dictionary that should be used when decoding the seed. 'english'
// is the most common choice when picking a dictionary.
dictionary // Optional, default is english.

// Dictionary-encoded phrase that corresponds to the seed being added to the
// wallet.
seed
```

###### JSON Response
```javascript
{
  // Amount of SPACE, in hastings, transferred to the wallet as a result of
  // the sweep.
  "coins": "123456", // hastings, big int
}
```

#### /wallet/lock [POST]

locks the wallet, wiping all secret keys. After being locked, the keys are
encrypted. Queries for the seed and related queries become unavailable.
Queries concerning transaction history and balance are still available.

###### Response
standard success or error response. See
[API.md#standard-responses](/doc/API.md#standard-responses).

#### /wallet/transaction/___:id___ [GET]

gets the transaction associated with a specific transaction id.

###### Path Parameters
```
// ID of the transaction being requested.
:id
```

###### JSON Response
```javascript
{
  "transaction": {
    // Raw transaction. The rest of the fields in the resposne are determined
    // from this raw transaction. It is left undocumented here as the processed
    // transaction (the rest of the fields in this object) are usually what is
    // desired.
    "transaction": {
      // See types.Transaction in https://github.com/HyperspaceApp/Hyperspace/blob/master/types/transactions.go
    },

    // ID of the transaction from which the wallet transaction was derived.
    "transactionid": "1234567890abcdef0123456789abcdef0123456789abcdef0123456789abcdef",

    // Block height at which the transaction was confirmed. If the transaction
    // is unconfirmed the height will be the max value of an unsigned 64-bit
    // integer.
    "confirmationheight": 50000,

    // Time, in unix time, at which a transaction was confirmed. If the
    // transaction is unconfirmed the timestamp will be the max value of an
    // unsigned 64-bit integer.
    "confirmationtimestamp": 1257894000,

    // Array of processed inputs detailing the inputs to the transaction.
    "inputs": [
      {
        // The id of the output being spent.
        "parentid": "1234567890abcdef0123456789abcdef0123456789abcdef0123456789abcdef",

        // Type of fund represented by the input. Possible values is
        // 'siacoin input'
        "fundtype": "siacoin input",

        // true if the address is owned by the wallet.
        "walletaddress": false,

        // Address that is affected. For inputs (outgoing money), the related
        // address is usually not important because the wallet arbitrarily
        // selects which addresses will fund a transaction.
        "relatedaddress": "1234567890abcdef0123456789abcdef0123456789abcdef0123456789abcdef0123456789ab",

        // Amount of funds that have been moved in the input.
        "value": "1234", // hastings, big int
      }
    ],
    // Array of processed outputs detailing the outputs of the transaction.
    // Outputs related to file contracts are excluded.
    "outputs": [
      {
        // The id of the output that was created.
        "id": "1234567890abcdef0123456789abcdef0123456789abcdef0123456789abcdef",

        // Type of fund is represented by the output. Possible values are
        // 'siacoin output' and 'miner payout'. Siacoin outputs relate to SPACE.
        // Miner payouts point to SPACE that has been spent on a miner payout.
        // Because the destination of the miner payout is determined by the
        // block and not the transaction, the data 'maturityheight', 'walletaddress',
        // and'relatedaddress' are left blank.
        "fundtype": "siacoin output",

        // Block height the output becomes available to be spent. SPACE
        // outputs mature immediately - their maturity
        // height will always be the confirmation height of the transaction.
        // Claim outputs cannot be spent until they have had 144 confirmations,
        // thus the maturity height of a claim output will always be 144 larger
        // than the confirmation height of the transaction.
        "maturityheight": 50000,

        // true if the address is owned by the wallet.
        "walletaddress": false,

        // Address that is affected. For outputs (incoming money), the related
        // address field can be used to determine who has sent money to the
        // wallet.
        "relatedaddress": "aaaaaaaaaaaaaaaaaaaaaaaaaaaaaaaaaaaaaaaaaaaaaaaaaaaaaaaaaaaaaaaaaaaaaaaaaaaa",

        // Amount of funds that have been moved in the output.
        "value": "1234", // hastings, big int
      }
    ]
  }
}
```

#### /wallet/transactions [GET]

returns a list of transactions related to the wallet.

###### Query String Parameters
```
// Height of the block where transaction history should begin.
startheight // block height

// Height of of the block where the transaction history should end. If
// 'endheight' is greater than the current height, or if it is '-1', all
// transactions up to and including the most recent block will be provided.
endheight // block height
```

###### JSON Response
```javascript
{
  // All of the confirmed transactions appearing between height 'startheight'
  // and height 'endheight' (inclusive).
  "confirmedtransactions": [
    {
      // See the documentation for '/wallet/transaction/:id' for more information.
    }
  ],

  // All of the unconfirmed transactions.
  "unconfirmedtransactions": [
    {
      // See the documentation for '/wallet/transaction/:id' for more information.
    }
  ]
}
```

#### /wallet/transactions/___:addr___ [GET]

returns all of the transactions related to a specific address.

###### Path Parameters
```
// Unlock hash (i.e. wallet address) whose transactions are being requested.
:addr
```

###### JSON Response
```javascript
{
  // Array of processed transactions that relate to the supplied address.
  "transactions": [
    {
      // See the documentation for '/wallet/transaction/:id' for more information.
    }
  ]
}
```

#### /wallet/unlock [POST]

unlocks the wallet. The wallet is capable of knowing whether the correct
password was provided.

###### Query String Parameters
```
// Password that gets used to decrypt the file. Most frequently, the encryption
// password is the same as the primary wallet seed.
encryptionpassword string
```

###### Response
standard success or error response. See
[API.md#standard-responses](/doc/API.md#standard-responses).

#### /wallet/verify/address/:addr [GET]

takes the address specified by :addr and returns a JSON response indicating if the address is valid.

###### JSON Response
```javascript
{
	// valid indicates if the address supplied to :addr is a valid UnlockHash.
	"valid": true
}
```

#### /wallet/changepassword [POST]

changes the wallet's encryption password.

###### Query String Parameter
```
// encryptionpassword is the wallet's current encryption password.
encryptionpassword
// newpassword is the new password for the wallet.
newpassword
```

###### Response
standard success or error response. See
[#standard-responses](#standard-responses).<|MERGE_RESOLUTION|>--- conflicted
+++ resolved
@@ -27,32 +27,9 @@
 Index
 -----
 
-<<<<<<< HEAD
-| Route                                                           | HTTP verb |
-| --------------------------------------------------------------- | --------- |
-| [/wallet](#wallet-get)                                          | GET       |
-| [/wallet/address](#walletaddress-get)                           | GET       |
-| [/wallet/addresses](#walletaddresses-get)                       | GET       |
-| [/wallet/backup](#walletbackup-get)                             | GET       |
-| [/wallet/init](#walletinit-post)                                | POST      |
-| [/wallet/init/seed](#walletinitseed-post)                       | POST      |
-| [/wallet/lock](#walletlock-post)                                | POST      |
-| [/wallet/seed](#walletseed-post)                                | POST      |
-| [/wallet/seeds](#walletseeds-get)                               | GET       |
-| [/wallet/spacecash](#walletspacecash-post)                      | POST      |
-| [/wallet/siagkey](#walletsiagkey-post)                          | POST      |
-| [/wallet/sweep/seed](#walletsweepseed-post)                     | POST      |
-| [/wallet/transaction/___:id___](#wallettransactionid-get)       | GET       |
-| [/wallet/transactions](#wallettransactions-get)                 | GET       |
-| [/wallet/transactions/___:addr___](#wallettransactionsaddr-get) | GET       |
-| [/wallet/unlock](#walletunlock-post)                            | POST      |
-| [/wallet/verify/address/:___addr___](#walletverifyaddress-get)  | GET       |
-| [/wallet/changepassword](#walletchangepassword-post)            | POST      |
-=======
 | Route                                                               | HTTP verb |
 | ------------------------------------------------------------------- | --------- |
 | [/wallet](#wallet-get)                                              | GET       |
-| [/wallet/033x](#wallet033x-post)                                    | POST      |
 | [/wallet/address](#walletaddress-get)                               | GET       |
 | [/wallet/addresses](#walletaddresses-get)                           | GET       |
 | [/wallet/backup](#walletbackup-get)                                 | GET       |
@@ -61,8 +38,7 @@
 | [/wallet/lock](#walletlock-post)                                    | POST      |
 | [/wallet/seed](#walletseed-post)                                    | POST      |
 | [/wallet/seeds](#walletseeds-get)                                   | GET       |
-| [/wallet/siacoins](#walletsiacoins-post)                            | POST      |
-| [/wallet/siafunds](#walletsiafunds-post)                            | POST      |
+| [/wallet/spacecash](#walletspacecash-post)                          | POST      |
 | [/wallet/siagkey](#walletsiagkey-post)                              | POST      |
 | [/wallet/sweep/seed](#walletsweepseed-post)                         | POST      |
 | [/wallet/transaction/___:id___](#wallettransactionid-get)           | GET       |
@@ -71,7 +47,6 @@
 | [/wallet/unlock](#walletunlock-post)                                | POST      |
 | [/wallet/verify/address/:___addr___](#walletverifyaddressaddr-get)  | GET       |
 | [/wallet/changepassword](#walletchangepassword-post)                | POST      |
->>>>>>> b88a2529
 
 #### /wallet [GET]
 
