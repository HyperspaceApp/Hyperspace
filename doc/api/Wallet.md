--- conflicted
+++ resolved
@@ -27,28 +27,6 @@
 Index
 -----
 
-<<<<<<< HEAD
-| Route                                                               | HTTP verb |
-| ------------------------------------------------------------------- | --------- |
-| [/wallet](#wallet-get)                                              | GET       |
-| [/wallet/address](#walletaddress-get)                               | GET       |
-| [/wallet/addresses](#walletaddresses-get)                           | GET       |
-| [/wallet/backup](#walletbackup-get)                                 | GET       |
-| [/wallet/init](#walletinit-post)                                    | POST      |
-| [/wallet/init/seed](#walletinitseed-post)                           | POST      |
-| [/wallet/lock](#walletlock-post)                                    | POST      |
-| [/wallet/seed](#walletseed-post)                                    | POST      |
-| [/wallet/seeds](#walletseeds-get)                                   | GET       |
-| [/wallet/spacecash](#walletspacecash-post)                          | POST      |
-| [/wallet/siagkey](#walletsiagkey-post)                              | POST      |
-| [/wallet/sweep/seed](#walletsweepseed-post)                         | POST      |
-| [/wallet/transaction/___:id___](#wallettransactionid-get)           | GET       |
-| [/wallet/transactions](#wallettransactions-get)                     | GET       |
-| [/wallet/transactions/___:addr___](#wallettransactionsaddr-get)     | GET       |
-| [/wallet/unlock](#walletunlock-post)                                | POST      |
-| [/wallet/verify/address/:___addr___](#walletverifyaddressaddr-get)  | GET       |
-| [/wallet/changepassword](#walletchangepassword-post)                | POST      |
-=======
 | Route                                                                   | HTTP verb |
 | ----------------------------------------------------------------------- | --------- |
 | [/wallet](#wallet-get)                                                  | GET       |
@@ -74,8 +52,6 @@
 | [/wallet/verify/address/:___addr___](#walletverifyaddress-get)          | GET       |
 | [/wallet/watch](#walletwatch-post)                                      | POST      |
 
->>>>>>> 6c063cf7
-
 #### /wallet [GET]
 
 returns basic information about the wallet, such as whether the wallet is
