--- conflicted
+++ resolved
@@ -798,17 +798,11 @@
       // Hash of the output's unlock conditions, commonly known as the "address".
       "unlockhash": "1234567890abcdef0123456789abcdef0123456789abcdef0123456789abcdef0123456789ab",
 
-<<<<<<< HEAD
       // Amount of funds in the output; hastings for space cash outputs
       "value": "1234" // big int
-=======
-      // Amount of funds in the output; hastings for siacoin outputs, and
-      // siafunds for siafund outputs.
-      "value": "1234", // big int
 
       // Whether the output comes from a watched address or from the wallet's seed.
       "iswatchonly": false
->>>>>>> 655052f5
     }
   ]
 }
