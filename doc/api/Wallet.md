--- conflicted
+++ resolved
@@ -48,14 +48,10 @@
 | [/wallet/transactions/___:addr___](#wallettransactionsaddr-get)         | GET       |
 | [/wallet/unlockconditions](#walletunlockconditions-post)                | POST      |
 | [/wallet/unlockconditions/___:addr___](#walletunlockconditionsaddr-get) | GET       |
-<<<<<<< HEAD
 | [/wallet/unlock](#walletunlock-post)                                    | POST      |
+| [/wallet/unspent](#walletunspent-get)                                   | GET       |
 | [/wallet/verify/address/:___addr___](#walletverifyaddress-get)          | GET       |
-=======
-| [/wallet/unspent](#walletunspent-get)                                   | GET       |
-| [/wallet/verify/address/:___addr___](#walletverifyaddressaddr-get)      | GET       |
 | [/wallet/watch](#walletwatch-get)                                       | GET       |
->>>>>>> 21fba529
 | [/wallet/watch](#walletwatch-post)                                      | POST      |
 
 #### /wallet [GET]
