Version History
---------------

<<<<<<< HEAD
Oct 28, 2018:
=======
Oct 2018:

v1.3.5 (patch release)
- Add offline signing functionality
- Overhaul hostdb weighting
- Add siac utils

Sep 2018:
>>>>>>> 63cb6005

v0.2.2
- SPV bug fixes

Oct 28, 2018:

v0.2.1
- Functional SPV nodes
- Wallet bug fixes

Oct 04, 2018:

v0.2.0
- Updated the /wallet/transactions endpoint
- Added a /renter/contract/cancel endpoint
- File encryption uses Threefish instead of Twofish
- Added much header-only consensus processing code for SPV
- Many bug fixes from the beta

Sept 19, 2018:

v0.2.0-beta
- Full nodes now generate and maintain Golomb-coded set filters
- Wallets now generate addresses in accordance with an address gap limit
- Scanning uses GCS filters and address gap limits and is much faster
- Eliminated rescans
- Added a /wallet/build/transaction API endpoint
- Changed the /wallet/address [GET] API endpoint to a /wallet/address [POST] endpoint
- Added a new /wallet/address [GET] API endpoint to retrieve an address that has not been seen on the blockchain

July 2018:

v0.1.0: Closed beta release.
v0.1.1: Adjust genesis block mining difficulty.<|MERGE_RESOLUTION|>--- conflicted
+++ resolved
@@ -1,18 +1,7 @@
 Version History
 ---------------
 
-<<<<<<< HEAD
-Oct 28, 2018:
-=======
-Oct 2018:
-
-v1.3.5 (patch release)
-- Add offline signing functionality
-- Overhaul hostdb weighting
-- Add siac utils
-
 Sep 2018:
->>>>>>> 63cb6005
 
 v0.2.2
 - SPV bug fixes
