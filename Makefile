--- conflicted
+++ resolved
@@ -19,11 +19,7 @@
 	go get -u github.com/HyperspaceApp/merkletree
 	go get -u github.com/HyperspaceApp/Hyperspace/sync
 	go get -u golang.org/x/crypto/blake2b
-<<<<<<< HEAD
 	go get -u golang.org/x/crypto/curve25519
-=======
-	go get -u golang.org/x/crypto/ed25519
->>>>>>> 8c3467c6
 	# Module + Daemon Dependencies
 	go get -u github.com/HyperspaceApp/entropy-mnemonics
 	go get -u github.com/HyperspaceApp/errors
