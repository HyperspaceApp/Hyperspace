# These variables get inserted into ./build/commit.go
BUILD_TIME=$(shell date)
GIT_REVISION=$(shell git rev-parse --short HEAD)
GIT_DIRTY=$(shell git diff-index --quiet HEAD -- || echo "✗-")

ldflags= -X github.com/HyperspaceApp/Hyperspace/build.GitRevision=${GIT_DIRTY}${GIT_REVISION} \
-X "github.com/HyperspaceApp/Hyperspace/build.BuildTime=${BUILD_TIME}"

# all will build and install release binaries
all: release

# dependencies installs all of the dependencies that are required for building
# Sia.
dependencies:
	# Consensus Dependencies
	go get -u github.com/HyperspaceApp/demotemutex
	go get -u github.com/HyperspaceApp/ed25519
	go get -u github.com/HyperspaceApp/fastrand
	go get -u github.com/HyperspaceApp/merkletree
	go get -u github.com/HyperspaceApp/Hyperspace/sync
	go get -u golang.org/x/crypto/blake2b
<<<<<<< HEAD
=======
	go get -u golang.org/x/crypto/ed25519
	go get -u golang.org/x/crypto/curve25519
>>>>>>> f76dc464
	# Module + Daemon Dependencies
	go get -u github.com/HyperspaceApp/entropy-mnemonics
	go get -u github.com/HyperspaceApp/errors
	go get -u gitlab.com/NebulousLabs/go-upnp
	go get -u gitlab.com/NebulousLabs/ratelimit
	go get -u github.com/HyperspaceApp/threadgroup
	go get -u github.com/HyperspaceApp/writeaheadlog
	go get -u github.com/klauspost/reedsolomon
	go get -u github.com/julienschmidt/httprouter
	go get -u github.com/inconshreveable/go-update
	go get -u github.com/kardianos/osext
	go get -u github.com/inconshreveable/mousetrap
<<<<<<< HEAD
	go get -u github.com/go-sql-driver/mysql
	go get -u github.com/lib/pq
	go get github.com/sasha-s/go-deadlock/...
	go get -u github.com/gorilla/websocket
	go get -u github.com/dchest/siphash
	go get -u github.com/dchest/threefish
	# Frontend Dependencies
	go get -u golang.org/x/crypto/ssh/terminal
	go get -u github.com/spf13/cobra/...
	go get -u github.com/spf13/viper
	go get -u github.com/inconshreveable/mousetrap
=======
	go get -u github.com/dchest/threefish
	# Frontend Dependencies
	go get -u golang.org/x/crypto/ssh/terminal
	go get -u github.com/spf13/cobra/doc
>>>>>>> f76dc464
	# Developer Dependencies
	#go install -race std
	go get -u github.com/client9/misspell/cmd/misspell
	go get -u golang.org/x/lint/golint
	go get -u gitlab.com/NebulousLabs/glyphcheck

# pkgs changes which packages the makefile calls operate on. run changes which
# tests are run during testing.
run = .
pkgs = ./build ./cmd/hsc ./cmd/hsd ./compatibility ./crypto ./encoding ./gcs ./modules ./modules/consensus ./modules/explorer \
       ./modules/gateway ./modules/host ./modules/host/contractmanager ./modules/renter ./modules/renter/contractor       \
<<<<<<< HEAD
       ./modules/renter/hostdb ./modules/renter/hostdb/hosttree ./modules/renter/proto ./modules/renter/siafile \
       ./modules/miner ./modules/miningpool ./modules/wallet ./modules/transactionpool ./modules/stratumminer \
       ./node ./node/api ./node/api/server ./persist ./siatest ./siatest/consensus ./siatest/gateway \
       ./siatest/renter ./siatest/wallet ./sync ./types
=======
       ./modules/renter/hostdb ./modules/renter/hostdb/hosttree ./modules/renter/proto ./modules/renter/siadir            \
       ./modules/renter/siafile ./modules/miner ./modules/wallet ./modules/transactionpool ./node ./node/api ./persist    \
	   ./siatest ./siatest/consensus ./siatest/renter ./siatest/wallet ./node/api/server ./sync ./types
>>>>>>> f76dc464

# fmt calls go fmt on all packages.
fmt:
	gofmt -s -l -w $(pkgs)

# vet calls go vet on all packages.
# NOTE: go vet requires packages to be built in order to obtain type info.
vet: release-std
	go vet $(pkgs)

lint:
	golint -min_confidence=1.0 -set_exit_status $(pkgs)

# spellcheck checks for misspelled words in comments or strings.
spellcheck:
	misspell -error .

# debug builds and installs debug binaries.
debug:
	go install -tags='debug profile netgo' -ldflags='$(ldflags)' $(pkgs)
debug-race:
	go install -race -tags='debug profile netgo' -ldflags='$(ldflags)' $(pkgs)

# dev builds and installs developer binaries.
dev:
	go install -tags='dev debug profile netgo' -ldflags='$(ldflags)' $(pkgs)
dev-race:
	go install -race -tags='dev debug profile netgo' -ldflags='$(ldflags)' $(pkgs)

# release builds and installs release binaries.
release:
	go install -tags='netgo' -a -ldflags='-s -w $(ldflags)' $(pkgs)
release-race:
	go install -race -tags='netgo' -a -ldflags='-s -w $(ldflags)' $(pkgs)

# clean removes all directories that get automatically created during
# development.
clean:
	#rm -rf cover doc/whitepaper.aux doc/whitepaper.log doc/whitepaper.pdf release
	rm -rf cover release

test:
	go test -short -tags='debug testing netgo' -timeout=10s $(pkgs) -run=$(run)
test-v:
	go test -race -v -short -tags='debug testing netgo' -timeout=15s $(pkgs) -run=$(run)
test-long: clean fmt vet lint
	@mkdir -p cover
	go test --coverprofile='./cover/cover.out' -v -race -tags='testing debug netgo' -timeout=1800s $(pkgs) -run=$(run)
test-vlong: clean fmt vet lint
	@mkdir -p cover
	go test --coverprofile='./cover/cover.out' -v -race -tags='testing debug vlong netgo' -timeout=20000s $(pkgs) -run=$(run)
test-cpu:
	go test -v -tags='testing debug netgo' -timeout=500s -cpuprofile cpu.prof $(pkgs) -run=$(run)
test-mem:
	go test -v -tags='testing debug netgo' -timeout=500s -memprofile mem.prof $(pkgs) -run=$(run)
test-pool:
	go test -short -parallel=1 -tags='testing debug pool' -timeout=120s ./modules/miningpool -run=$(run)
test-spv:
	go test -v -tags='testing debug pool spv long' -timeout=60s ./modules/consensus/ -run=^TestSPV.*$
test-api:
	go test -v -tags='testing debug pool spv long' -timeout=260s ./node/api/ -run=^Test.*$
test-spv-renter: test-spv
	go test -v -tags='testing debug pool spv long' -timeout=60s ./node/api/ -run=^TestSPVRenter.*$
test-module:
	go test -v -tags='debug testing netgo' $(package) -run=$(test)
bench: clean fmt
	go test -tags='debug testing netgo' -timeout=500s -run=XXX -bench=$(run) $(pkgs)
cover: clean
	@mkdir -p cover
	@for package in $(pkgs); do                                                                                                          \
		mkdir -p `dirname cover/$$package`                                                                                        \
		&& go test -tags='testing debug netgo' -timeout=500s -covermode=atomic -coverprofile=cover/$$package.out ./$$package -run=$(run) \
		&& go tool cover -html=cover/$$package.out -o=cover/$$package.html                                                               \
		&& rm cover/$$package.out ;                                                                                                      \
	done

# whitepaper builds the whitepaper from whitepaper.tex. pdflatex has to be
# called twice because references will not update correctly the first time.
#whitepaper:
#	@pdflatex -output-directory=doc whitepaper.tex > /dev/null
#	pdflatex -output-directory=doc whitepaper.tex

#.PHONY: all dependencies fmt install release release-std xc clean test test-v test-long cover cover-integration cover-unit whitepaper
.PHONY: all dependencies fmt install release release-std xc clean test test-v test-long cover cover-integration cover-unit
<|MERGE_RESOLUTION|>--- conflicted
+++ resolved
@@ -19,11 +19,7 @@
 	go get -u github.com/HyperspaceApp/merkletree
 	go get -u github.com/HyperspaceApp/Hyperspace/sync
 	go get -u golang.org/x/crypto/blake2b
-<<<<<<< HEAD
-=======
-	go get -u golang.org/x/crypto/ed25519
 	go get -u golang.org/x/crypto/curve25519
->>>>>>> f76dc464
 	# Module + Daemon Dependencies
 	go get -u github.com/HyperspaceApp/entropy-mnemonics
 	go get -u github.com/HyperspaceApp/errors
@@ -36,7 +32,6 @@
 	go get -u github.com/inconshreveable/go-update
 	go get -u github.com/kardianos/osext
 	go get -u github.com/inconshreveable/mousetrap
-<<<<<<< HEAD
 	go get -u github.com/go-sql-driver/mysql
 	go get -u github.com/lib/pq
 	go get github.com/sasha-s/go-deadlock/...
@@ -48,12 +43,6 @@
 	go get -u github.com/spf13/cobra/...
 	go get -u github.com/spf13/viper
 	go get -u github.com/inconshreveable/mousetrap
-=======
-	go get -u github.com/dchest/threefish
-	# Frontend Dependencies
-	go get -u golang.org/x/crypto/ssh/terminal
-	go get -u github.com/spf13/cobra/doc
->>>>>>> f76dc464
 	# Developer Dependencies
 	#go install -race std
 	go get -u github.com/client9/misspell/cmd/misspell
@@ -65,16 +54,10 @@
 run = .
 pkgs = ./build ./cmd/hsc ./cmd/hsd ./compatibility ./crypto ./encoding ./gcs ./modules ./modules/consensus ./modules/explorer \
        ./modules/gateway ./modules/host ./modules/host/contractmanager ./modules/renter ./modules/renter/contractor       \
-<<<<<<< HEAD
-       ./modules/renter/hostdb ./modules/renter/hostdb/hosttree ./modules/renter/proto ./modules/renter/siafile \
-       ./modules/miner ./modules/miningpool ./modules/wallet ./modules/transactionpool ./modules/stratumminer \
+       ./modules/renter/hostdb ./modules/renter/hostdb/hosttree ./modules/renter/proto ./modules/renter/siadir \
+       ./modules/renter/siafile  ./modules/miner ./modules/miningpool ./modules/wallet ./modules/transactionpool ./modules/stratumminer \
        ./node ./node/api ./node/api/server ./persist ./siatest ./siatest/consensus ./siatest/gateway \
        ./siatest/renter ./siatest/wallet ./sync ./types
-=======
-       ./modules/renter/hostdb ./modules/renter/hostdb/hosttree ./modules/renter/proto ./modules/renter/siadir            \
-       ./modules/renter/siafile ./modules/miner ./modules/wallet ./modules/transactionpool ./node ./node/api ./persist    \
-	   ./siatest ./siatest/consensus ./siatest/renter ./siatest/wallet ./node/api/server ./sync ./types
->>>>>>> f76dc464
 
 # fmt calls go fmt on all packages.
 fmt:
