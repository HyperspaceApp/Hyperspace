--- conflicted
+++ resolved
@@ -53,16 +53,10 @@
 run = .
 pkgs = ./build ./cmd/hsc ./cmd/hsd ./compatibility ./crypto ./encoding ./gcs ./modules ./modules/consensus ./modules/explorer \
        ./modules/gateway ./modules/host ./modules/host/contractmanager ./modules/renter ./modules/renter/contractor       \
-<<<<<<< HEAD
        ./modules/renter/hostdb ./modules/renter/hostdb/hosttree ./modules/renter/proto ./modules/renter/siafile \
        ./modules/miner ./modules/miningpool ./modules/wallet ./modules/transactionpool ./modules/stratumminer \
-       ./node ./node/api ./node/api/server ./persist ./siatest ./siatest/consensus ./siatest/renter ./siatest/wallet \
-       ./sync ./types
-=======
-       ./modules/renter/hostdb ./modules/renter/hostdb/hosttree ./modules/renter/proto ./modules/miner ./modules/wallet   \
-       ./modules/transactionpool ./node ./node/api ./persist ./siatest ./siatest/consensus ./siatest/gateway              \
-       ./siatest/renter ./siatest/wallet ./node/api/server ./sync ./types
->>>>>>> 8804d79d
+       ./node ./node/api ./node/api/server ./persist ./siatest ./siatest/consensus ./siatest/gateway \
+       ./siatest/renter ./siatest/wallet ./sync ./types
 
 # fmt calls go fmt on all packages.
 fmt:
