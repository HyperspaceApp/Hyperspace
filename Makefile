# all will build and install developer binaries, which have debugging enabled
# and much faster mining and block constants.
all: release-std

# dependencies installs all of the dependencies that are required for building
# Sia.
dependencies:
	# Consensus Dependencies
	go get -u github.com/NebulousLabs/demotemutex
	go get -u github.com/NebulousLabs/fastrand
	go get -u github.com/NebulousLabs/merkletree
	go get -u github.com/NebulousLabs/bolt
	go get -u golang.org/x/crypto/blake2b
	go get -u golang.org/x/crypto/ed25519
	# Module + Daemon Dependencies
	go get -u github.com/NebulousLabs/entropy-mnemonics
	go get -u github.com/NebulousLabs/errors
	go get -u github.com/NebulousLabs/go-upnp
	go get -u github.com/NebulousLabs/threadgroup
	go get -u github.com/NebulousLabs/writeaheadlog
	go get -u github.com/klauspost/reedsolomon
	go get -u github.com/julienschmidt/httprouter
	go get -u github.com/inconshreveable/go-update
	go get -u github.com/kardianos/osext
	go get -u github.com/inconshreveable/mousetrap
	go get -u github.com/go-sql-driver/mysql
	go get -u github.com/lib/pq
	# Frontend Dependencies
	go get -u golang.org/x/crypto/ssh/terminal
	go get -u github.com/spf13/cobra/...
	go get -u github.com/spf13/viper
	# Developer Dependencies
	go install -race std
	go get -u github.com/client9/misspell/cmd/misspell
	go get -u github.com/golang/lint/golint
	go get -u github.com/NebulousLabs/glyphcheck

# pkgs changes which packages the makefile calls operate on. run changes which
# tests are run during testing.
run = .
pkgs = ./build ./cmd/hdcc ./cmd/hdcd ./compatibility ./crypto ./encoding ./modules ./modules/consensus ./modules/explorer \
       ./modules/gateway ./modules/host ./modules/host/contractmanager ./modules/renter ./modules/renter/contractor       \
<<<<<<< HEAD
       ./modules/renter/hostdb ./modules/renter/hostdb/hosttree ./modules/renter/proto ./modules/miner ./modules/miningpool \
       ./modules/wallet ./modules/transactionpool ./node ./node/api ./persist ./siatest ./node/api/server ./sync ./types
=======
       ./modules/renter/hostdb ./modules/renter/hostdb/hosttree ./modules/renter/proto ./modules/miner ./modules/wallet   \
       ./modules/transactionpool ./node ./node/api ./persist ./siatest ./siatest/consensus ./siatest/renter               \
       ./node/api/server ./sync ./types
>>>>>>> 47ae1c1f

# fmt calls go fmt on all packages.
fmt:
	gofmt -s -l -w $(pkgs)

# vet calls go vet on all packages.
# NOTE: go vet requires packages to be built in order to obtain type info.
vet: release-std
	go vet $(pkgs)

# will always run on some packages for a while.
<<<<<<< HEAD
lintpkgs = ./build ./cmd/hdcc ./cmd/hdcd ./compatibility ./crypto ./encoding ./modules ./modules/consensus ./modules/explorer \
           ./modules/gateway ./modules/host ./modules/miner ./modules/miningpool ./modules/host/contractmanager ./modules/renter \
           ./modules/renter/contractor ./modules/renter/hostdb ./modules/renter/hostdb/hosttree ./modules/renter/proto ./modules/wallet \
           ./modules/transactionpool ./node ./node/api ./node/api/server ./persist ./siatest
=======
lintpkgs = ./build ./cmd/siac ./cmd/siad ./compatibility ./crypto ./encoding ./modules ./modules/consensus ./modules/explorer \
           ./modules/gateway ./modules/host ./modules/miner ./modules/host/contractmanager ./modules/renter ./modules/renter/contractor ./modules/renter/hostdb \
           ./modules/renter/hostdb/hosttree ./modules/renter/proto ./modules/wallet ./modules/transactionpool ./node ./node/api ./node/api/server ./persist \
           ./siatest ./siatest/consensus ./siatest/renter
>>>>>>> 47ae1c1f
lint:
	golint -min_confidence=1.0 -set_exit_status $(lintpkgs)

# spellcheck checks for misspelled words in comments or strings.
spellcheck:
	misspell -error .

# dev builds and installs developer binaries.
dev:
	go install -race -tags='dev debug profile netgo' $(pkgs)

# release builds and installs release binaries.
release:
	go install -tags='debug profile netgo' $(pkgs)
release-race:
	go install -race -tags='debug profile netgo' $(pkgs)
release-std:
	go install -tags 'netgo' -a -ldflags='-s -w' $(pkgs)

# clean removes all directories that get automatically created during
# development.
clean:
	rm -rf release doc/whitepaper.aux doc/whitepaper.log doc/whitepaper.pdf

test:
	go test -short -tags='debug testing netgo' -timeout=5s $(pkgs) -run=$(run)
test-v:
	go test -race -v -short -tags='debug testing netgo' -timeout=15s $(pkgs) -run=$(run)
test-long: clean fmt vet lint
	go test -v -race -tags='testing debug netgo' -timeout=500s $(pkgs) -run=$(run)
test-vlong: clean fmt vet lint
	go test -v -race -tags='testing debug vlong netgo' -timeout=5000s $(pkgs) -run=$(run)
test-cpu:
	go test -v -tags='testing debug netgo' -timeout=500s -cpuprofile cpu.prof $(pkgs) -run=$(run)
test-mem:
	go test -v -tags='testing debug netgo' -timeout=500s -memprofile mem.prof $(pkgs) -run=$(run)
bench: clean fmt
	go test -tags='debug testing netgo' -timeout=500s -run=XXX -bench=$(run) $(pkgs)
cover: clean
	@mkdir -p cover/modules
	@mkdir -p cover/modules/renter
	@mkdir -p cover/modules/host
	@for package in $(pkgs); do                                                                                                 \
		go test -tags='testing debug' -timeout=500s -covermode=atomic -coverprofile=cover/$$package.out ./$$package -run=$(run) \
		&& go tool cover -html=cover/$$package.out -o=cover/$$package.html                                                      \
		&& rm cover/$$package.out ;                                                                                             \
	done

# whitepaper builds the whitepaper from whitepaper.tex. pdflatex has to be
# called twice because references will not update correctly the first time.
whitepaper:
	@pdflatex -output-directory=doc whitepaper.tex > /dev/null
	pdflatex -output-directory=doc whitepaper.tex

.PHONY: all dependencies fmt install release release-std xc clean test test-v test-long cover cover-integration cover-unit whitepaper
<|MERGE_RESOLUTION|>--- conflicted
+++ resolved
@@ -40,14 +40,9 @@
 run = .
 pkgs = ./build ./cmd/hdcc ./cmd/hdcd ./compatibility ./crypto ./encoding ./modules ./modules/consensus ./modules/explorer \
        ./modules/gateway ./modules/host ./modules/host/contractmanager ./modules/renter ./modules/renter/contractor       \
-<<<<<<< HEAD
        ./modules/renter/hostdb ./modules/renter/hostdb/hosttree ./modules/renter/proto ./modules/miner ./modules/miningpool \
-       ./modules/wallet ./modules/transactionpool ./node ./node/api ./persist ./siatest ./node/api/server ./sync ./types
-=======
-       ./modules/renter/hostdb ./modules/renter/hostdb/hosttree ./modules/renter/proto ./modules/miner ./modules/wallet   \
-       ./modules/transactionpool ./node ./node/api ./persist ./siatest ./siatest/consensus ./siatest/renter               \
+       ./modules/wallet ./modules/transactionpool ./node ./node/api ./persist ./siatest ./siatest/consensus ./siatest/renter \
        ./node/api/server ./sync ./types
->>>>>>> 47ae1c1f
 
 # fmt calls go fmt on all packages.
 fmt:
@@ -59,17 +54,10 @@
 	go vet $(pkgs)
 
 # will always run on some packages for a while.
-<<<<<<< HEAD
-lintpkgs = ./build ./cmd/hdcc ./cmd/hdcd ./compatibility ./crypto ./encoding ./modules ./modules/consensus ./modules/explorer \
+lintpkgs = ./build ./cmd/siac ./cmd/siad ./compatibility ./crypto ./encoding ./modules ./modules/consensus ./modules/explorer \
            ./modules/gateway ./modules/host ./modules/miner ./modules/miningpool ./modules/host/contractmanager ./modules/renter \
            ./modules/renter/contractor ./modules/renter/hostdb ./modules/renter/hostdb/hosttree ./modules/renter/proto ./modules/wallet \
-           ./modules/transactionpool ./node ./node/api ./node/api/server ./persist ./siatest
-=======
-lintpkgs = ./build ./cmd/siac ./cmd/siad ./compatibility ./crypto ./encoding ./modules ./modules/consensus ./modules/explorer \
-           ./modules/gateway ./modules/host ./modules/miner ./modules/host/contractmanager ./modules/renter ./modules/renter/contractor ./modules/renter/hostdb \
-           ./modules/renter/hostdb/hosttree ./modules/renter/proto ./modules/wallet ./modules/transactionpool ./node ./node/api ./node/api/server ./persist \
-           ./siatest ./siatest/consensus ./siatest/renter
->>>>>>> 47ae1c1f
+           ./modules/transactionpool ./node ./node/api ./node/api/server ./persist ./siatest ./siatest/consensus ./siatest/renter
 lint:
 	golint -min_confidence=1.0 -set_exit_status $(lintpkgs)
 
