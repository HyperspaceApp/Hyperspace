--- conflicted
+++ resolved
@@ -38,13 +38,8 @@
 pkgs = ./api ./build ./compatibility ./crypto ./encoding ./modules ./modules/consensus                                  \
        ./modules/explorer ./modules/gateway ./modules/host ./modules/host/contractmanager                               \
        ./modules/renter ./modules/renter/contractor ./modules/renter/hostdb ./modules/renter/hostdb/hosttree            \
-<<<<<<< HEAD
        ./modules/renter/proto ./modules/miner ./modules/wallet ./modules/transactionpool ./modules/miningpool ./persist \
-	   ./siac ./siad ./sync ./types
-=======
-       ./modules/renter/proto ./modules/miner ./modules/wallet ./modules/transactionpool ./persist                      \
-       ./cmd/siad ./cmd/siac ./sync ./types
->>>>>>> f16b5ebb
+	   ./cmd/siac ./cmd/siad ./sync ./types
 
 # fmt calls go fmt on all packages.
 fmt:
