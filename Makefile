# These variables get inserted into ./build/commit.go
BUILD_TIME=$(shell date)
GIT_REVISION=$(shell git rev-parse --short HEAD)
GIT_DIRTY=$(shell git diff-index --quiet HEAD -- || echo "✗-")

ldflags= -X github.com/HyperspaceApp/Hyperspace/build.GitRevision=${GIT_DIRTY}${GIT_REVISION} \
-X "github.com/HyperspaceApp/Hyperspace/build.BuildTime=${BUILD_TIME}"

# all will build and install release binaries
all: release

# dependencies installs all of the dependencies that are required for building
# Sia.
dependencies:
	# Consensus Dependencies
	go get -u github.com/HyperspaceApp/demotemutex
	go get -u github.com/HyperspaceApp/ed25519
	go get -u github.com/HyperspaceApp/fastrand
	go get -u github.com/HyperspaceApp/merkletree
	go get -u github.com/HyperspaceApp/Hyperspace/sync
	go get -u golang.org/x/crypto/blake2b
	# Module + Daemon Dependencies
	go get -u github.com/HyperspaceApp/entropy-mnemonics
	go get -u github.com/HyperspaceApp/errors
	go get -u gitlab.com/NebulousLabs/go-upnp
	go get -u gitlab.com/NebulousLabs/ratelimit
	go get -u github.com/HyperspaceApp/threadgroup
	go get -u github.com/HyperspaceApp/writeaheadlog
	go get -u github.com/klauspost/reedsolomon
	go get -u github.com/julienschmidt/httprouter
	go get -u github.com/inconshreveable/go-update
	go get -u github.com/kardianos/osext
	go get -u github.com/inconshreveable/mousetrap
	go get -u github.com/go-sql-driver/mysql
	go get -u github.com/lib/pq
	go get github.com/sasha-s/go-deadlock/...
	go get -u github.com/gorilla/websocket
	go get -u github.com/dchest/siphash
	go get -u github.com/dchest/threefish
	# Frontend Dependencies
	go get -u golang.org/x/crypto/ssh/terminal
	go get -u github.com/spf13/cobra/...
	go get -u github.com/spf13/viper
	go get -u github.com/inconshreveable/mousetrap
	# Developer Dependencies
	#go install -race std
	go get -u github.com/client9/misspell/cmd/misspell
	go get -u golang.org/x/lint/golint
	go get -u gitlab.com/NebulousLabs/glyphcheck

# pkgs changes which packages the makefile calls operate on. run changes which
# tests are run during testing.
run = .
pkgs = ./build ./cmd/hsc ./cmd/hsd ./compatibility ./crypto ./encoding ./gcs ./modules ./modules/consensus ./modules/explorer \
       ./modules/gateway ./modules/host ./modules/host/contractmanager ./modules/renter ./modules/renter/contractor       \
       ./modules/renter/hostdb ./modules/renter/hostdb/hosttree ./modules/renter/proto ./modules/renter/siafile \
       ./modules/miner ./modules/miningpool ./modules/wallet ./modules/transactionpool ./modules/stratumminer \
       ./node ./node/api ./node/api/server ./persist ./siatest ./siatest/consensus ./siatest/renter ./siatest/wallet \
       ./sync ./types

# fmt calls go fmt on all packages.
fmt:
	gofmt -s -l -w $(pkgs)

# vet calls go vet on all packages.
# NOTE: go vet requires packages to be built in order to obtain type info.
vet: release-std
	go vet $(pkgs)

lint:
	golint -min_confidence=1.0 -set_exit_status $(pkgs)

# spellcheck checks for misspelled words in comments or strings.
spellcheck:
	misspell -error .

# debug builds and installs debug binaries.
debug:
	go install -tags='debug profile netgo' -ldflags='$(ldflags)' $(pkgs)
debug-race:
	go install -race -tags='debug profile netgo' -ldflags='$(ldflags)' $(pkgs)

# dev builds and installs developer binaries.
dev:
	go install -tags='dev debug profile netgo' -ldflags='$(ldflags)' $(pkgs)
dev-race:
	go install -race -tags='dev debug profile netgo' -ldflags='$(ldflags)' $(pkgs)

# release builds and installs release binaries.
release:
	go install -tags='netgo' -a -ldflags='-s -w $(ldflags)' $(pkgs)
release-race:
	go install -race -tags='netgo' -a -ldflags='-s -w $(ldflags)' $(pkgs)

# deploy builds release binaries for every platform.
deploy:
	./deploy.sh

# clean removes all directories that get automatically created during
# development.
clean:
	#rm -rf cover doc/whitepaper.aux doc/whitepaper.log doc/whitepaper.pdf release
	rm -rf cover release

test:
	go test -short -tags='debug testing netgo' -timeout=6s $(pkgs) -run=$(run)
test-v:
	go test -race -v -short -tags='debug testing netgo' -timeout=15s $(pkgs) -run=$(run)
test-long: clean fmt vet lint
	@mkdir -p cover
	go test --coverprofile='./cover/cover.out' -v -race -tags='testing debug netgo' -timeout=1800s $(pkgs) -run=$(run)
test-vlong: clean fmt vet lint
	@mkdir -p cover
	go test --coverprofile='./cover/cover.out' -v -race -tags='testing debug vlong netgo' -timeout=5000s $(pkgs) -run=$(run)
test-cpu:
	go test -v -tags='testing debug netgo' -timeout=500s -cpuprofile cpu.prof $(pkgs) -run=$(run)
test-mem:
	go test -v -tags='testing debug netgo' -timeout=500s -memprofile mem.prof $(pkgs) -run=$(run)
test-pool:
	go test -short -parallel=1 -tags='testing debug pool' -timeout=120s ./modules/miningpool -run=$(run)
test-spv:
<<<<<<< HEAD
	go test -v -tags='testing debug pool spv long' -timeout=200s ./modules/consensus/ -run=^TestSPV.*$
test-spv-renter: test-spv
	go test -v -tags='testing debug pool spv long' -timeout=200s ./node/api/ -run=^TestSPVRenter.*$
=======
	go test -v -tags='testing debug pool spv long' -timeout=1200s ./modules/consensus/ -run=^TestSPV.*$
test-module:
	go test -v -tags='debug testing netgo' $(package) -run=$(test)
>>>>>>> 97ca8c07
bench: clean fmt
	go test -tags='debug testing netgo' -timeout=500s -run=XXX -bench=$(run) $(pkgs)
cover: clean
	@mkdir -p cover
	@for package in $(pkgs); do                                                                                                          \
		mkdir -p `dirname cover/$$package`                                                                                        \
		&& go test -tags='testing debug netgo' -timeout=500s -covermode=atomic -coverprofile=cover/$$package.out ./$$package -run=$(run) \
		&& go tool cover -html=cover/$$package.out -o=cover/$$package.html                                                               \
		&& rm cover/$$package.out ;                                                                                                      \
	done

# whitepaper builds the whitepaper from whitepaper.tex. pdflatex has to be
# called twice because references will not update correctly the first time.
#whitepaper:
#	@pdflatex -output-directory=doc whitepaper.tex > /dev/null
#	pdflatex -output-directory=doc whitepaper.tex

#.PHONY: all dependencies fmt install release release-std xc clean test test-v test-long cover cover-integration cover-unit whitepaper
.PHONY: all dependencies fmt install release release-std xc clean test test-v test-long cover cover-integration cover-unit
<|MERGE_RESOLUTION|>--- conflicted
+++ resolved
@@ -119,15 +119,11 @@
 test-pool:
 	go test -short -parallel=1 -tags='testing debug pool' -timeout=120s ./modules/miningpool -run=$(run)
 test-spv:
-<<<<<<< HEAD
-	go test -v -tags='testing debug pool spv long' -timeout=200s ./modules/consensus/ -run=^TestSPV.*$
-test-spv-renter: test-spv
-	go test -v -tags='testing debug pool spv long' -timeout=200s ./node/api/ -run=^TestSPVRenter.*$
-=======
-	go test -v -tags='testing debug pool spv long' -timeout=1200s ./modules/consensus/ -run=^TestSPV.*$
+	go test -v -tags='testing debug pool spv long' -timeout=60s ./modules/consensus/ -run=^TestSPV.*$
+test-spv-renter:
+	go test -v -tags='testing debug pool spv long' -timeout=60s ./node/api/ -run=^TestSPVRenter.*$
 test-module:
 	go test -v -tags='debug testing netgo' $(package) -run=$(test)
->>>>>>> 97ca8c07
 bench: clean fmt
 	go test -tags='debug testing netgo' -timeout=500s -run=XXX -bench=$(run) $(pkgs)
 cover: clean
