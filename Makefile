# all will build and install developer binaries, which have debugging enabled
# and much faster mining and block constants.
all: release-std

# dependencies installs all of the dependencies that are required for building
# Sia.
dependencies:
	# Consensus Dependencies
	go get -u github.com/NebulousLabs/demotemutex
	go get -u github.com/NebulousLabs/fastrand
	go get -u github.com/NebulousLabs/merkletree
	go get -u github.com/NebulousLabs/bolt
	go get -u golang.org/x/crypto/blake2b
	go get -u golang.org/x/crypto/ed25519
	# Module + Daemon Dependencies
	go get -u github.com/NebulousLabs/entropy-mnemonics
	go get -u github.com/NebulousLabs/errors
	go get -u github.com/NebulousLabs/go-upnp
	go get -u github.com/NebulousLabs/threadgroup
	go get -u github.com/NebulousLabs/writeaheadlog
	go get -u github.com/klauspost/reedsolomon
	go get -u github.com/julienschmidt/httprouter
	go get -u github.com/inconshreveable/go-update
	go get -u github.com/kardianos/osext
	go get -u github.com/inconshreveable/mousetrap
	go get -u github.com/go-sql-driver/mysql
	go get -u github.com/lib/pq
	# Frontend Dependencies
	go get -u golang.org/x/crypto/ssh/terminal
	go get -u github.com/spf13/cobra/...
	go get -u github.com/spf13/viper
	# Developer Dependencies
	go install -race std
	go get -u github.com/client9/misspell/cmd/misspell
	go get -u github.com/golang/lint/golint
	go get -u github.com/NebulousLabs/glyphcheck

# pkgs changes which packages the makefile calls operate on. run changes which
# tests are run during testing.
run = .
pkgs = ./build ./cmd/hdcc ./cmd/hdcd ./compatibility ./crypto ./encoding ./modules ./modules/consensus ./modules/explorer \
       ./modules/gateway ./modules/host ./modules/host/contractmanager ./modules/renter ./modules/renter/contractor       \
       ./modules/renter/hostdb ./modules/renter/hostdb/hosttree ./modules/renter/proto ./modules/miner ./modules/miningpool \
       ./modules/wallet ./modules/transactionpool ./node ./node/api ./persist ./siatest ./node/api/server ./sync ./types

# fmt calls go fmt on all packages.
fmt:
	gofmt -s -l -w $(pkgs)

# vet calls go vet on all packages.
# NOTE: go vet requires packages to be built in order to obtain type info.
vet: release-std
	go vet $(pkgs)

# will always run on some packages for a while.
<<<<<<< HEAD
lintpkgs = ./build ./cmd/hdcc ./cmd/hdcd ./compatibility ./crypto ./encoding ./modules ./modules/consensus ./modules/explorer \
           ./modules/gateway ./modules/host ./modules/renter ./modules/renter/contractor ./modules/renter/hostdb \
           ./modules/renter/hostdb/hosttree ./modules/renter/proto ./modules/wallet ./modules/transactionpool ./node ./node/api/server ./persist \
=======
lintpkgs = ./build ./cmd/siac ./cmd/siad ./compatibility ./crypto ./encoding ./modules ./modules/consensus ./modules/explorer \
           ./modules/gateway ./modules/host ./modules/miner ./modules/host/contractmanager ./modules/renter ./modules/renter/contractor ./modules/renter/hostdb \
           ./modules/renter/hostdb/hosttree ./modules/renter/proto ./modules/wallet ./modules/transactionpool ./node ./node/api ./node/api/server ./persist \
>>>>>>> cdb2bfa2
           ./siatest
lint:
	golint -min_confidence=1.0 -set_exit_status $(lintpkgs)

# spellcheck checks for misspelled words in comments or strings.
spellcheck:
	misspell -error .

# dev builds and installs developer binaries.
dev:
	go install -race -tags='dev debug profile netgo' $(pkgs)

# release builds and installs release binaries.
release:
	go install -tags='debug profile netgo' $(pkgs)
release-race:
	go install -race -tags='debug profile netgo' $(pkgs)
release-std:
	go install -tags 'netgo' -a -ldflags='-s -w' $(pkgs)

# clean removes all directories that get automatically created during
# development.
clean:
	rm -rf release doc/whitepaper.aux doc/whitepaper.log doc/whitepaper.pdf

test:
	go test -short -tags='debug testing netgo' -timeout=5s $(pkgs) -run=$(run)
test-v:
	go test -race -v -short -tags='debug testing netgo' -timeout=15s $(pkgs) -run=$(run)
test-long: clean fmt vet lint
	go test -v -race -tags='testing debug netgo' -timeout=500s $(pkgs) -run=$(run)
test-vlong: clean fmt vet lint
	go test -v -race -tags='testing debug vlong netgo' -timeout=5000s $(pkgs) -run=$(run)
test-cpu:
	go test -v -tags='testing debug netgo' -timeout=500s -cpuprofile cpu.prof $(pkgs) -run=$(run)
test-mem:
	go test -v -tags='testing debug netgo' -timeout=500s -memprofile mem.prof $(pkgs) -run=$(run)
bench: clean fmt
	go test -tags='debug testing netgo' -timeout=500s -run=XXX -bench=$(run) $(pkgs)
cover: clean
	@mkdir -p cover/modules
	@mkdir -p cover/modules/renter
	@mkdir -p cover/modules/host
	@for package in $(pkgs); do                                                                                                 \
		go test -tags='testing debug' -timeout=500s -covermode=atomic -coverprofile=cover/$$package.out ./$$package -run=$(run) \
		&& go tool cover -html=cover/$$package.out -o=cover/$$package.html                                                      \
		&& rm cover/$$package.out ;                                                                                             \
	done

# whitepaper builds the whitepaper from whitepaper.tex. pdflatex has to be
# called twice because references will not update correctly the first time.
whitepaper:
	@pdflatex -output-directory=doc whitepaper.tex > /dev/null
	pdflatex -output-directory=doc whitepaper.tex

.PHONY: all dependencies fmt install release release-std xc clean test test-v test-long cover cover-integration cover-unit whitepaper
<|MERGE_RESOLUTION|>--- conflicted
+++ resolved
@@ -53,16 +53,10 @@
 	go vet $(pkgs)
 
 # will always run on some packages for a while.
-<<<<<<< HEAD
 lintpkgs = ./build ./cmd/hdcc ./cmd/hdcd ./compatibility ./crypto ./encoding ./modules ./modules/consensus ./modules/explorer \
-           ./modules/gateway ./modules/host ./modules/renter ./modules/renter/contractor ./modules/renter/hostdb \
-           ./modules/renter/hostdb/hosttree ./modules/renter/proto ./modules/wallet ./modules/transactionpool ./node ./node/api/server ./persist \
-=======
-lintpkgs = ./build ./cmd/siac ./cmd/siad ./compatibility ./crypto ./encoding ./modules ./modules/consensus ./modules/explorer \
-           ./modules/gateway ./modules/host ./modules/miner ./modules/host/contractmanager ./modules/renter ./modules/renter/contractor ./modules/renter/hostdb \
-           ./modules/renter/hostdb/hosttree ./modules/renter/proto ./modules/wallet ./modules/transactionpool ./node ./node/api ./node/api/server ./persist \
->>>>>>> cdb2bfa2
-           ./siatest
+           ./modules/gateway ./modules/host ./modules/miner ./modules/miningpool ./modules/host/contractmanager ./modules/renter \
+           ./modules/renter/contractor ./modules/renter/hostdb ./modules/renter/hostdb/hosttree ./modules/renter/proto ./modules/wallet \
+           ./modules/transactionpool ./node ./node/api ./node/api/server ./persist ./siatest
 lint:
 	golint -min_confidence=1.0 -set_exit_status $(lintpkgs)
 
